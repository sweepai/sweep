"use client";

<<<<<<< HEAD
// import DashboardContext from "@/components/dashboard/DashboardContext";
import DashboardDisplay from "@/components/dashboard/DashboardDisplay";


export default function Home() {
  return (
    <main className="flex min-h-screen flex-col items-center justify-between p-12">
      <DashboardDisplay></DashboardDisplay>
      {/* <DashboardContext></DashboardContext> */}
    </main>
=======
import posthog from "../lib/posthog";
import DashboardDisplay from "../components/dashboard/DashboardDisplay";
import { PostHogProvider } from "posthog-js/react";
import React from "react";

export default function Home() {
  return (
    <PostHogProvider client={posthog}>
      <main className="flex min-h-screen flex-col items-center justify-center p-4">
        <DashboardDisplay />
      </main>
    </PostHogProvider>
>>>>>>> b3d420c0
  );
}<|MERGE_RESOLUTION|>--- conflicted
+++ resolved
@@ -1,17 +1,5 @@
 "use client";
 
-<<<<<<< HEAD
-// import DashboardContext from "@/components/dashboard/DashboardContext";
-import DashboardDisplay from "@/components/dashboard/DashboardDisplay";
-
-
-export default function Home() {
-  return (
-    <main className="flex min-h-screen flex-col items-center justify-between p-12">
-      <DashboardDisplay></DashboardDisplay>
-      {/* <DashboardContext></DashboardContext> */}
-    </main>
-=======
 import posthog from "../lib/posthog";
 import DashboardDisplay from "../components/dashboard/DashboardDisplay";
 import { PostHogProvider } from "posthog-js/react";
@@ -24,6 +12,5 @@
         <DashboardDisplay />
       </main>
     </PostHogProvider>
->>>>>>> b3d420c0
   );
 }