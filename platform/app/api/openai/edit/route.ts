import { NextRequest } from "next/server"
import OpenAI from 'openai';



interface Body {
    fileContents: string
    prompt: string
}

const openai = new OpenAI({
    apiKey: process.env.OPENAI_API_KEY, // This is the default and can be omitted
});

const systemMessagePrompt = `You are a brilliant and meticulous engineer assigned to add a unit test to cover an edge case for the testing suite. When you write code, the code works on the first try, is syntactically perfect. You have the utmost care for the code that you write, so you do not make mistakes and every function. When writing tests, you will make up test data as needed. Take into account the current repository's language, frameworks, and dependencies. You are to follow the instructions exactly and do nothing more.

You can append to the file by responding in the following format:
<<<<<<< HEAD
<code_block_to_extend>
\`\`\`
The code section to add the additional unit tests right after. Ensure that you have valid indentation.
\`\`\`
</code_block_to_extend>

<additional_unit_tests>
=======
<additional_unit_test>
>>>>>>> 5ddf7fc4
\`\`\`
The additional unit test that covers the edge case. Ensure that you have valid indentation.
\`\`\`
</additional_unit_test>`

const userMessagePrompt = `Your job is to add a unit test to the following file to complete the user's request:
<user_request>
{prompt}
</user_request>

Here is the file's current contents:
<file_contents>
{fileContents}
</file_contents>`

const unitTest = `import unittest
from unittest.mock import patch

from sweepai.utils.diff import (
    format_contents,
    is_markdown,
    match_string,
    revert_whitespace_changes,
)


class TestDiff(unittest.TestCase):
    def test_revert_whitespace_changes(self):
        original_file_str = "  line1\n  line2\n  line3"
        modified_file_str = "line1\n  line2\n    line3"
        expected_output = "  line1\n  line2\n  line3"
        self.assertEqual(
            revert_whitespace_changes(original_file_str, modified_file_str),
            expected_output,
        )

    def test_revert_whitespace_changes_more_whitespace(self):
        original_file_str = "line1\nline2\nline3"
        modified_file_str = "  line1\n  line2\n  line3"
        expected_output = "line1\nline2\nline3"
        self.assertEqual(
            revert_whitespace_changes(original_file_str, modified_file_str),
            expected_output,
        )

    def test_revert_whitespace_changes_non_whitespace_changes(self):
        original_file_str = "line1\nline2\nline3"
        modified_file_str = "line4\nline5\nline6"
        expected_output = "line1\nline2\nline3"
        self.assertEqual(
            revert_whitespace_changes(original_file_str, modified_file_str),
            expected_output,
        )

    def test_revert_whitespace_changes_same_files(self):
        original_file_str = "line1\nline2\nline3"
        modified_file_str = "line1\nline2\nline3"
        expected_output = "line1\nline2\nline3"
        self.assertEqual(
            revert_whitespace_changes(original_file_str, modified_file_str),
            expected_output,
        )

    def test_revert_whitespace_changes_empty_files(self):
        original_file_str = ""
        modified_file_str = ""
        expected_output = ""
        self.assertEqual(
            revert_whitespace_changes(original_file_str, modified_file_str),
            expected_output,
        )

    def test_revert_whitespace_changes_whitespace_only_files(self):
        original_file_str = "  \n  \n  "
        modified_file_str = "  \n  \n  "
        expected_output = "  \n  \n  "
        self.assertEqual(
            revert_whitespace_changes(original_file_str, modified_file_str),
            expected_output,
        )

    def test_format_contents(self):
        file_contents = "line1\nline2\nline3"
        expected_output = "line1\nline2\nline3"
        self.assertEqual(format_contents(file_contents), expected_output)

    @patch("sweepai.utils.diff.find_best_match")
    def test_match_string(self, mock_find_best_match):
        original = ["line1", "line2", "line3"]
        search = ["line2"]
        mock_find_best_match.return_value = 1
        self.assertEqual(match_string(original, search), 1)

    def test_is_markdown(self):
        filename = "test.md"
        self.assertTrue(is_markdown(filename))
`

const regex = /<additional_unit_test>([\s\S]*)$/g

const callOpenAI = async (prompt: string, fileContents: string) => {
    const params: OpenAI.Chat.ChatCompletionCreateParams = {
        messages: [
            { role: 'user', content: systemMessagePrompt},
            { role: 'system', content: userMessagePrompt.replace('{prompt}', prompt).replace('{fileContents}', fileContents) }
        ],
        model: 'gpt-4-1106-preview',
    };
    const chatCompletion: OpenAI.Chat.ChatCompletion = await openai.chat.completions.create(params);
    const response = chatCompletion.choices[0].message.content!;
    const match = response.match(regex);
    if (match) {
        const result = match[0];
        return result.split('\n').slice(2, -2).join('\n');
    } else {
        return null;
    }
}

export async function POST(request: NextRequest) {
    const body = await request.json() as Body;
    const response = await callOpenAI(body.prompt, body.fileContents);
    console.log(response)

    return Response.json({
        newFileContents: body.fileContents
    })
}<|MERGE_RESOLUTION|>--- conflicted
+++ resolved
@@ -15,17 +15,13 @@
 const systemMessagePrompt = `You are a brilliant and meticulous engineer assigned to add a unit test to cover an edge case for the testing suite. When you write code, the code works on the first try, is syntactically perfect. You have the utmost care for the code that you write, so you do not make mistakes and every function. When writing tests, you will make up test data as needed. Take into account the current repository's language, frameworks, and dependencies. You are to follow the instructions exactly and do nothing more.
 
 You can append to the file by responding in the following format:
-<<<<<<< HEAD
 <code_block_to_extend>
 \`\`\`
 The code section to add the additional unit tests right after. Ensure that you have valid indentation.
 \`\`\`
 </code_block_to_extend>
 
-<additional_unit_tests>
-=======
 <additional_unit_test>
->>>>>>> 5ddf7fc4
 \`\`\`
 The additional unit test that covers the edge case. Ensure that you have valid indentation.
 \`\`\`
@@ -124,7 +120,8 @@
         self.assertTrue(is_markdown(filename))
 `
 
-const regex = /<additional_unit_test>([\s\S]*)$/g
+const codeBlockToExtendRegex = /<code_block_to_extend>([\s\S]*)<\/code_block_to_extend>/g
+const additionalUnitTestRegex = /<additional_unit_test>([\s\S]*)$/g
 
 const callOpenAI = async (prompt: string, fileContents: string) => {
     const params: OpenAI.Chat.ChatCompletionCreateParams = {
@@ -136,10 +133,17 @@
     };
     const chatCompletion: OpenAI.Chat.ChatCompletion = await openai.chat.completions.create(params);
     const response = chatCompletion.choices[0].message.content!;
-    const match = response.match(regex);
-    if (match) {
-        const result = match[0];
-        return result.split('\n').slice(2, -2).join('\n');
+    console.log(response)
+    const additionalUnitTestMatch = response.match(additionalUnitTestRegex)!;
+    const codeBlockToExtendMatch = response.match(codeBlockToExtendRegex)!;
+    if (additionalUnitTestMatch && codeBlockToExtendMatch) {
+        let codeBlockToExtend = codeBlockToExtendMatch[0];
+        codeBlockToExtend = codeBlockToExtend.split('\n').slice(2, -2).join('\n');
+        let additionalUnitTest = additionalUnitTestMatch[0];
+        additionalUnitTest = additionalUnitTest.split('\n').slice(2, -2).join('\n');
+        console.log(codeBlockToExtend)
+        console.log(additionalUnitTest)
+        return fileContents.replace(codeBlockToExtend, codeBlockToExtend + '\n' + additionalUnitTest);
     } else {
         return null;
     }
@@ -147,7 +151,7 @@
 
 export async function POST(request: NextRequest) {
     const body = await request.json() as Body;
-    const response = await callOpenAI(body.prompt, body.fileContents);
+    const response = await callOpenAI(body.prompt, unitTest);
     console.log(response)
 
     return Response.json({
