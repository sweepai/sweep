--- conflicted
+++ resolved
@@ -12,16 +12,12 @@
 import CodeMirror, { EditorView } from "@uiw/react-codemirror";
 import CodeMirrorMerge from 'react-codemirror-merge';
 
-<<<<<<< HEAD
 const Original = CodeMirrorMerge.Original;
 const Modified = CodeMirrorMerge.Modified;
 
 const FileSelector = ( 
-    { filePath, setFilePath, file, setFile, hideMerge, oldFile, setOldFile } 
-    : { filePath: string, setFilePath: any, file: string, setFile: any, hideMerge: boolean, oldFile: string, setOldFile: any } ) => {
-=======
-const FileSelector = ( { filePath, setFilePath, file, setFile, repoName } : { filePath: string, setFilePath: any, file: string, setFile: any, repoName: string } ) => {
->>>>>>> cd76e921
+    { filePath, setFilePath, file, setFile, hideMerge, oldFile, setOldFile, repoName } 
+    : { filePath: string, setFilePath: any, file: string, setFile: any, hideMerge: boolean, oldFile: string, setOldFile: any, repoName: string } ) => {
     const [open, setOpen] = useState(false)
     const [files, setFiles] = useState([])
 
@@ -64,13 +60,9 @@
                                 onSelect={async (currentValue) => {
                                     setFilePath(currentValue === filePath ? "" : currentValue)
                                     setOpen(false)
-<<<<<<< HEAD
-                                    const contents = (await getFile(file.value)).contents
+                                    const contents = (await getFile(repoName, file.value)).contents
                                     setFile(contents)
                                     setOldFile(contents)
-=======
-                                    setFile((await getFile(repoName, file.value)).contents)
->>>>>>> cd76e921
                                 }}
                             >
                             {file.label}
