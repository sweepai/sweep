--- conflicted
+++ resolved
@@ -1,7 +1,6 @@
 "use client";
-import React, { memo, useCallback, useEffect, useState } from "react";
+import React, { memo, useCallback, useState } from "react";
 
-import getFiles from "../../lib/api.service";
 import { vscodeDark } from "@uiw/codemirror-theme-vscode";
 
 import { javascript } from "@codemirror/lang-javascript";
@@ -48,10 +47,7 @@
   file: string;
   setFile: (newFile: string) => void;
   hideMerge: boolean;
-<<<<<<< HEAD
   setHideMerge: (newHideMerge: boolean, fcr: FileChangeRequest) => void;
-=======
->>>>>>> 10f283f7
   oldFile: string;
   setOldFile: (newOldFile: string) => void;
 }) {
