--- conflicted
+++ resolved
@@ -52,7 +52,6 @@
   setHideMerge,
   getFileChanges
 }: any) => {
-<<<<<<< HEAD
   const getDynamicClassNames = (fcr: FileChangeRequest, index: number) => {
     let classNames = "";
     if (index === currentFileChangeRequestIndex) { // current selected fcr
@@ -69,8 +68,6 @@
     }
     return classNames
   }
-=======
->>>>>>> 35a6065c
   return (
     <Tabs defaultValue="plan" className="grow">
       <TabsContent value="plan">
