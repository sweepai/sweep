import { Input } from "../ui/input";
import { ResizablePanel } from "../ui/resizable";
import { Textarea } from "../ui/textarea";
import React, { useEffect, useState } from "react";
import { Button } from "../ui/button";
import getFiles, { getFile, runScript, writeFile } from "../../lib/api.service";
import { toast } from "sonner";
import { FaCheck, FaPen, FaPlay, FaTrash } from "react-icons/fa6";
import { useLocalStorage } from 'usehooks-ts';
import { Label } from "../ui/label";
import { FaArrowsRotate } from "react-icons/fa6";
import { Popover, PopoverContent, PopoverTrigger } from "../ui/popover";
import { Command, CommandEmpty, CommandGroup, CommandInput, CommandItem } from "../ui/command";
import { cn } from "../../lib/utils";
import { CaretSortIcon, CheckIcon } from "@radix-ui/react-icons";
<<<<<<< HEAD
import { Snippet } from "@/lib/search";
import { Collapsible, CollapsibleContent, CollapsibleTrigger } from "../ui/collapsible";
=======
import { Snippet } from "../../lib/search";
>>>>>>> 0095f3a9



const DashboardDisplay = ({ filePath, setScriptOutput, file, setFile, fileLimit, setFileLimit, blockedGlobs, setBlockedGlobs, hideMerge, setHideMerge, branch, setBranch, oldFile, setOldFile, repoName, setRepoName, setStreamData, files}
    : { filePath: string, setScriptOutput: any, file: string, setFile: any, fileLimit: string, setFileLimit: any, blockedGlobs: string, setBlockedGlobs: any, hideMerge: boolean, setHideMerge: any, branch: string, setBranch: any, oldFile: any, setOldFile: any, repoName: string, setRepoName: any, setStreamData: any, files: {label: string, name: string}[] }) => {
    const [script, setScript] = useLocalStorage("script", 'python $FILE_PATH');
    const [instructions, setInstructions] = useLocalStorage("instructions", '');
    const [isLoading, setIsLoading] = useState(false)
    const [currentRepoName, setCurrentRepoName] = useState(repoName);
    const [open, setOpen] = useState(false)
    const [repoNameCollapsibleOpen, setRepoNameCollapsibleOpen] = useState(repoName === "")
    const [snippets, setSnippets] = useLocalStorage("snippets", {} as {[key: string]: Snippet});
    const testCasePlaceholder = `Example:
1. Modify the class name to be something more descriptive
2. Add a print statement to the front of each function to describe what each function does.`
    useEffect(() => {
        (async () => {
            const params = new URLSearchParams({repo: repoName}).toString();
            const response = await fetch("/api/branch?" + params)
            const object = await response.json()
            setBranch(object.branch)
        })()
        if (repoName === "") {
            setRepoNameCollapsibleOpen(true)
        }
    }, [repoName])

    const updateScript = (event: any) => {
        setScript(event.target.value);
    }
    const updateInstructons = (event: any) => {
        setInstructions(event.target.value);
    }
    const runScriptWrapper = async (newFile: string) => {
        const response = await runScript(repoName, filePath, script, newFile);
        const { code } = response;
        let scriptOutput = response.stdout + "\n" + response.stderr
        if (code != 0) {
            scriptOutput = `Error (exit code ${code}):\n` + scriptOutput
        }
        if (response.code != 0) {
            toast.error("An Error Occured", {
                description: [<div key="stdout">{response.stdout.slice(0, 800)}</div>, <div className="text-red-500" key="stderr">{response.stderr.slice(0, 800)}</div>,]
            })
        } else {
            toast.success("The script ran successfully", {
                description: [<div key="stdout">{response.stdout.slice(0, 800)}</div>, <div key="stderr">{response.stderr.slice(0, 800)}</div>,]
            })
        }
        setScriptOutput(scriptOutput)
    }

    const softIndentationCheck = (oldCode: string, newCode: string, fileContents: string): [string, string] => {
        let newOldCode = oldCode;
        let newNewCode = newCode;
        if (oldCode[0] === '\n') { // expect there to be a newline at the beginning of oldCode
            // find correct indentaton - try up to 16 spaces (8 indentations worth)
            for (let i of [2, 4 ,6 ,8, 10, 12, 14, 16, 18, 20, 22, 24]) {
                // split new code by \n and add the same indentation to each line, then rejoin with new lines
                newOldCode = "\n" + oldCode.split("\n").slice(1).map((line) => " ".repeat(i) + line).join("\n")
                if (fileContents.includes(newOldCode)) {
                    newNewCode = "\n" + newCode.split("\n").slice(1).map((line) => " ".repeat(i) + line).join("\n")
                    break
                }
            }
        }
        return [newOldCode, newNewCode]
    }

    const parseRegexFromOpenAI = (response: string, fileContents: string) => {
        const diffRegex = /<<<<<<< ORIGINAL(\n*?)(?<oldCode>.*?)(\n*?)=======(\n*?)(?<newCode>.*?)(\n*?)>>>>>>> MODIFIED/gs
        const diffMatches: any = response.matchAll(diffRegex)!;
        if (!diffMatches) {
            return "";
        }
        var currentFileContents = fileContents;
        for (const diffMatch of diffMatches) {
            let oldCode = diffMatch.groups!.oldCode;
            let newCode = diffMatch.groups!.newCode;
            // soft match indentation, there are cases where openAi will miss indentations
            if (!currentFileContents.includes(oldCode)) {
                const [ newOldCode, newNewCode ] : [string, string] = softIndentationCheck(oldCode, newCode, currentFileContents);
                currentFileContents = currentFileContents.replace(newOldCode, newNewCode)
            } else {
                currentFileContents = currentFileContents.replace(oldCode, newCode)
            }
        }
        return currentFileContents
    }

    const getFileChanges = async () => {
        setStreamData("")
        if (!hideMerge) {
            setOldFile((oldFile: string) => {
                setFile(oldFile)
                return oldFile
            })
            setHideMerge(true)
        }

        setIsLoading(true)
        const url = "/api/openai/edit"
        const body = JSON.stringify({
            fileContents: file.replace(/\\n/g, "\\n"),
            prompt: instructions,
            snippets: Object.values(snippets)
        })
        const response = fetch(url, {
            method: "POST",
            body: body
        }).then(async (response) => {
            const reader = response.body!.getReader();
            const decoder = new TextDecoder("utf-8");
            let rawText = String.raw``

            while (true) {
                const { done, value } = await reader?.read();
                if (done) {
                    console.log("STREAM IS FULLY READ")
                    setIsLoading(false)
                    setFile(parseRegexFromOpenAI(rawText, oldFile))
                    break;
                }
                const text = decoder.decode(value);
                rawText += text
                setStreamData((prev: any) => prev + text)
                let updatedFile = parseRegexFromOpenAI(rawText, oldFile);
                //console.log("updated file is:", updatedFile)
                setHideMerge(false)
                setFile(updatedFile);
            }
            setHideMerge(false)
            const changeCount = Math.abs(oldFile.split("\n").length - file.split("\n").length)
            toast.success(`Successfully generated tests!`,{
                description: [<div key="stdout">{`There were ${changeCount} line changes made`}</div>,]}
            )

            if (script) {
                runScriptWrapper(file)
            } else {
                toast.warning("Your Script is empty and will not be run.")
            }
        }).catch((e) => {
            toast.error("An error occured while generating your code.", {description: e})
            setIsLoading(false)
            return
        })
    }

    return (
        <ResizablePanel defaultSize={25} className="p-6 h-[90vh]">
            <div className="flex flex-col h-full">
                <Collapsible defaultOpen={repoName === ""} open={repoNameCollapsibleOpen}>
                    <div className="flex flex-row justify-between items-center mb-2">
                        <Label className="mb-0">
                            Repository Settings&nbsp;&nbsp;
                        </Label>
                        <CollapsibleTrigger>
                            <Button variant="secondary" size="sm" onClick={() => setRepoNameCollapsibleOpen(open => !open)}>
                                Expand&nbsp;&nbsp;
                                <CaretSortIcon className="h-4 w-4" />
                                <span className="sr-only">Toggle</span>
                            </Button>
                        </CollapsibleTrigger>
                    </div>
                    <CollapsibleContent>
                        <Label className="mb-2">
                            Repository Path
                        </Label>
                        <Input id="name" placeholder="/Users/sweep/path/to/repo" value={currentRepoName} className="col-span-4 w-full" onChange={(e) => setCurrentRepoName(e.target.value)} onBlur={async () => {
                            try {
                                let newFiles = await getFiles(currentRepoName, 0)
                                toast.success("Successfully fetched files from the repository!")
                                setCurrentRepoName(currentRepoName => {
                                    setRepoName(currentRepoName)
                                    return currentRepoName
                                })
                            } catch (e) {
                                console.error(e)
                                toast.error("An Error Occured", {
                                    description: "Please enter a valid repository name."
                                })
                            }
                        }}/>
                        <p className="text-sm text-muted-foreground mb-4">
                            Absolute path to your repository.
                        </p>
                        <Label className="mb-2">
                            Branch
                        </Label>
                        <Input className="mb-4" value={branch} onChange={e => {
                            setBranch(e.target.value)
                            // TODO: make this work
                        }} placeholder="your-branch-here"/>
                        <Label className="mb-2">
                            Blocked Keywords
                        </Label>
                        <Input className="mb-4" value={blockedGlobs} onChange={e => {
                            setBlockedGlobs(e.target.value)
                            // TODO: make this work
                        }} placeholder="node_modules, .log, build"/>
                        <Label className="mb-2">
                            File Limit
                        </Label>
                        <Input className="mb-4" value={fileLimit} onChange={e => {
                            setFileLimit(e.target.value)
                        }} placeholder="10000" type="number"/>
                    </CollapsibleContent>
                </Collapsible>

                <Label className="mb-2">
                    Instructions
                </Label>
                <Textarea id="instructions-input" placeholder={testCasePlaceholder} value={instructions} className="grow mb-4" onChange={updateInstructons}></Textarea>

                <Popover open={open} onOpenChange={setOpen}>
                    <div className="flex flex-row mb-2">
                        <PopoverTrigger asChild>
                            <Button
                                variant="outline"
                                role="combobox"
                                aria-expanded={open}
                                className="w-full justify-between mr-2 overflow-hidden"
                                disabled={!files}
                            >
                                Add relevant read-only files for Sweep to read
                                <CaretSortIcon className="ml-2 h-4 w-4 shrink-0 opacity-50" />
                            </Button>
                        </PopoverTrigger>
                    </div>
                    <PopoverContent className="w-full p-0 text-left">
                        <Command>
                            <CommandInput placeholder="Search file..." className="h-9" />
                            <CommandEmpty>No file found.</CommandEmpty>
                            <CommandGroup>
                                {files.map((file: any) => (
                                    <CommandItem
                                        key={file.value}
                                        value={file.value}
                                        onSelect={async (currentValue) => {
                                            const contents = (await getFile(repoName, file.value)).contents
                                            setSnippets((prev) => {
                                                let newSnippet = {
                                                    file: file.value,
                                                    start: 0,
                                                    end: contents.split("\n").length,
                                                    entireFile: contents,
                                                    content: contents // this is the slice based on start and end, remeber to change this
                                                } as Snippet
                                                prev[newSnippet.file] = newSnippet
                                                return prev
                                            })
                                            setOpen(false)
                                        }}
                                    >
                                    {file.label}
                                        <CheckIcon
                                            className={cn(
                                                "ml-auto h-4 w-4",
                                                filePath === file.value ? "opacity-100" : "opacity-0"
                                            )}
                                        />
                                    </CommandItem>
                                ))}
                            </CommandGroup>
                        </Command>
                    </PopoverContent>
                </Popover>
                <div>
                    {Object.keys(snippets).map((snippet: string, index: number) => (
                        <div className="flex mb-2" key={snippet}>
                            <p className="border rounded overflow-x-auto grow mr-2 whitespace-pre bg-zinc-900 p-2 align-items-center">
                                {snippet}
                            </p>
                            <Button variant="secondary" className="bg-zinc-900" onClick={() => {
                                setSnippets((prev: {[key: string]: Snippet}) => {
                                    delete prev[snippet]
                                    return prev
                                })
                            }}>
                                <FaTrash/>
                            </Button>
                        </div>
                    ))}
                </div>

<<<<<<< HEAD
                <Collapsible className="flex-grow" defaultOpen={true}>
                    <div className="flex flex-row justify-between items-center mt-2 mb-2">
                        <Label className="mb-0">
                            Validation Script&nbsp;&nbsp;
                        </Label>
                        <CollapsibleTrigger>
                            <Button variant="secondary" size="sm">
                                Expand&nbsp;&nbsp;
                                <CaretSortIcon className="h-4 w-4" />
                                <span className="sr-only">Toggle</span>
                            </Button>
                        </CollapsibleTrigger>
                        <div className="grow"></div>
                        <Button
                            variant="secondary"
                            onClick={async () => {
                                setIsLoading(true)
                                await runScriptWrapper(file)
                                setIsLoading(false)
                            }}
                            disabled={isLoading || !script.length}
                            size="sm"
                        >
                            <FaPlay />&nbsp;&nbsp;Run Tests
                        </Button>
                    </div>
                    <CollapsibleContent>
                        <Textarea id="script-input" placeholder="Enter your script here" className="col-span-4 w-full font-mono height-fit-content" value={script} onChange={updateScript}></Textarea>
                        <p className="text-sm text-muted-foreground mb-4">
                            Use $FILE_PATH to refer to the file you selected. E.g. `python $FILE_PATH`.
                        </p>
                    </CollapsibleContent>
                </Collapsible>
=======
                <div className="flex flex-row justify-between items-center mt-2">
                    <Label className="mb-2 mr-2">
                        Validation Script
                    </Label>
                    <Button
                        className="mb-2 py-1"
                        variant="secondary"
                        onClick={async () => {
                            setIsLoading(true)
                            await runScriptWrapper(file)
                            setIsLoading(false)
                        }}
                        disabled={isLoading || !script.length}
                    >
                        <FaPlay />&nbsp;&nbsp;Run Script
                    </Button>
                </div>
                <Textarea id="script-input" placeholder="Enter your script here" className="col-span-4 w-full font-mono height-fit-content" value={script} onChange={updateScript}></Textarea>
                <p className="text-sm text-muted-foreground mb-4">
                    Use $FILE_PATH to refer to the file you selected. E.g. `python $FILE_PATH`.
                </p>
>>>>>>> 0095f3a9
                <div className="flex flex-row justify-center">
                    <Button
                        className="mt-4 mr-4"
                        variant="secondary"
                        onClick={getFileChanges}
                        disabled={isLoading}
                    >
                        <FaPen />&nbsp;&nbsp;Generate Code
                    </Button>
                    <Button
                        className="mt-4 mr-4"
                        variant="secondary"
                        onClick={async () => {
                            setIsLoading(true)
                            const response = await getFile(repoName, filePath)
                            setFile(response.contents)
                            setOldFile(response.contents)
                            toast.success("File synced from storage!")
                            setIsLoading(false)
                            setHideMerge(true)
                        }}
                        disabled={isLoading}
                        >
                        <FaArrowsRotate />&nbsp;&nbsp;Restart
                    </Button>
                    <Button
                        className="mt-4 mr-2 bg-green-600 hover:bg-green-700"
                        onClick={async () => {
                            console.log("oldFile", oldFile)
                            setFile((file: string) => {
                                setOldFile(file)
                                return file
                            })
                            setHideMerge(true)
                            await writeFile(repoName, filePath, file)
                            toast.success("Succesfully saved new file!")
                        }}
                        disabled={isLoading || hideMerge}
                    >
                        <FaCheck />
                    </Button>
                </div>
            </div>
        </ResizablePanel>
    );
};

export default DashboardDisplay;<|MERGE_RESOLUTION|>--- conflicted
+++ resolved
@@ -13,12 +13,8 @@
 import { Command, CommandEmpty, CommandGroup, CommandInput, CommandItem } from "../ui/command";
 import { cn } from "../../lib/utils";
 import { CaretSortIcon, CheckIcon } from "@radix-ui/react-icons";
-<<<<<<< HEAD
-import { Snippet } from "@/lib/search";
 import { Collapsible, CollapsibleContent, CollapsibleTrigger } from "../ui/collapsible";
-=======
 import { Snippet } from "../../lib/search";
->>>>>>> 0095f3a9
 
 
 
@@ -305,7 +301,6 @@
                     ))}
                 </div>
 
-<<<<<<< HEAD
                 <Collapsible className="flex-grow" defaultOpen={true}>
                     <div className="flex flex-row justify-between items-center mt-2 mb-2">
                         <Label className="mb-0">
@@ -339,29 +334,6 @@
                         </p>
                     </CollapsibleContent>
                 </Collapsible>
-=======
-                <div className="flex flex-row justify-between items-center mt-2">
-                    <Label className="mb-2 mr-2">
-                        Validation Script
-                    </Label>
-                    <Button
-                        className="mb-2 py-1"
-                        variant="secondary"
-                        onClick={async () => {
-                            setIsLoading(true)
-                            await runScriptWrapper(file)
-                            setIsLoading(false)
-                        }}
-                        disabled={isLoading || !script.length}
-                    >
-                        <FaPlay />&nbsp;&nbsp;Run Script
-                    </Button>
-                </div>
-                <Textarea id="script-input" placeholder="Enter your script here" className="col-span-4 w-full font-mono height-fit-content" value={script} onChange={updateScript}></Textarea>
-                <p className="text-sm text-muted-foreground mb-4">
-                    Use $FILE_PATH to refer to the file you selected. E.g. `python $FILE_PATH`.
-                </p>
->>>>>>> 0095f3a9
                 <div className="flex flex-row justify-center">
                     <Button
                         className="mt-4 mr-4"
