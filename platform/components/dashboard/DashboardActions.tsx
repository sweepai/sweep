--- conflicted
+++ resolved
@@ -32,7 +32,6 @@
 import DashboardPlanning from "./DashboardPlanning";
 import { useRecoilState } from "recoil";
 import { FileChangeRequestsState } from "../../state/fcrAtoms";
-<<<<<<< HEAD
 import {
   parseRegexFromOpenAICreate,
   parseRegexFromOpenAIModify,
@@ -44,10 +43,6 @@
   setStatusForFCR,
   setDiffForFCR,
 } from "../../state/fcrStateHelpers";
-=======
-import { parseRegexFromOpenAICreate, parseRegexFromOpenAIModify } from "../../lib/patchUtils";
-import { setIsLoading, setFileForFCR, setOldFileForFCR, setStatusForFCR, setDiffForFCR } from "../../state/fcrStateHelpers"
->>>>>>> 9a751c09
 
 const Diff = require("diff");
 
@@ -196,13 +191,9 @@
   setOutputToggle: (newOutputToggle: string) => void;
   setLoadingMessage: React.Dispatch<React.SetStateAction<string>>;
 }) => {
-<<<<<<< HEAD
   const [fileChangeRequests, setFileChangeRequests] = useRecoilState(
     FileChangeRequestsState,
   );
-=======
-  const [fileChangeRequests, setFileChangeRequests] = useRecoilState(FileChangeRequestsState);
->>>>>>> 9a751c09
   const posthog = usePostHog();
   const validationScriptPlaceholder = `Example: python3 -m py_compile $FILE_PATH\npython3 -m pylint $FILE_PATH --error-only`;
   const testScriptPlaceholder = `Example: python3 -m pytest $FILE_PATH`;
@@ -253,19 +244,11 @@
         action: { label: "Dismiss", onClick: () => {} },
       });
     }
-<<<<<<< HEAD
   };
 
   useEffect(() => {
     setRepoNameCollapsibleOpen(repoName === "");
   }, [repoName]);
-=======
-  }
-
-  useEffect(() => {
-    setRepoNameCollapsibleOpen(repoName === "")
-  }, [repoName])
->>>>>>> 9a751c09
 
   useEffect(() => {
     if (repoName === "") {
@@ -348,11 +331,7 @@
 
   // modify an existing file or create a new file
   const getFileChanges = async (fcr: FileChangeRequest, index: number) => {
-<<<<<<< HEAD
-    console.log("getting file changes");
-=======
     console.log("getting file changes")
->>>>>>> 9a751c09
     var validationOutput = "";
     const patches = fileChangeRequests
       .slice(0, index)
@@ -362,16 +341,12 @@
       .join("\n\n");
 
     setIsLoading(true, fcr, fileChangeRequests, setFileChangeRequests);
-<<<<<<< HEAD
     setStatusForFCR(
       "in-progress",
       fcr,
       fileChangeRequests,
       setFileChangeRequests,
     );
-=======
-    setStatusForFCR("in-progress", fcr, fileChangeRequests, setFileChangeRequests);
->>>>>>> 9a751c09
     setOutputToggle("llm");
     setLoadingMessage("Queued...");
     const changeType = fcr.changeType;
@@ -416,16 +391,12 @@
     if (!hideMerge) {
       setFileChangeRequests((prev: FileChangeRequest[]) => {
         setHideMerge(true, fcr);
-<<<<<<< HEAD
         setFileForFCR(
           prev[index].snippet.entireFile,
           fcr,
           fileChangeRequests,
           setFileChangeRequests,
         );
-=======
-        setFileForFCR(prev[index].snippet.entireFile, fcr, fileChangeRequests, setFileChangeRequests);
->>>>>>> 9a751c09
         return prev;
       });
     }
@@ -471,7 +442,6 @@
       var currentContents = currentIterationContents;
       const updateIfChanged = (newContents: string) => {
         if (newContents !== currentIterationContents) {
-<<<<<<< HEAD
           setFileForFCR(
             newContents,
             fcr,
@@ -479,10 +449,6 @@
             setFileChangeRequests,
           );
           currentContents = newContents;
-=======
-          setFileForFCR(newContents, fcr, fileChangeRequests, setFileChangeRequests);
-          currentContents = newContents
->>>>>>> 9a751c09
         }
       };
       try {
@@ -558,7 +524,6 @@
         }
         if (!isRunningRef.current) {
           setIsLoading(false, fcr, fileChangeRequests, setFileChangeRequests);
-<<<<<<< HEAD
           setLoadingMessage("");
           setStatusForFCR(
             "idle",
@@ -566,10 +531,6 @@
             fileChangeRequests,
             setFileChangeRequests,
           );
-=======
-          setLoadingMessage("")
-          setStatusForFCR("idle", fcr, fileChangeRequests, setFileChangeRequests);
->>>>>>> 9a751c09
           return;
         }
         setHideMerge(false, fcr);
@@ -593,7 +554,6 @@
           validationOutput += "\n\n" + errorMessage;
           setScriptOutput(validationOutput);
           setIsLoading(false, fcr, fileChangeRequests, setFileChangeRequests);
-<<<<<<< HEAD
           setStatusForFCR(
             "in-progress",
             fcr,
@@ -601,10 +561,6 @@
             setFileChangeRequests,
           );
           setLoadingMessage("Retrying...");
-=======
-          setStatusForFCR("in-progress", fcr, fileChangeRequests, setFileChangeRequests);
-          setLoadingMessage("Retrying...")
->>>>>>> 9a751c09
         } else {
           toast.success(`Successfully modified file!`, {
             description: [
@@ -612,7 +568,6 @@
             ],
             action: { label: "Dismiss", onClick: () => {} },
           });
-<<<<<<< HEAD
           const newDiff = Diff.createPatch(
             filePath,
             fcr.snippet.entireFile,
@@ -625,11 +580,6 @@
             fileChangeRequests,
             setFileChangeRequests,
           );
-=======
-          const newDiff = Diff.createPatch(filePath, fcr.snippet.entireFile, fcr.newContents);
-          setIsLoading(false, fcr, fileChangeRequests, setFileChangeRequests);
-          setDiffForFCR(newDiff, fcr, fileChangeRequests, setFileChangeRequests);
->>>>>>> 9a751c09
           isRunningRef.current = false;
           break;
         }
@@ -641,16 +591,12 @@
         });
         if (i === maxIterations) {
           setIsLoading(false, fcr, fileChangeRequests, setFileChangeRequests);
-<<<<<<< HEAD
           setStatusForFCR(
             "error",
             fcr,
             fileChangeRequests,
             setFileChangeRequests,
           );
-=======
-          setStatusForFCR("error", fcr, fileChangeRequests, setFileChangeRequests);
->>>>>>> 9a751c09
           isRunningRef.current = false;
           setLoadingMessage("");
           return;
@@ -674,16 +620,12 @@
 
   const saveAllFiles = async (fcrs: FileChangeRequest[]) => {
     for await (const [index, fcr] of fcrs.entries()) {
-<<<<<<< HEAD
       setOldFileForFCR(
         fcr.newContents,
         fcr,
         fileChangeRequests,
         setFileChangeRequests,
       );
-=======
-      setOldFileForFCR(fcr.newContents, fcr, fileChangeRequests, setFileChangeRequests);
->>>>>>> 9a751c09
       setHideMerge(true, fcr);
       await writeFile(repoName, fcr.snippet.file, fcr.newContents);
     }
@@ -696,7 +638,6 @@
     fileChangeRequests.forEach(
       async (fcr: FileChangeRequest, index: number) => {
         const response = await getFile(repoName, fcr.snippet.file);
-<<<<<<< HEAD
         setFileForFCR(
           response.contents,
           fcr,
@@ -709,10 +650,6 @@
           fileChangeRequests,
           setFileChangeRequests,
         );
-=======
-        setFileForFCR(response.contents, fcr, fileChangeRequests, setFileChangeRequests);
-        setOldFileForFCR(response.contents, fcr, fileChangeRequests, setFileChangeRequests);
->>>>>>> 9a751c09
         setIsLoading(false, fcr, fileChangeRequests, setFileChangeRequests);
       },
     );
@@ -788,7 +725,6 @@
             </Dialog>
           </div>
         </div>
-<<<<<<< HEAD
         <TabsContent
           value="planning"
           className="rounded-xl border h-full p-4 h-[95%]"
@@ -797,30 +733,6 @@
             repoName={repoName}
             files={files}
             setLoadingMessage={setLoadingMessage}
-=======
-      </div>
-      <TabsContent value="planning" className="rounded-xl border h-full p-4 h-[95%]">
-        <DashboardPlanning
-          repoName={repoName}
-          files={files}
-          setLoadingMessage={setLoadingMessage}
-          setCurrentTab={setCurrentTab}
-        />
-      </TabsContent>
-      <TabsContent value="coding" className="h-full">
-        <div className="flex flex-col h-[95%]">
-          <DashboardInstructions
-            filePath={filePath}
-            repoName={repoName}
-            files={files}
-            directories={directories}
-            currentFileChangeRequestIndex={currentFileChangeRequestIndex}
-            setCurrentFileChangeRequestIndex={setCurrentFileChangeRequestIndex}
-            getFileChanges={getFileChanges}
-            isRunningRef={isRunningRef}
-            syncAllFiles={syncAllFiles}
-            getAllFileChanges={() => getAllFileChanges(fileChangeRequests)}
->>>>>>> 9a751c09
             setCurrentTab={setCurrentTab}
           />
         </TabsContent>
