import { Input } from "../ui/input";
import { ResizablePanel } from "../ui/resizable";
import { Textarea } from "../ui/textarea";
import React, { useEffect, useState } from "react";
import { Button } from "../ui/button";
import getFiles, { getFile, runScript, writeFile } from "../../lib/api.service";
import { toast } from "sonner";
import { FaCheck, FaPen, FaPlay } from "react-icons/fa6";
import { useLocalStorage } from 'usehooks-ts';
import { Label } from "../ui/label";
import { FaArrowsRotate } from "react-icons/fa6";



const DashboardDisplay = ({ filePath, setScriptOutput, file, setFile, hideMerge, setHideMerge, oldFile, setOldFile, repoName, setRepoName, setStreamData}
    : { filePath: string, setScriptOutput: any, file: string, setFile: any, hideMerge: boolean, setHideMerge: any, oldFile: any, setOldFile: any, repoName: string, setRepoName: any, setStreamData: any }) => {
    const [script, setScript] = useLocalStorage("script", 'python $FILE_PATH');
    const [instructions, setInstructions] = useLocalStorage("instructions", '');
    const [isLoading, setIsLoading] = useState(false)
    const [branch, setBranch] = useState("");
    const [currentRepoName, setCurrentRepoName] = useState(repoName);
    const testCasePlaceholder = `Example:
1. Modify the class name to be something more descriptive
2. Add a print statement to the front of each function to describe what each function does.`
    useEffect(() => {
        (async () => {
            const params = new URLSearchParams({repo: repoName}).toString();
            const response = await fetch("/api/branch?" + params)
            const object = await response.json()
            setBranch(object.branch)
        })()
    }, [repoName])

    const updateScript = (event: any) => {
        setScript(event.target.value);
    }
    const updateInstructons = (event: any) => {
        setInstructions(event.target.value);
    }
    const runScriptWrapper = async (newFile: string) => {
        const response = await runScript(repoName, filePath, script, newFile);
        const { code } = response;
        let scriptOutput = response.stdout + "\n" + response.stderr
        if (code != 0) {
            scriptOutput = `Error (exit code ${code}):\n` + scriptOutput
        }
        if (response.code != 0) {
            toast.error("An Error Occured", {
                description: [<div key="stdout">{response.stdout.slice(0, 800)}</div>, <div className="text-red-500" key="stderr">{response.stderr.slice(0, 800)}</div>,]
            })
        } else {
            toast.success("The script ran successfully", {
                description: [<div key="stdout">{response.stdout.slice(0, 800)}</div>, <div key="stderr">{response.stderr.slice(0, 800)}</div>,]
            })
        }
        setScriptOutput(scriptOutput)
    }

    const softIndentationCheck = (oldCode: string, newCode: string, fileContents: string): [string, string] => {
        let newOldCode = oldCode;
        let newNewCode = newCode;
        if (oldCode[0] === '\n') { // expect there to be a newline at the beginning of oldCode
            // find correct indentaton - try up to 16 spaces (8 indentations worth)
            for (let i of [2, 4 ,6 ,8, 10, 12, 14, 16, 18, 20, 22, 24]) {
                // split new code by \n and add the same indentation to each line, then rejoin with new lines
                newOldCode = "\n" + oldCode.split("\n").slice(1).map((line) => " ".repeat(i) + line).join("\n")
                if (fileContents.includes(newOldCode)) {
                    newNewCode = "\n" + newCode.split("\n").slice(1).map((line) => " ".repeat(i) + line).join("\n")
                    break
                }
            }
        }
        return [newOldCode, newNewCode]
    }

    const parseRegexFromOpenAI = (response: string, fileContents: string) => {
        const diffRegex = /<<<<<<< ORIGINAL(\n*?)(?<oldCode>.*?)(\n*?)=======(\n*?)(?<newCode>.*?)(\n*?)>>>>>>> MODIFIED/gs
        //console.log("response:\n", response, "\nend of response\n")
        const diffMatches: any = response.matchAll(diffRegex)!;
        if (!diffMatches) {
            return "";
        }
        var currentFileContents = fileContents;
        for (const diffMatch of diffMatches) {
            let oldCode = diffMatch.groups!.oldCode;
            let newCode = diffMatch.groups!.newCode;
            // soft match indentation, there are cases where openAi will miss indentations
            if (!currentFileContents.includes(oldCode)) {
                const [ newOldCode, newNewCode ] : [string, string] = softIndentationCheck(oldCode, newCode, currentFileContents);
                currentFileContents = currentFileContents.replace(newOldCode, newNewCode)
            } else {
                currentFileContents = currentFileContents.replace(oldCode, newCode)
            }
        }
        return currentFileContents
    }

    const getFileChanges = async () => {
        setStreamData("")
        if (!hideMerge) {
            setOldFile((oldFile: string) => {
                setFile(oldFile)
                return oldFile
            })
            setHideMerge(true)
        }

        setIsLoading(true)
        const url = "/api/openai/edit"
        const body = JSON.stringify({
            fileContents: file.replace(/\\n/g, "\\n"),
            prompt: instructions
        })
        
        const response = fetch(url, {
            method: "POST",
            body: body
        }).then(async (response) => {
            const reader = response.body!.getReader();
            const decoder = new TextDecoder("utf-8");
            let rawText = String.raw``

            while (true) {
                const { done, value } = await reader?.read();
                if (done) {
                    console.log("STREAM IS FULLY READ")
                    setIsLoading(false)
                    setFile(parseRegexFromOpenAI(rawText, oldFile))
                    break;
                }
                const text = decoder.decode(value);
                rawText += text
                setStreamData((prev: any) => prev + text)
                let updatedFile = parseRegexFromOpenAI(rawText, oldFile);
                //console.log("updated file is:", updatedFile)
                setHideMerge(false)
                setFile(updatedFile);
            }
            
            setHideMerge(false)
            const changeCount = Math.abs(oldFile.split("\n").length - file.split("\n").length)
            toast.success(`Successfully generated tests!`,{
                description: [<div key="stdout">{`There were ${changeCount} line changes made`}</div>,]}
            )

            if (script) { 
                runScriptWrapper(file)
            } else {
                toast.warning("Your Script is empty and will not be run.")
            }
        }).catch((e) => {
            toast.error("An error occured while generating your code.", {description: e})
            setIsLoading(false)
            return
<<<<<<< HEAD
        })
=======
        }
        const object = await response.json();
        setIsLoading(false)
        if (!object.newFileContents || object.newFileContents === file) {
            toast.error("An error occured while generating your code.", {description: "Please try again"})
            return
        }
        setFile(object.newFileContents)
        setHideMerge(false)
        const changeCount = Math.abs(oldFile.split("\n").length - object.newFileContents.split("\n").length)
        toast.success(`Successfully generated tests!`,
        {
            description: [<div key="stdout">{`There were ${changeCount} line changes made`}</div>,]
        } )
        if (script) {
            runScriptWrapper(object.newFileContents)
        } else {
            toast.warning("Your Script is empty and will not be run.")
        }
>>>>>>> 9392c27a
    }

    return (
        <ResizablePanel defaultSize={25} className="p-6 h-[90vh]">
            <div className="flex flex-col h-full">
                <Label className="mb-2">
                    Repository Path
                </Label>
                <Input id="name" placeholder="/Users/sweep/path/to/repo" value={currentRepoName} className="col-span-4 w-full" onChange={(e) => setCurrentRepoName(e.target.value)} onBlur={async () => {
                    try {
                        let newFiles = await getFiles(currentRepoName, 0)
                        toast.success("Successfully fetched files from the repository!")
                        setCurrentRepoName(currentRepoName => {
                            setRepoName(currentRepoName)
                            return currentRepoName
                        })
                    } catch (e) {
                        console.error(e)
                        toast.error("An Error Occured", {
                            description: "Please enter a valid repository name."
                        })
                    }
                }}/>
                <p className="text-sm text-muted-foreground mb-4">
                    Absolute path to your repository.
                </p>
                <Label className="mb-2">
                    Branch
                </Label>
                <Input className="mb-4" value={branch} placeholder="your-branch-here"/>
                <Label className="mb-2">
                    Instructions
                </Label>
                <Textarea id="instructions-input" placeholder={testCasePlaceholder} value={instructions} className="grow mb-4" onChange={updateInstructons}></Textarea>

                <div className="flex flex-row justify-between items-center mt-2">
                    <Label className="mb-2 mr-2">
                        Test Script
                    </Label>
                    <Button
                        className="mb-2 py-1"
                        variant="secondary"
                        onClick={async () => {
                            setIsLoading(true)
                            await runScriptWrapper(file)
                            setIsLoading(false)
                        }}
                        disabled={isLoading || !script.length}
                    >
                        <FaPlay />&nbsp;&nbsp;Run Tests
                    </Button>
                </div>
                <Textarea id="script-input" placeholder="Enter your script here" className="col-span-4 w-full font-mono" value={script} onChange={updateScript}></Textarea>
                <p className="text-sm text-muted-foreground mb-4">
                    Use $FILE_PATH to refer to the file you selected. E.g. `python $FILE_PATH`.
                </p>
                <div className="flex flex-row justify-center">
                    <Button
                        className="mt-4 mr-4"
                        variant="secondary"
                        onClick={getFileChanges}
                        disabled={isLoading}
                    >
                        <FaPen />&nbsp;&nbsp;Generate Code
                    </Button>
                    <Button
                        className="mt-4 mr-4"
                        variant="secondary"
                        onClick={async () => {
                            setIsLoading(true)
                            const response = await getFile(repoName, filePath)
                            setFile(response.contents)
                            setOldFile(response.contents)
                            toast.success("File synced from storage!")
                            setIsLoading(false)
                            setHideMerge(true)
                        }}
                        disabled={isLoading}
                        >
                        <FaArrowsRotate />&nbsp;&nbsp;Restart
                    </Button>
                    <Button
                        className="mt-4 mr-2 bg-green-600 hover:bg-green-700"
                        onClick={async () => {
                            console.log("oldFile", oldFile)
                            setFile((file: string) => {
                                setOldFile(file)
                                return file
                            })
                            setHideMerge(true)
                            await writeFile(repoName, filePath, file)
                            toast.success("Succesfully saved new file!")
                        }}
                        disabled={isLoading || hideMerge}
                    >
                        <FaCheck />
                    </Button>
                </div>
            </div>
        </ResizablePanel>
    );
};

export default DashboardDisplay;<|MERGE_RESOLUTION|>--- conflicted
+++ resolved
@@ -152,29 +152,7 @@
             toast.error("An error occured while generating your code.", {description: e})
             setIsLoading(false)
             return
-<<<<<<< HEAD
         })
-=======
-        }
-        const object = await response.json();
-        setIsLoading(false)
-        if (!object.newFileContents || object.newFileContents === file) {
-            toast.error("An error occured while generating your code.", {description: "Please try again"})
-            return
-        }
-        setFile(object.newFileContents)
-        setHideMerge(false)
-        const changeCount = Math.abs(oldFile.split("\n").length - object.newFileContents.split("\n").length)
-        toast.success(`Successfully generated tests!`,
-        {
-            description: [<div key="stdout">{`There were ${changeCount} line changes made`}</div>,]
-        } )
-        if (script) {
-            runScriptWrapper(object.newFileContents)
-        } else {
-            toast.warning("Your Script is empty and will not be run.")
-        }
->>>>>>> 9392c27a
     }
 
     return (
