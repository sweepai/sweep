import { Input } from "../ui/input";
import { ResizablePanel } from "../ui/resizable";
import { Textarea } from "../ui/textarea";
import React, { useEffect, useState } from "react";
import { Button } from "../ui/button";
import getFiles, { getFile, runScript, writeFile } from "../../lib/api.service";
import { toast } from "sonner";
import { FaCheck, FaPen, FaPlay } from "react-icons/fa6";
import { useLocalStorage } from 'usehooks-ts';
import { Label } from "../ui/label";
import { FaArrowsRotate } from "react-icons/fa6";



<<<<<<< HEAD
const DashboardDisplay = ({ filePath, setScriptOutput, file, setFile, hideMerge, setHideMerge, oldFile, setOldFile, repoName, setRepoName, setStreamData}
    : { filePath: string, setScriptOutput: any, file: string, setFile: any, hideMerge: boolean, setHideMerge: any, oldFile: any, setOldFile: any, repoName: string, setRepoName: any, setStreamData: any }) => {
=======
const DashboardDisplay = ({ filePath, setScriptOutput, file, setFile, hideMerge, setHideMerge, branch, setBranch, oldFile, setOldFile, repoName, setRepoName, setStreamData}
    : { filePath: string, setScriptOutput: any, file: string, setFile: any, hideMerge: boolean, setHideMerge: any, branch: string, setBranch: any, oldFile: any, setOldFile: any, repoName: string, setRepoName: any, setStreamData: any }) => {
>>>>>>> 8a200421
    const [script, setScript] = useLocalStorage("script", 'python $FILE_PATH');
    const [instructions, setInstructions] = useLocalStorage("instructions", '');
    const [isLoading, setIsLoading] = useState(false)
    const [currentRepoName, setCurrentRepoName] = useState(repoName);
    const testCasePlaceholder = `Example:
1. Modify the class name to be something more descriptive
2. Add a print statement to the front of each function to describe what each function does.`
    useEffect(() => {
        (async () => {
            const params = new URLSearchParams({repo: repoName}).toString();
            const response = await fetch("/api/branch?" + params)
            const object = await response.json()
            setBranch(object.branch)
        })()
    }, [repoName])

    const updateScript = (event: any) => {
        setScript(event.target.value);
    }
    const updateInstructons = (event: any) => {
        setInstructions(event.target.value);
    }
    const runScriptWrapper = async (newFile: string) => {
        const response = await runScript(repoName, filePath, script, newFile);
        const { code } = response;
        let scriptOutput = response.stdout + "\n" + response.stderr
        if (code != 0) {
            scriptOutput = `Error (exit code ${code}):\n` + scriptOutput
        }
        if (response.code != 0) {
            toast.error("An Error Occured", {
                description: [<div key="stdout">{response.stdout.slice(0, 800)}</div>, <div className="text-red-500" key="stderr">{response.stderr.slice(0, 800)}</div>,]
            })
        } else {
            toast.success("The script ran successfully", {
                description: [<div key="stdout">{response.stdout.slice(0, 800)}</div>, <div key="stderr">{response.stderr.slice(0, 800)}</div>,]
            })
        }
        setScriptOutput(scriptOutput)
    }

    const softIndentationCheck = (oldCode: string, newCode: string, fileContents: string): [string, string] => {
        let newOldCode = oldCode;
        let newNewCode = newCode;
        if (oldCode[0] === '\n') { // expect there to be a newline at the beginning of oldCode
            // find correct indentaton - try up to 16 spaces (8 indentations worth)
            for (let i of [2, 4 ,6 ,8, 10, 12, 14, 16, 18, 20, 22, 24]) {
                // split new code by \n and add the same indentation to each line, then rejoin with new lines
                newOldCode = "\n" + oldCode.split("\n").slice(1).map((line) => " ".repeat(i) + line).join("\n")
                if (fileContents.includes(newOldCode)) {
                    newNewCode = "\n" + newCode.split("\n").slice(1).map((line) => " ".repeat(i) + line).join("\n")
                    break
                }
            }
        }
        return [newOldCode, newNewCode]
    }

    const parseRegexFromOpenAI = (response: string, fileContents: string) => {
        const diffRegex = /<<<<<<< ORIGINAL(\n*?)(?<oldCode>.*?)(\n*?)=======(\n*?)(?<newCode>.*?)(\n*?)>>>>>>> MODIFIED/gs
        //console.log("response:\n", response, "\nend of response\n")
        const diffMatches: any = response.matchAll(diffRegex)!;
        if (!diffMatches) {
            return "";
        }
        var currentFileContents = fileContents;
        for (const diffMatch of diffMatches) {
            let oldCode = diffMatch.groups!.oldCode;
            let newCode = diffMatch.groups!.newCode;
            // soft match indentation, there are cases where openAi will miss indentations
            if (!currentFileContents.includes(oldCode)) {
                const [ newOldCode, newNewCode ] : [string, string] = softIndentationCheck(oldCode, newCode, currentFileContents);
                currentFileContents = currentFileContents.replace(newOldCode, newNewCode)
            } else {
                currentFileContents = currentFileContents.replace(oldCode, newCode)
            }
        }
        return currentFileContents
    }

    const getFileChanges = async () => {
        setStreamData("")
        if (!hideMerge) {
            setOldFile((oldFile: string) => {
                setFile(oldFile)
                return oldFile
            })
            setHideMerge(true)
        }

        setIsLoading(true)
        const url = "/api/openai/edit"
        const body = JSON.stringify({
            fileContents: file.replace(/\\n/g, "\\n"),
            prompt: instructions
        })
<<<<<<< HEAD
        
=======

>>>>>>> 8a200421
        const response = fetch(url, {
            method: "POST",
            body: body
        }).then(async (response) => {
            const reader = response.body!.getReader();
            const decoder = new TextDecoder("utf-8");
            let rawText = String.raw``

            while (true) {
                const { done, value } = await reader?.read();
                if (done) {
                    console.log("STREAM IS FULLY READ")
                    setIsLoading(false)
                    setFile(parseRegexFromOpenAI(rawText, oldFile))
                    break;
                }
                const text = decoder.decode(value);
                rawText += text
                setStreamData((prev: any) => prev + text)
                let updatedFile = parseRegexFromOpenAI(rawText, oldFile);
                //console.log("updated file is:", updatedFile)
                setHideMerge(false)
                setFile(updatedFile);
            }
<<<<<<< HEAD
            
=======

>>>>>>> 8a200421
            setHideMerge(false)
            const changeCount = Math.abs(oldFile.split("\n").length - file.split("\n").length)
            toast.success(`Successfully generated tests!`,{
                description: [<div key="stdout">{`There were ${changeCount} line changes made`}</div>,]}
            )

<<<<<<< HEAD
            if (script) { 
=======
            if (script) {
>>>>>>> 8a200421
                runScriptWrapper(file)
            } else {
                toast.warning("Your Script is empty and will not be run.")
            }
        }).catch((e) => {
            toast.error("An error occured while generating your code.", {description: e})
            setIsLoading(false)
            return
        })
    }

    return (
        <ResizablePanel defaultSize={25} className="p-6 h-[90vh]">
            <div className="flex flex-col h-full">
                <Label className="mb-2">
                    Repository Path
                </Label>
                <Input id="name" placeholder="/Users/sweep/path/to/repo" value={currentRepoName} className="col-span-4 w-full" onChange={(e) => setCurrentRepoName(e.target.value)} onBlur={async () => {
                    try {
                        let newFiles = await getFiles(currentRepoName, 0)
                        toast.success("Successfully fetched files from the repository!")
                        setCurrentRepoName(currentRepoName => {
                            setRepoName(currentRepoName)
                            return currentRepoName
                        })
                    } catch (e) {
                        console.error(e)
                        toast.error("An Error Occured", {
                            description: "Please enter a valid repository name."
                        })
                    }
                }}/>
                <p className="text-sm text-muted-foreground mb-4">
                    Absolute path to your repository.
                </p>
                <Label className="mb-2">
                    Branch
                </Label>
                <Input className="mb-4" value={branch} onChange={e => {
                    setBranch(e.target.value)
                    // TODO: make this work
                }} placeholder="your-branch-here"/>
                <Label className="mb-2">
                    Instructions
                </Label>
                <Textarea id="instructions-input" placeholder={testCasePlaceholder} value={instructions} className="grow mb-4" onChange={updateInstructons}></Textarea>

                <div className="flex flex-row justify-between items-center mt-2">
                    <Label className="mb-2 mr-2">
                        Test Script
                    </Label>
                    <Button
                        className="mb-2 py-1"
                        variant="secondary"
                        onClick={async () => {
                            setIsLoading(true)
                            await runScriptWrapper(file)
                            setIsLoading(false)
                        }}
                        disabled={isLoading || !script.length}
                    >
                        <FaPlay />&nbsp;&nbsp;Run Tests
                    </Button>
                </div>
                <Textarea id="script-input" placeholder="Enter your script here" className="col-span-4 w-full font-mono" value={script} onChange={updateScript}></Textarea>
                <p className="text-sm text-muted-foreground mb-4">
                    Use $FILE_PATH to refer to the file you selected. E.g. `python $FILE_PATH`.
                </p>
                <div className="flex flex-row justify-center">
                    <Button
                        className="mt-4 mr-4"
                        variant="secondary"
                        onClick={getFileChanges}
                        disabled={isLoading}
                    >
                        <FaPen />&nbsp;&nbsp;Generate Code
                    </Button>
                    <Button
                        className="mt-4 mr-4"
                        variant="secondary"
                        onClick={async () => {
                            setIsLoading(true)
                            const response = await getFile(repoName, filePath)
                            setFile(response.contents)
                            setOldFile(response.contents)
                            toast.success("File synced from storage!")
                            setIsLoading(false)
                            setHideMerge(true)
                        }}
                        disabled={isLoading}
                        >
                        <FaArrowsRotate />&nbsp;&nbsp;Restart
                    </Button>
                    <Button
                        className="mt-4 mr-2 bg-green-600 hover:bg-green-700"
                        onClick={async () => {
                            console.log("oldFile", oldFile)
                            setFile((file: string) => {
                                setOldFile(file)
                                return file
                            })
                            setHideMerge(true)
                            await writeFile(repoName, filePath, file)
                            toast.success("Succesfully saved new file!")
                        }}
                        disabled={isLoading || hideMerge}
                    >
                        <FaCheck />
                    </Button>
                </div>
            </div>
        </ResizablePanel>
    );
};

export default DashboardDisplay;<|MERGE_RESOLUTION|>--- conflicted
+++ resolved
@@ -12,13 +12,8 @@
 
 
 
-<<<<<<< HEAD
-const DashboardDisplay = ({ filePath, setScriptOutput, file, setFile, hideMerge, setHideMerge, oldFile, setOldFile, repoName, setRepoName, setStreamData}
-    : { filePath: string, setScriptOutput: any, file: string, setFile: any, hideMerge: boolean, setHideMerge: any, oldFile: any, setOldFile: any, repoName: string, setRepoName: any, setStreamData: any }) => {
-=======
 const DashboardDisplay = ({ filePath, setScriptOutput, file, setFile, hideMerge, setHideMerge, branch, setBranch, oldFile, setOldFile, repoName, setRepoName, setStreamData}
     : { filePath: string, setScriptOutput: any, file: string, setFile: any, hideMerge: boolean, setHideMerge: any, branch: string, setBranch: any, oldFile: any, setOldFile: any, repoName: string, setRepoName: any, setStreamData: any }) => {
->>>>>>> 8a200421
     const [script, setScript] = useLocalStorage("script", 'python $FILE_PATH');
     const [instructions, setInstructions] = useLocalStorage("instructions", '');
     const [isLoading, setIsLoading] = useState(false)
@@ -115,11 +110,6 @@
             fileContents: file.replace(/\\n/g, "\\n"),
             prompt: instructions
         })
-<<<<<<< HEAD
-        
-=======
-
->>>>>>> 8a200421
         const response = fetch(url, {
             method: "POST",
             body: body
@@ -144,22 +134,13 @@
                 setHideMerge(false)
                 setFile(updatedFile);
             }
-<<<<<<< HEAD
-            
-=======
-
->>>>>>> 8a200421
             setHideMerge(false)
             const changeCount = Math.abs(oldFile.split("\n").length - file.split("\n").length)
             toast.success(`Successfully generated tests!`,{
                 description: [<div key="stdout">{`There were ${changeCount} line changes made`}</div>,]}
             )
 
-<<<<<<< HEAD
-            if (script) { 
-=======
             if (script) {
->>>>>>> 8a200421
                 runScriptWrapper(file)
             } else {
                 toast.warning("Your Script is empty and will not be run.")
