--- conflicted
+++ resolved
@@ -44,15 +44,9 @@
   const filePath = fileChangeRequests[currentFileChangeRequestIndex]?.snippet.file;
   const oldFile = fileChangeRequests[currentFileChangeRequestIndex]?.snippet.entireFile;
   const file = fileChangeRequests[currentFileChangeRequestIndex]?.newContents;
-<<<<<<< HEAD
-  const hideMerge = fileChangeRequests[currentFileChangeRequestIndex]?.hideMerge || true;
-
-  const setHideMerge = (newHideMerge: boolean, index: number) => {
-=======
   const hideMerge = fileChangeRequests[currentFileChangeRequestIndex]?.hideMerge;
 
   const setIsLoading = (newIsLoading: boolean, index: number) => {
->>>>>>> 35a6065c
     setFileChangeRequests(newFileChangeRequests => {
       return [
           ...newFileChangeRequests.slice(0, index),
@@ -75,7 +69,7 @@
       })
     })
   }
-  
+
   const setHideMerge = (newHideMerge: boolean, index: number) => {
     setFileChangeRequests(newFileChangeRequests => {
       return [
