"use client";

import {
  ResizableHandle,
  ResizablePanel,
  ResizablePanelGroup,
} from "../ui/resizable";
import { Textarea } from "../ui/textarea";
import React, { useCallback, useEffect, useState } from "react";
import FileSelector from "./FileSelector";
import DashboardActions from "./DashboardActions";
import { useLocalStorage } from "usehooks-ts";
import { Label } from "../ui/label";
import { Button } from "../ui/button";
import { FileChangeRequest, fcrEqual } from "../../lib/types";
import getFiles, { getFile, writeFile } from "../../lib/api.service";
import { usePostHog } from "posthog-js/react";
import { posthogMetadataScript } from "../../lib/posthog";
import { FaArrowsRotate, FaCheck } from "react-icons/fa6";
import { toast } from "sonner";
<<<<<<< HEAD
import Image from "next/image"
=======
import { FileChangeRequestsState } from "../../state/fcrAtoms";
import { useRecoilState } from "recoil";
import { setStatusForFCR, setFileForFCR, setOldFileForFCR, removeFileChangeRequest, setStatusForAll, setHideMergeAll } from "../../state/fcrStateHelpers";
>>>>>>> 9a751c09

const blockedPaths = [
  ".git",
  "node_modules",
  "venv",
  "__pycache__",
  ".next",
  "cache",
  "logs",
  "sweep",
  "install_assistant.sh"
];

const versionScript = `timestamp=$(git log -1 --format="%at")
[[ "$OSTYPE" == "linux-gnu"* ]] && date -d @$timestamp +%y.%m.%d.%H || date -r $timestamp +%y.%m.%d.%H
`;

const DashboardDisplay = () => {
  const [streamData, setStreamData] = useState("");
  const [outputToggle, setOutputToggle] = useState("script");
  const [scriptOutput = "" as string, setScriptOutput] = useLocalStorage(
    "scriptOutput",
    "",
  );
  const [repoName, setRepoName] = useLocalStorage("repoName", "");
  const [fileLimit, setFileLimit] = useLocalStorage<number>("fileLimit", 10000);
  const [blockedGlobs, setBlockedGlobs] = useLocalStorage(
    "blockedGlobs",
    blockedPaths.join(", "),
  );
  const [fileChangeRequests, setFileChangeRequests] = useRecoilState(FileChangeRequestsState);
  const [currentFileChangeRequestIndex, setCurrentFileChangeRequestIndex] =
    useLocalStorage("currentFileChangeRequestIndex", 0);
  const [versionNumber, setVersionNumber] = useState("");

  const [files = [], setFiles] = useLocalStorage<{ label: string; name: string }[]>("files",[]);
  const [directories = [], setDirectories] = useLocalStorage<{ label: string; name: string }[]>("directories",[]);
  const [loadingMessage = "", setLoadingMessage] = useState("" as string)

  const filePath =
    fileChangeRequests[currentFileChangeRequestIndex]?.snippet.file;
  const oldFile =
    fileChangeRequests[currentFileChangeRequestIndex]?.snippet.entireFile;
  const file = fileChangeRequests[currentFileChangeRequestIndex]?.newContents;
  const hideMerge =
    fileChangeRequests[currentFileChangeRequestIndex]?.hideMerge;

  const posthog = usePostHog();

  const undefinedCheck = (variable: any) => {
    if (typeof variable === "undefined") {
      throw new Error("Variable is undefined");
    }
  };

  const setHideMerge = useCallback((newHideMerge: boolean, fcr: FileChangeRequest) => {
    try {
      const fcrIndex = fileChangeRequests.findIndex((fileChangeRequest: FileChangeRequest) =>
        fcrEqual(fileChangeRequest, fcr)
      );
      undefinedCheck(fcrIndex);
      setFileChangeRequests((prev) => {
        return [
          ...prev.slice(0, fcrIndex),
          {
            ...prev[fcrIndex],
            hideMerge: newHideMerge,
          },
          ...prev.slice(fcrIndex + 1),
        ];
      });
    } catch (error) {
      console.error("Error in setHideMerge: ", error);
    }
  }, [fileChangeRequests]);



  const setOldFile = useCallback((newOldFile: string) => {
    setCurrentFileChangeRequestIndex((index) => {
      setFileChangeRequests((newFileChangeRequests) => {
        return [
          ...newFileChangeRequests.slice(0, index),
          {
            ...newFileChangeRequests[index],
            snippet: {
              ...newFileChangeRequests[index].snippet,
              entireFile: newOldFile,
            },
          },
          ...newFileChangeRequests.slice(index + 1),
        ];
      });
      return index;
    });
  }, []);

  const setFile = useCallback((newFile: string) => {
    setCurrentFileChangeRequestIndex((index) => {
      setFileChangeRequests((newFileChangeRequests) => {
        return [
          ...newFileChangeRequests.slice(0, index),
          {
            ...newFileChangeRequests[index],
            newContents: newFile,
          },
          ...newFileChangeRequests.slice(index + 1),
        ];
      });
      return index;
    });
  }, []);

  useEffect(() => {
    (async () => {
      const filesAndDirectories = await getFiles(repoName, blockedGlobs, fileLimit);
      let newFiles = filesAndDirectories.sortedFiles;
      let directories = filesAndDirectories.directories;
      newFiles = newFiles.map((file: string) => {
        return { value: file, label: file };
      });
      directories = directories.map((directory: string) => {
        return { value: directory + "/", label: directory + "/" };
      })
      setFiles(newFiles);
      setDirectories(directories)
    })();
  }, [repoName, blockedGlobs, fileLimit]);

  useEffect(() => {
    let textarea = document.getElementById("llm-output") as HTMLTextAreaElement;
    const delta = 50; // Define a delta for the inequality check
    if (Math.abs(textarea.scrollHeight - textarea.scrollTop - textarea.clientHeight) < delta) {
      textarea.scrollTop = textarea.scrollHeight;
    }
  }, [streamData]);

  useEffect(() => {
    (async () => {
      const body = {
        repo: repoName,
        filePath,
        script: versionScript
      };
      const result = await fetch("/api/run?", {
        method: "POST",
        body: JSON.stringify(body),
      });
      const object = await result.json();
      const versionNumberString = object.stdout;
      setVersionNumber("v" + versionNumberString);
    })();
  }, []);

  useEffect(() => {
    (async () => {
      const body = { repo: repoName, filePath, script: posthogMetadataScript };
      const result = await fetch("/api/run?", {
        method: "POST",
        body: JSON.stringify(body),
      });
      const object = await result.json();
      const metadata = JSON.parse(object.stdout);
      posthog?.identify(
        metadata.email === "N/A"
          ? metadata.email
          : `${metadata.whoami}@${metadata.hostname}`,
        metadata,
      );
    })();
  }, [posthog]);

  return (
    <>
      {!loadingMessage && (
        <div className="p-2 fixed bottom-12 right-12 text-center z-10 flex flex-col items-center" style={{ borderRadius: '50%', background: 'radial-gradient(circle, rgb(40, 40, 40) 0%, rgba(0, 0, 0, 0) 75%)' }}>
          <img
            className="rounded-full border-zinc-800 border"
            src="https://raw.githubusercontent.com/sweepai/sweep/main/.assets/sweeping.gif"
            alt="Sweeping"
            height={75}
            width={75}
          />
          <p className="mt-2">
            {loadingMessage}
          </p>
        </div>
      )}
      <h1 className="font-bold text-xl">Sweep Assistant</h1>
      <h3 className="text-zinc-400">{versionNumber}</h3>
      <ResizablePanelGroup className="min-h-[80vh] pt-0" direction="horizontal">
        <DashboardActions
          filePath={filePath}
          setScriptOutput={setScriptOutput}
          file={file}
          fileLimit={fileLimit}
          setFileLimit={setFileLimit}
          blockedGlobs={blockedGlobs}
          setBlockedGlobs={setBlockedGlobs}
          hideMerge={hideMerge}
          setHideMerge={setHideMerge}
          repoName={repoName}
          setRepoName={setRepoName}
          setStreamData={setStreamData}
          files={files}
          directories={directories}
          currentFileChangeRequestIndex={currentFileChangeRequestIndex}
          setCurrentFileChangeRequestIndex={setCurrentFileChangeRequestIndex}
          setOutputToggle={setOutputToggle}
          setLoadingMessage={setLoadingMessage}
        />
        <ResizableHandle withHandle />
        <ResizablePanel defaultSize={75}>
          <ResizablePanelGroup direction="vertical">
            <ResizablePanel defaultSize={75} className="flex flex-col mb-4">
              <FileSelector
                filePath={filePath}
                file={file}
                setFile={setFile}
                hideMerge={hideMerge}
                oldFile={oldFile}
                setOldFile={setOldFile}
              ></FileSelector>
            </ResizablePanel>
            <ResizableHandle withHandle />
            <ResizablePanel className="mt-2" defaultSize={25}>
              <div className="flex flex-row items-center">
                <Label className="mr-2">Toggle outputs:</Label>
                <Button
                  className={`mr-2 ${outputToggle === "script" ? "bg-blue-800 hover:bg-blue-900 text-white" : ""}`}
                  size="sm"
                  variant="secondary"
                  onClick={() => {
                    setOutputToggle("script");
                  }}
                >
                  Validation Output
                </Button>
                <Button
                  className={`${outputToggle === "llm" ? "bg-blue-800 hover:bg-blue-900 text-white" : ""}`}
                  size="sm"
                  variant="secondary"
                  onClick={() => {
                    setOutputToggle("llm");
                  }}
                >
                  Debug Logs
                </Button>
                <div className="grow"></div>
                <Button
                  className="mr-2"
                  size="sm"
                  variant="secondary"
                  onClick={async () => {
                    const fcr = fileChangeRequests[currentFileChangeRequestIndex]
                    const response = await getFile(
                      repoName,
                      fcr.snippet.file
                    );
                    setFileForFCR(response.contents, fcr, fileChangeRequests, setFileChangeRequests);
                    setOldFileForFCR(response.contents, fcr, fileChangeRequests, setFileChangeRequests);
                    toast.success("File synced from storage!", {
                      action: { label: "Dismiss", onClick: () => { } },
                    });
                    setCurrentFileChangeRequestIndex(currentFileChangeRequestIndex);
                    setHideMerge(true, fcr);
                    setStatusForFCR("idle", fcr, fileChangeRequests, setFileChangeRequests);
                  }}
                  disabled={fileChangeRequests.length === 0 || fileChangeRequests[currentFileChangeRequestIndex]?.isLoading}
                >
                  <FaArrowsRotate />
                </Button>
                <Button
                  size="sm"
                  className="mr-2 bg-green-600 hover:bg-green-700"
                  onClick={async () => {
                    const fcr = fileChangeRequests[currentFileChangeRequestIndex]
                    setOldFileForFCR(fcr.newContents, fcr, fileChangeRequests, setFileChangeRequests);
                    setHideMerge(true, fcr);
                    await writeFile(
                      repoName,
                      fcr.snippet.file,
                      fcr.newContents,
                    );
                    toast.success("Succesfully saved file!", {
                      action: { label: "Dismiss", onClick: () => { } },
                    });
                  }}
                  disabled={fileChangeRequests.length === 0 || fileChangeRequests[currentFileChangeRequestIndex]?.isLoading || fileChangeRequests[currentFileChangeRequestIndex]?.hideMerge}
                >
                  <FaCheck />
                </Button>
              </div>
              <Textarea
                className={`mt-4 grow font-mono h-4/5 ${scriptOutput.trim().startsWith("Error") ? "text-red-600" : "text-green-600"}`}
                value={scriptOutput}
                id="script-output"
                placeholder="Your script output will be displayed here"
                readOnly
                hidden={outputToggle !== "script"}
              ></Textarea>
              <Textarea
                className={`mt-4 grow font-mono h-4/5`}
                id="llm-output"
                value={streamData}
                placeholder="ChatGPT's output will be displayed here."
                readOnly
                hidden={outputToggle !== "llm"}
              ></Textarea>
            </ResizablePanel>
          </ResizablePanelGroup>
        </ResizablePanel>
      </ResizablePanelGroup>
    </>
  );
};

export default DashboardDisplay;<|MERGE_RESOLUTION|>--- conflicted
+++ resolved
@@ -18,13 +18,9 @@
 import { posthogMetadataScript } from "../../lib/posthog";
 import { FaArrowsRotate, FaCheck } from "react-icons/fa6";
 import { toast } from "sonner";
-<<<<<<< HEAD
-import Image from "next/image"
-=======
 import { FileChangeRequestsState } from "../../state/fcrAtoms";
 import { useRecoilState } from "recoil";
 import { setStatusForFCR, setFileForFCR, setOldFileForFCR, removeFileChangeRequest, setStatusForAll, setHideMergeAll } from "../../state/fcrStateHelpers";
->>>>>>> 9a751c09
 
 const blockedPaths = [
   ".git",
