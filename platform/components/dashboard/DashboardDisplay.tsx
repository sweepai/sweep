--- conflicted
+++ resolved
@@ -41,14 +41,8 @@
             <ResizableHandle withHandle/>
             <DashboardActions filePath={filePath} setScriptOutput={setScriptOutput}
             file={file} setFile={setFile} hideMerge={hideMerge}
-<<<<<<< HEAD
-            setHideMerge={setHideMerge} setOldFile={setOldFile}
-            repoName={repoName} setRepoName={setRepoName}
-            oldFile={oldFile}></DashboardActions>
-=======
             setHideMerge={setHideMerge} oldFile={oldFile} setOldFile={setOldFile}
             repoName={repoName} setRepoName={setRepoName}></DashboardActions>
->>>>>>> 737aaea0
         </ResizablePanelGroup>
     );
 };
