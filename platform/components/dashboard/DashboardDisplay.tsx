--- conflicted
+++ resolved
@@ -41,11 +41,7 @@
             <ResizableHandle withHandle/>
             <DashboardActions filePath={filePath} setScriptOutput={setScriptOutput}
             file={file} setFile={setFile} hideMerge={hideMerge}
-<<<<<<< HEAD
-            setHideMerge={setHideMerge} setOldFile={setOldFile} oldFile={oldFile}
-=======
             setHideMerge={setHideMerge} oldFile={oldFile} setOldFile={setOldFile}
->>>>>>> e7917652
             repoName={repoName} setRepoName={setRepoName}></DashboardActions>
         </ResizablePanelGroup>
     );
