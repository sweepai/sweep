import { ResizableHandle, ResizablePanel, ResizablePanelGroup } from "@/components/ui/resizable";
import { Textarea } from "@/components/ui/textarea";
import React, { useState } from "react";
import FileSelector from "../shared/FileSelector";
import DashboardActions from "./DashboardActions";
import { useLocalStorage } from "usehooks-ts";
import { Label } from "../ui/label";
import { Button } from "../ui/button";


const DashboardDisplay = () => {
    const [oldFile, setOldFile] = useLocalStorage("oldFile", "")
    const [hideMerge, setHideMerge] = useLocalStorage("hideMerge", true)
    const [branch, setBranch] = useLocalStorage("branch", "");
    const [filePath, setFilePath] = useLocalStorage("filePath", "")
    const [scriptOutput, setScriptOutput] = useLocalStorage("scriptOutput", "")
    const [file, setFile] = useLocalStorage("file", "");
    const [repoName, setRepoName] = useLocalStorage("repoName", '');
    console.log("file", file)
    return (
        <ResizablePanelGroup className="min-h-[80vh]" direction="horizontal">
            <ResizablePanel defaultSize={75}>
                <ResizablePanelGroup direction="vertical">
                    <ResizablePanel defaultSize={75} className="flex flex-col mb-4">
                        <FileSelector filePath={filePath} setFilePath={setFilePath}
                        file={file} setFile={setFile} hideMerge={hideMerge}
                        oldFile={oldFile} setOldFile={setOldFile} repoName={repoName}></FileSelector>
                    </ResizablePanel>
                    <ResizableHandle withHandle/>
                    <ResizablePanel defaultSize={25}>
                        <Label className="mb-2">
                            Test Output
                        </Label>
<<<<<<< HEAD
                        <Textarea className={`mt-4 grow font-mono h-[150px] ${scriptOutput.trim().startsWith("Error") ? "text-red-600": "text-green-600"}`} value={scriptOutput.trim()} placeholder="Your script output will be displayed here" readOnly></Textarea>
=======
                        <Button onClick={() => {
                            setHideMerge(!hideMerge)
                        }}>Toggle</Button>
                        <Textarea className="mt-4 grow font-mono h-[150px]" value={scriptOutput.trim()} placeholder="Your script output will be displayed here" readOnly></Textarea>
>>>>>>> 13fa2b15
                    </ResizablePanel>
                </ResizablePanelGroup>
            </ResizablePanel>
            <ResizableHandle withHandle/>
            <DashboardActions filePath={filePath} setScriptOutput={setScriptOutput}
            file={file} setFile={setFile} hideMerge={hideMerge}
            setHideMerge={setHideMerge} setOldFile={setOldFile}
            repoName={repoName} setRepoName={setRepoName}></DashboardActions>
        </ResizablePanelGroup>
    );
};

export default DashboardDisplay;<|MERGE_RESOLUTION|>--- conflicted
+++ resolved
@@ -31,14 +31,10 @@
                         <Label className="mb-2">
                             Test Output
                         </Label>
-<<<<<<< HEAD
+                        {/* <Button onClick={() => {
+                            setHideMerge(!hideMerge)
+                        }}>Toggle</Button> */}
                         <Textarea className={`mt-4 grow font-mono h-[150px] ${scriptOutput.trim().startsWith("Error") ? "text-red-600": "text-green-600"}`} value={scriptOutput.trim()} placeholder="Your script output will be displayed here" readOnly></Textarea>
-=======
-                        <Button onClick={() => {
-                            setHideMerge(!hideMerge)
-                        }}>Toggle</Button>
-                        <Textarea className="mt-4 grow font-mono h-[150px]" value={scriptOutput.trim()} placeholder="Your script output will be displayed here" readOnly></Textarea>
->>>>>>> 13fa2b15
                     </ResizablePanel>
                 </ResizablePanelGroup>
             </ResizablePanel>
