import React, { ReactNode, memo } from "react";
import { getFile } from "../../../lib/api.service";
import { Snippet } from "../../../lib/search";
import { FileChangeRequest, snippetKey } from "../../../lib/types";
import { FaPlay, FaTimes } from "react-icons/fa";
import { FaStop, FaTrash } from "react-icons/fa6";
import { Badge } from "../../ui/badge";
import { Draggable } from "react-beautiful-dnd";
import { MentionsInput, Mention, SuggestionDataItem } from "react-mentions";
import { Button } from "../../ui/button";
import { useRecoilState } from "recoil";
import { FileChangeRequestsState } from "../../../state/fcrAtoms";
<<<<<<< HEAD
import {
  setStatusForFCR,
  removeFileChangeRequest,
  setReadOnlySnippetForFCR,
  removeReadOnlySnippetForFCR,
} from "../../../state/fcrStateHelpers";
=======
import { setStatusForFCR, removeFileChangeRequest, setReadOnlySnippetForFCR, removeReadOnlySnippetForFCR } from "../../../state/fcrStateHelpers";
>>>>>>> 9a751c09

const instructionsPlaceholder = `Instructions for what to modify. Type "@filename" for Sweep to read another file.`;

const capitalize = (s: string) => {
  return s.charAt(0).toUpperCase() + s.slice(1);
};

const FCRModify = memo(function FCRModify({
  repoName,
  setCurrentFileChangeRequestIndex,
  getFileChanges,
  isRunningRef,
  fcr,
  index,
  getDynamicClassNames,
  getItemStyle,
  mentionFiles,
  fcrInstructions,
  setFCRInstructions,
  setUserSuggestion,
}: {
  repoName: string;
  setCurrentFileChangeRequestIndex: React.Dispatch<
    React.SetStateAction<number>
  >;
  getFileChanges: (
    fileChangeRequest: FileChangeRequest,
    index: number,
  ) => Promise<void>;
  isRunningRef: React.MutableRefObject<boolean>;
  fcr: FileChangeRequest;
  index: number;
  getDynamicClassNames: (fcr: FileChangeRequest, index: number) => string;
  getItemStyle: (isDragging: boolean, draggableStyle: any) => any;
<<<<<<< HEAD
  mentionFiles: { id: any; display: any }[];
  fcrInstructions: { [key: string]: string };
  setFCRInstructions: React.Dispatch<
    React.SetStateAction<{ [key: string]: string }>
  >;
  setUserSuggestion: (
    suggestion: SuggestionDataItem,
    search: string,
    highlightedDisplay: ReactNode,
    index: number,
    focused: boolean,
  ) => JSX.Element | null;
}) {
  const [fileChangeRequests, setFileChangeRequests] = useRecoilState(
    FileChangeRequestsState,
  );
=======
  mentionFiles: {id: any;display: any;}[];
  fcrInstructions: { [key: string]: string; };
  setFCRInstructions: React.Dispatch<React.SetStateAction<{ [key: string]: string; }>>;
  setUserSuggestion: (suggestion: SuggestionDataItem, search: string, highlightedDisplay: ReactNode, index: number, focused: boolean) => JSX.Element | null;
}) {
  const [fileChangeRequests, setFileChangeRequests] = useRecoilState(FileChangeRequestsState);
>>>>>>> 9a751c09
  return (
    <Draggable
      key={snippetKey(fcr.snippet)}
      draggableId={snippetKey(fcr.snippet)}
      index={index}
    >
      {(provided: any, snapshot: any) => (
        <div
          ref={provided.innerRef}
          {...provided.draggableProps}
          {...provided.dragHandleProps}
          style={getItemStyle(
            snapshot.isDragging,
            provided.draggableProps.style,
          )}
        >
          <div
            key={index}
            className="mb-4 grow border rounded"
            onClick={(e) => {
              setCurrentFileChangeRequestIndex(index);
            }}
          >
            <div
              className={`justify-between p-2 ${getDynamicClassNames(fcr, index)} rounded font-sm font-mono items-center`}
            >
              <div className="flex flex-row w-full items-center">
                <span>
                  {
                    fcr.snippet.file.split("/")[
                      fcr.snippet.file.split("/").length - 1
                    ]
                  }
                  :{fcr.snippet.start}-{fcr.snippet.end}
                </span>
                <Button
                  size="sm"
                  variant="secondary"
                  className="mr-2 ml-auto"
                  onClick={async () => {
<<<<<<< HEAD
                    removeFileChangeRequest(
                      fcr,
                      fileChangeRequests,
                      setFileChangeRequests,
                    );
=======
                    removeFileChangeRequest(fcr, fileChangeRequests, setFileChangeRequests);
>>>>>>> 9a751c09
                    setFCRInstructions((prev: any) => {
                      return {
                        ...prev,
                        [snippetKey(fcr.snippet)]: "",
                      };
                    });
                  }}
                  disabled={fcr.isLoading}
                >
                  <FaTrash />
                </Button>
              </div>
            </div>
            <MentionsInput
              className="min-h-[50px] w-full rounded-md border border-input bg-background MentionsInput mb-2"
              placeholder={instructionsPlaceholder}
              value={fcrInstructions[snippetKey(fcr.snippet)] || ""}
              onKeyUp={(e: any) => {
                if (e.key === "Enter" && e.ctrlKey && !isRunningRef.current) {
                  getFileChanges(fcr, index);
                }
              }}
              onClick={(e: any) => {
                setCurrentFileChangeRequestIndex(index);
              }}
              onChange={(e: any) => {
                setFileChangeRequests((prev: FileChangeRequest[]) => [
                  ...prev.slice(0, index),
                  {
                    ...prev[index],
                    instructions: e.target.value,
                  },
                  ...prev.slice(index + 1),
                ]);
                setFCRInstructions((prev: any) => {
                  return {
                    ...prev,
                    [snippetKey(fcr.snippet)]: e.target.value,
                  };
                });
              }}
              onBlur={(e: any) => {
                // this apparently removes the styling on the mentions, this may be a hack
                setFileChangeRequests((prev: FileChangeRequest[]) => [
                  ...prev.slice(0, index),
                  {
                    ...prev[index],
                    instructions: e.target.value,
                  },
                  ...prev.slice(index + 1),
                ]);
              }}
            >
              <Mention
                className="Mention"
                trigger="@"
                data={mentionFiles}
                renderSuggestion={setUserSuggestion}
                onAdd={async (currentValue) => {
                  const contents = (
                    await getFile(repoName, currentValue.toString())
                  ).contents;
                  const newSnippet = {
                    file: currentValue,
                    start: 0,
                    end: contents.split("\n").length,
                    entireFile: contents,
                    content: contents, // this is the slice based on start and end, remeber to change this
                  } as Snippet;
<<<<<<< HEAD
                  setReadOnlySnippetForFCR(
                    fcr,
                    newSnippet,
                    fileChangeRequests,
                    setFileChangeRequests,
                  );
=======
                  setReadOnlySnippetForFCR(fcr, newSnippet, fileChangeRequests, setFileChangeRequests);
>>>>>>> 9a751c09
                }}
                appendSpaceOnAdd={true}
                // shift it down 5px
              />
            </MentionsInput>
            <div
              hidden={Object.keys(fcr.readOnlySnippets).length === 0}
              className="mb-2"
            >
              {Object.keys(fcr.readOnlySnippets).map(
                (snippetFile: string, index: number) => (
                  <Badge
                    variant="secondary"
                    key={index}
                    className="bg-zinc-800 text-zinc-300"
                  >
                    {snippetFile.split("/")[snippetFile.split("/").length - 1]}
                    <FaTimes
                      key={String(index) + "-remove"}
                      className="bg-zinc-800 cursor-pointer"
                      onClick={() => {
<<<<<<< HEAD
                        removeReadOnlySnippetForFCR(
                          fcr,
                          snippetFile,
                          fileChangeRequests,
                          setFileChangeRequests,
                        );
=======
                        removeReadOnlySnippetForFCR(fcr, snippetFile, fileChangeRequests, setFileChangeRequests);
>>>>>>> 9a751c09
                      }}
                    />
                  </Badge>
                ),
              )}
            </div>
            {Object.keys(fcr.readOnlySnippets).length === 0 && (
              <div className="text-xs px-2 text-zinc-400">
                No files added yet. Type @ to add a file.
              </div>
            )}
            <div className="flex flex-row justify-end w-full pb-2">
              <span>
                {!isRunningRef.current ? (
                  <Button
                    variant="secondary"
                    size="sm"
                    className="mr-2"
                    onClick={(e: any) => {
<<<<<<< HEAD
                      console.log("fcr:", fcr);
=======
                      console.log("fcr:", fcr)
>>>>>>> 9a751c09
                      setCurrentFileChangeRequestIndex(index);
                      getFileChanges(fcr, index);
                    }}
                    disabled={fcr.isLoading}
                  >
                    <FaPlay />
                    &nbsp;{capitalize(fcr.changeType)}
                  </Button>
                ) : (
                  <Button
                    variant="secondary"
                    size="sm"
                    className="mr-2"
                    onClick={(e: any) => {
                      isRunningRef.current = false;
<<<<<<< HEAD
                      setStatusForFCR(
                        "idle",
                        fcr,
                        fileChangeRequests,
                        setFileChangeRequests,
                      );
=======
                      setStatusForFCR("idle", fcr, fileChangeRequests, setFileChangeRequests);
>>>>>>> 9a751c09
                    }}
                  >
                    <FaStop />
                    &nbsp;Cancel
                  </Button>
                )}
              </span>
            </div>
          </div>
        </div>
      )}
    </Draggable>
  );
});

export default FCRModify;<|MERGE_RESOLUTION|>--- conflicted
+++ resolved
@@ -10,16 +10,12 @@
 import { Button } from "../../ui/button";
 import { useRecoilState } from "recoil";
 import { FileChangeRequestsState } from "../../../state/fcrAtoms";
-<<<<<<< HEAD
 import {
   setStatusForFCR,
   removeFileChangeRequest,
   setReadOnlySnippetForFCR,
   removeReadOnlySnippetForFCR,
 } from "../../../state/fcrStateHelpers";
-=======
-import { setStatusForFCR, removeFileChangeRequest, setReadOnlySnippetForFCR, removeReadOnlySnippetForFCR } from "../../../state/fcrStateHelpers";
->>>>>>> 9a751c09
 
 const instructionsPlaceholder = `Instructions for what to modify. Type "@filename" for Sweep to read another file.`;
 
@@ -54,7 +50,6 @@
   index: number;
   getDynamicClassNames: (fcr: FileChangeRequest, index: number) => string;
   getItemStyle: (isDragging: boolean, draggableStyle: any) => any;
-<<<<<<< HEAD
   mentionFiles: { id: any; display: any }[];
   fcrInstructions: { [key: string]: string };
   setFCRInstructions: React.Dispatch<
@@ -71,14 +66,6 @@
   const [fileChangeRequests, setFileChangeRequests] = useRecoilState(
     FileChangeRequestsState,
   );
-=======
-  mentionFiles: {id: any;display: any;}[];
-  fcrInstructions: { [key: string]: string; };
-  setFCRInstructions: React.Dispatch<React.SetStateAction<{ [key: string]: string; }>>;
-  setUserSuggestion: (suggestion: SuggestionDataItem, search: string, highlightedDisplay: ReactNode, index: number, focused: boolean) => JSX.Element | null;
-}) {
-  const [fileChangeRequests, setFileChangeRequests] = useRecoilState(FileChangeRequestsState);
->>>>>>> 9a751c09
   return (
     <Draggable
       key={snippetKey(fcr.snippet)}
@@ -119,15 +106,11 @@
                   variant="secondary"
                   className="mr-2 ml-auto"
                   onClick={async () => {
-<<<<<<< HEAD
                     removeFileChangeRequest(
                       fcr,
                       fileChangeRequests,
                       setFileChangeRequests,
                     );
-=======
-                    removeFileChangeRequest(fcr, fileChangeRequests, setFileChangeRequests);
->>>>>>> 9a751c09
                     setFCRInstructions((prev: any) => {
                       return {
                         ...prev,
@@ -197,16 +180,12 @@
                     entireFile: contents,
                     content: contents, // this is the slice based on start and end, remeber to change this
                   } as Snippet;
-<<<<<<< HEAD
                   setReadOnlySnippetForFCR(
                     fcr,
                     newSnippet,
                     fileChangeRequests,
                     setFileChangeRequests,
                   );
-=======
-                  setReadOnlySnippetForFCR(fcr, newSnippet, fileChangeRequests, setFileChangeRequests);
->>>>>>> 9a751c09
                 }}
                 appendSpaceOnAdd={true}
                 // shift it down 5px
@@ -228,16 +207,12 @@
                       key={String(index) + "-remove"}
                       className="bg-zinc-800 cursor-pointer"
                       onClick={() => {
-<<<<<<< HEAD
                         removeReadOnlySnippetForFCR(
                           fcr,
                           snippetFile,
                           fileChangeRequests,
                           setFileChangeRequests,
                         );
-=======
-                        removeReadOnlySnippetForFCR(fcr, snippetFile, fileChangeRequests, setFileChangeRequests);
->>>>>>> 9a751c09
                       }}
                     />
                   </Badge>
@@ -257,11 +232,6 @@
                     size="sm"
                     className="mr-2"
                     onClick={(e: any) => {
-<<<<<<< HEAD
-                      console.log("fcr:", fcr);
-=======
-                      console.log("fcr:", fcr)
->>>>>>> 9a751c09
                       setCurrentFileChangeRequestIndex(index);
                       getFileChanges(fcr, index);
                     }}
@@ -277,16 +247,12 @@
                     className="mr-2"
                     onClick={(e: any) => {
                       isRunningRef.current = false;
-<<<<<<< HEAD
                       setStatusForFCR(
                         "idle",
                         fcr,
                         fileChangeRequests,
                         setFileChangeRequests,
                       );
-=======
-                      setStatusForFCR("idle", fcr, fileChangeRequests, setFileChangeRequests);
->>>>>>> 9a751c09
                     }}
                   >
                     <FaStop />
