import React, { ReactNode, memo, useState } from "react";
import { Snippet } from "../../../lib/search";
import { FileChangeRequest } from "../../../lib/types";
import { DragDropContext, Droppable, Draggable } from "react-beautiful-dnd";
import FCRCreate from "./FCRCreate";
import FCRModify from "./FCRModify";
import { SuggestionDataItem } from "react-mentions";

const instructionsPlaceholder = `Tell Sweep what modifications you want here. To mention another file Sweep should look at type "@filename"`;

const capitalize = (s: string) => {
  return s.charAt(0).toUpperCase() + s.slice(1);
};

const FCRList = memo(function FCRList({
  repoName,
  files,
  fileChangeRequests,
  setFileChangeRequests,
  currentFileChangeRequestIndex,
  setCurrentFileChangeRequestIndex,
  setFileForFCR,
  setOldFileForFCR,
  setHideMerge,
  getFileChanges,
  setReadOnlySnippetForFCR,
  setReadOnlyFilesOpen,
  removeReadOnlySnippetForFCR,
  removeFileChangeRequest,
  isRunningRef,
}: {
  repoName: string;
  files: { label: string; name: string }[];
  fileChangeRequests: FileChangeRequest[];
  setFileChangeRequests: React.Dispatch<
    React.SetStateAction<FileChangeRequest[]>
  >;
  currentFileChangeRequestIndex: number;
  setCurrentFileChangeRequestIndex: React.Dispatch<
    React.SetStateAction<number>
  >;
  setFileForFCR: (newFile: string, fcr: FileChangeRequest) => void;
  setOldFileForFCR: (newOldFile: string, fcr: FileChangeRequest) => void;
  setHideMerge: (newHideMerge: boolean, fcr: FileChangeRequest) => void;
  getFileChanges: (
    fileChangeRequest: FileChangeRequest,
    index: number,
  ) => Promise<void>;
  setReadOnlySnippetForFCR: (
    fileChangeRequest: FileChangeRequest,
    snippet: Snippet,
  ) => void;
  setReadOnlyFilesOpen: (
    open: boolean,
    fileChangeRequest: FileChangeRequest,
  ) => void;
  removeReadOnlySnippetForFCR: (
    fileChangeRequest: FileChangeRequest,
    snippetFile: string,
  ) => void;
  removeFileChangeRequest: (fcr: FileChangeRequest) => void;
  isRunningRef: React.MutableRefObject<boolean>;
}) {
  const getDynamicClassNames = (fcr: FileChangeRequest, index: number) => {
    let classNames = "";
    if (index === currentFileChangeRequestIndex) {
      // current selected fcr
      classNames += " font-extrabold text-white ";
    } else {
      classNames += " text-zinc-300 ";
    }
    // background highlighting
    if (fcr.isLoading) {
      // is being generated
      classNames += " bg-orange-900 ";
    } else if (!fcr.hideMerge && !fcr.isLoading) {
      // has completed generation
      classNames += " bg-green-900 ";
    } else {
      // default
      classNames += " bg-zinc-900 ";
    }
    return classNames;
  };

  // helper functions mostly copied from https://codesandbox.io/p/sandbox/k260nyxq9v?file=%2Findex.js%3A36%2C1-40%2C4
  const reorder = (
    fcrList: FileChangeRequest[],
    startIndex: number,
    endIndex: number,
  ) => {
    const result = Array.from(fcrList);
    const [removed] = result.splice(startIndex, 1);
    result.splice(endIndex, 0, removed);

    return result;
  };

  const onDragEnd = (result: any) => {
    if (!result.destination) {
      return;
    }
    const items = reorder(
      fileChangeRequests,
      result.source.index,
      result.destination.index,
    );
    setFileChangeRequests(items);
  };

  const getListStyle = (isDraggingOver: boolean) => ({
    background: isDraggingOver ? "#3c3e3f" : "black",
  });

  const getItemStyle = (isDragging: boolean, draggableStyle: any) => ({
    // some basic styles to make the items look a bit nicer
    userSelect: "none",

    // change background colour if dragging
    background: isDragging ? "black" : "black",

    // styles we need to apply on draggables
    ...draggableStyle,
  });

  const mentionFiles = files.map((file: any) => ({
    id: file.label,
    display: file.label,
  }));

  // this is a work around to the fcr instructions not being updated properly
  // { fcr.file : instructions }
  const [fcrInstructions, setFCRInstructions] = useState(() => {
    let newMap: { [key: string]: string } = {};
    fileChangeRequests.forEach((fcr: FileChangeRequest) => {
      newMap[fcr.snippet.file] = fcr.instructions;
    });
    return newMap;
  });

  const setUserSuggestion = (
    suggestion: SuggestionDataItem,
    search: string,
    highlightedDisplay: ReactNode,
    index: number,
    focused: boolean,
  ) => {
    const maxLength = 50;
    const suggestedFileName =
      suggestion.display!.length < maxLength
        ? suggestion.display
        : "..." +
        suggestion.display!.slice(
          suggestion.display!.length - maxLength,
          suggestion.display!.length,
        );
    return (
      <div
        className={`user ${focused ? "bg-zinc-500" : ""} bg-zinc-700 text-white`}
      >
        {suggestedFileName}
      </div>
    );
  };

  return (
    <DragDropContext onDragEnd={onDragEnd}>
      <Droppable droppableId="droppable">
        {(provided: any, snapshot: any) => (
          <div
            {...provided.droppableProps}
            ref={provided.innerRef}
            style={getListStyle(snapshot.isDraggingOver)}
          >
            {fileChangeRequests.map((fcr: FileChangeRequest, index: number) => (
              (fcr.changeType == "create") ? (
                <FCRCreate
<<<<<<< HEAD
                key={index}
                repoName={repoName}
                setFileChangeRequests={setFileChangeRequests}
                setCurrentFileChangeRequestIndex={setCurrentFileChangeRequestIndex}
                setFileForFCR={setFileForFCR}
                setOldFileForFCR={setOldFileForFCR}
                setHideMerge={setHideMerge}
                getFileChanges={getFileChanges}
                setReadOnlySnippetForFCR={setReadOnlySnippetForFCR}
                setReadOnlyFilesOpen={setReadOnlyFilesOpen}
                removeReadOnlySnippetForFCR={removeReadOnlySnippetForFCR}
                removeFileChangeRequest={removeFileChangeRequest}
                isRunningRef={isRunningRef}
                fcr={fcr}
                index={index}
                getDynamicClassNames={getDynamicClassNames}
                getItemStyle={getItemStyle}
                mentionFiles={mentionFiles}
                fcrInstructions={fcrInstructions}
                setFCRInstructions={setFCRInstructions}
                setUserSuggestion={setUserSuggestion}
=======
                  repoName={repoName}
                  setFileChangeRequests={setFileChangeRequests}
                  setCurrentFileChangeRequestIndex={setCurrentFileChangeRequestIndex}
                  setFileForFCR={setFileForFCR}
                  setOldFileForFCR={setOldFileForFCR}
                  setHideMerge={setHideMerge}
                  getFileChanges={getFileChanges}
                  setReadOnlySnippetForFCR={setReadOnlySnippetForFCR}
                  setReadOnlyFilesOpen={setReadOnlyFilesOpen}
                  removeReadOnlySnippetForFCR={removeReadOnlySnippetForFCR}
                  removeFileChangeRequest={removeFileChangeRequest}
                  isRunningRef={isRunningRef}
                  fcr={fcr}
                  index={index}
                  getDynamicClassNames={getDynamicClassNames}
                  getItemStyle={getItemStyle}
                  mentionFiles={mentionFiles}
                  fcrInstructions={fcrInstructions}
                  setFCRInstructions={setFCRInstructions}
                  setUserSuggestion={setUserSuggestion}
                  key={index}
>>>>>>> 2fc2cf9f
                />
              ) : (
                <FCRModify
                  key={index}
                  repoName={repoName}
                  setFileChangeRequests={setFileChangeRequests}
                  setCurrentFileChangeRequestIndex={setCurrentFileChangeRequestIndex}
                  setFileForFCR={setFileForFCR}
                  setOldFileForFCR={setOldFileForFCR}
                  setHideMerge={setHideMerge}
                  getFileChanges={getFileChanges}
                  setReadOnlySnippetForFCR={setReadOnlySnippetForFCR}
                  setReadOnlyFilesOpen={setReadOnlyFilesOpen}
                  removeReadOnlySnippetForFCR={removeReadOnlySnippetForFCR}
                  removeFileChangeRequest={removeFileChangeRequest}
                  isRunningRef={isRunningRef}
                  fcr={fcr}
                  index={index}
                  getDynamicClassNames={getDynamicClassNames}
                  getItemStyle={getItemStyle}
                  mentionFiles={mentionFiles}
                  fcrInstructions={fcrInstructions}
                  setFCRInstructions={setFCRInstructions}
                  setUserSuggestion={setUserSuggestion}
                  key={index}
                />
              )
            ))}
            {provided.placeholder}
          </div>
        )}
      </Droppable>
    </DragDropContext>
  );
});

export default FCRList;<|MERGE_RESOLUTION|>--- conflicted
+++ resolved
@@ -175,29 +175,6 @@
             {fileChangeRequests.map((fcr: FileChangeRequest, index: number) => (
               (fcr.changeType == "create") ? (
                 <FCRCreate
-<<<<<<< HEAD
-                key={index}
-                repoName={repoName}
-                setFileChangeRequests={setFileChangeRequests}
-                setCurrentFileChangeRequestIndex={setCurrentFileChangeRequestIndex}
-                setFileForFCR={setFileForFCR}
-                setOldFileForFCR={setOldFileForFCR}
-                setHideMerge={setHideMerge}
-                getFileChanges={getFileChanges}
-                setReadOnlySnippetForFCR={setReadOnlySnippetForFCR}
-                setReadOnlyFilesOpen={setReadOnlyFilesOpen}
-                removeReadOnlySnippetForFCR={removeReadOnlySnippetForFCR}
-                removeFileChangeRequest={removeFileChangeRequest}
-                isRunningRef={isRunningRef}
-                fcr={fcr}
-                index={index}
-                getDynamicClassNames={getDynamicClassNames}
-                getItemStyle={getItemStyle}
-                mentionFiles={mentionFiles}
-                fcrInstructions={fcrInstructions}
-                setFCRInstructions={setFCRInstructions}
-                setUserSuggestion={setUserSuggestion}
-=======
                   repoName={repoName}
                   setFileChangeRequests={setFileChangeRequests}
                   setCurrentFileChangeRequestIndex={setCurrentFileChangeRequestIndex}
@@ -219,7 +196,6 @@
                   setFCRInstructions={setFCRInstructions}
                   setUserSuggestion={setUserSuggestion}
                   key={index}
->>>>>>> 2fc2cf9f
                 />
               ) : (
                 <FCRModify
@@ -244,7 +220,6 @@
                   fcrInstructions={fcrInstructions}
                   setFCRInstructions={setFCRInstructions}
                   setUserSuggestion={setUserSuggestion}
-                  key={index}
                 />
               )
             ))}
