from __future__ import annotations

import os
import time
<<<<<<< HEAD
import webbrowser
from typing import Self
=======
import requests
>>>>>>> 92418cd3
from urllib.parse import parse_qs, unquote

import requests
import yaml
from config_path import ConfigPath
from pydantic import BaseModel

<<<<<<< HEAD
from sweepai.utils.config.client import GITHUB_APP_CLIENT_ID
=======
CLIENT_ID = "Iv1.91fd31586a926a9f"
>>>>>>> 92418cd3

DEVICE_CODE_ENDPOINT = "https://github.com/login/device/code"
USER_LOGIN_ENDPOINT = "https://github.com/login/device"
OAUTH_ACCESS_TOKEN_ENDPOINT = "https://github.com/login/oauth/access_token"

config_path = ConfigPath('sweep_chat', 'sweep', '.yaml')
CONFIG_FILE = config_path.saveFilePath()


class State(BaseModel):
    file_paths: list[str] = []
    chat_history: list[tuple[str | None, str | None]] = []
    snippets_text: str = "### Relevant Snippets:"
    plan: list[tuple[str, str]] = []


class SweepChatConfig(BaseModel):
    github_username: str
    github_pat: str  # secret
    repo_full_name: str | None = None
    installation_id: int | None = None
    state: State = State()
    version: str = "0.0.2"

    @classmethod
    def create(cls):
        device_code_response = requests.post(DEVICE_CODE_ENDPOINT, json={"client_id": GITHUB_APP_CLIENT_ID})
        parsed_device_code_response = parse_qs(unquote(device_code_response.text))
        print("\033[93m" + f"Open {USER_LOGIN_ENDPOINT} if it doesn't open automatically." + "\033[0m")
        print("\033[93m" + f"Paste the following code (copied to your clipboard) and click authorize:" + "\033[0m")
        print("\033[94m" + parsed_device_code_response["user_code"][0] + "\033[0m")  # prints in blue
        print("\033[93m" + "Once you've authorized, ** just wait a few seconds **..." + "\033[0m")  # prints in yellow
        time.sleep(3)
        webbrowser.open_new_tab(USER_LOGIN_ENDPOINT)
        for _ in range(10):
            time.sleep(5.5)
            try:
                oauth_access_token_response = requests.post(
                    OAUTH_ACCESS_TOKEN_ENDPOINT,
                    json={
                        "client_id": GITHUB_APP_CLIENT_ID,
                        "device_code": parsed_device_code_response["device_code"][0],
                        "grant_type": "urn:ietf:params:oauth:grant-type:device_code",
                    }
                )
                oauth_access_token_response = parse_qs(unquote(oauth_access_token_response.text))
                access_token = oauth_access_token_response["access_token"][0]
                assert access_token
                break
            except KeyError:
                pass
        else:
            raise Exception("Could not get access token")
        username_response = requests.get(
            "https://api.github.com/user",
            headers={
                "Accept": "application/vnd.github+json",
                "Authorization": f"Bearer {access_token}",
            }
        )

        print(
            "\033[92m" + f"Logged in successfully as {username_response.json()['login']}" + "\033[0m")  # prints in green

        return cls(
            github_username=username_response.json()["login"],
            github_pat=access_token
        )

    def save(self):
        with open(CONFIG_FILE, "w") as f:
            yaml.dump(self.dict(), f)

    @staticmethod
    def is_initialized() -> bool:
        return os.path.exists(CONFIG_FILE)

    @classmethod
    def load(cls, recreate=False) -> SweepChatConfig:
        if recreate or not SweepChatConfig.is_initialized():
            config = cls.create()
            config.save()
            return config
        with open(CONFIG_FILE, "r") as f:
            return cls(**yaml.load(f, Loader=yaml.FullLoader))<|MERGE_RESOLUTION|>--- conflicted
+++ resolved
@@ -2,12 +2,7 @@
 
 import os
 import time
-<<<<<<< HEAD
 import webbrowser
-from typing import Self
-=======
-import requests
->>>>>>> 92418cd3
 from urllib.parse import parse_qs, unquote
 
 import requests
@@ -15,11 +10,7 @@
 from config_path import ConfigPath
 from pydantic import BaseModel
 
-<<<<<<< HEAD
 from sweepai.utils.config.client import GITHUB_APP_CLIENT_ID
-=======
-CLIENT_ID = "Iv1.91fd31586a926a9f"
->>>>>>> 92418cd3
 
 DEVICE_CODE_ENDPOINT = "https://github.com/login/device/code"
 USER_LOGIN_ENDPOINT = "https://github.com/login/device"
