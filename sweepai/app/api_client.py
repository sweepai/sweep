--- conflicted
+++ resolved
@@ -74,11 +74,7 @@
 
 class APIClient(BaseModel):
     config: SweepChatConfig
-<<<<<<< HEAD
-    api_endpoint = SWEEP_API_ENDPOINT 
-=======
-    api_endpoint: str = f"https://sweepai--{PREFIX}-ui.modal.run"
->>>>>>> afdcd889
+    api_endpoint = SWEEP_API_ENDPOINT
 
     def get_installation_id(self):
         results = requests.post(
