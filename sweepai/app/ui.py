--- conflicted
+++ resolved
@@ -116,21 +116,13 @@
             raise Exception("Set the repository name first")
         return gr.update(value="", interactive=False), history + [[user_message, None]]
 
-<<<<<<< HEAD
-    def handle_message_stream(chat_history: list[tuple[str | None, str | None]], snippets_text):
-        message = chat_history[-1][0]
-
-        snippets = []
-        yield chat_history, snippets_text
-        if snippets_text and snippets_text.strip().count("\n") == 0:
-=======
     def handle_message_stream(chat_history: list[tuple[str | None, str | None]], snippets_text, file_names):
         global selected_snippets
         global searched
+        message = chat_history[-1][0]
         yield chat_history, snippets_text, file_names
         if snippets_text and not searched:
             searched = True
->>>>>>> bce73879
             # Searching for relevant snippets
             chat_history[-1][1] = "Searching for relevant snippets..."
             snippets_text = build_string()
@@ -164,27 +156,19 @@
 
         # Generate response
         logger.info("...")
-<<<<<<< HEAD
         chat_history.append([None, "..."])
-        yield chat_history, snippets_text
+        yield chat_history, snippets_text, file_names
         chat_history[-1][1] = ""
         logger.info("Starting to generate response...")
         if len(chat_history) > 1 and "create pr" in message.lower():
             stream = api_client.stream_chat(
                 chat_history, 
-                snippets,
+                selected_snippets,
                 functions=[create_pr_function],
                 function_call=create_pr_function_call,
             )
         else:
-            stream = api_client.stream_chat(chat_history, snippets)
-=======
-        chat_history.append([None, "Fetching endpoint..."])
-        yield chat_history, snippets_text, file_names
-        chat_history[-1][1] = ""
-        logger.info("Starting to generate response...")
-        stream = api_client.stream_chat(chat_history, selected_snippets)
->>>>>>> bce73879
+            stream = api_client.stream_chat(chat_history, selected_snippets)
         function_name = ""
         raw_arguments = ""
         for chunk in stream:
@@ -216,11 +200,7 @@
             else:
                 raise NotImplementedError
 
-<<<<<<< HEAD
-    response = msg.submit(handle_message_submit, [repo_full_name, msg, chatbot], [msg, chatbot], queue=False).then(handle_message_stream, [chatbot, snippets_text], [chatbot, snippets_text])
-=======
     response = msg.submit(handle_message_submit, [repo_full_name, msg, chatbot], [msg, chatbot], queue=False).then(handle_message_stream, [chatbot, snippets_text, file_names], [chatbot, snippets_text, file_names])
->>>>>>> bce73879
     response.then(lambda: gr.update(interactive=True), None, [msg], queue=False)
 
 
