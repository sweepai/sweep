import json
<<<<<<< HEAD
import webbrowser

=======
import os
import tempfile
from git import Repo
from github import Github
>>>>>>> 13a6f3b6
import gradio as gr
from github import Github
from loguru import logger
<<<<<<< HEAD
=======
import shutil
>>>>>>> 13a6f3b6

from sweepai.app.api_client import APIClient, create_pr_function, create_pr_function_call
from sweepai.app.config import State, SweepChatConfig
from sweepai.core.entities import Snippet
from sweepai.utils.config import SweepConfig

config = SweepChatConfig.load()

api_client = APIClient(config=config)

pr_summary_template = '''⏳ I'm creating the following PR...

**{title}**
{summary}

Here is my plan:
{plan}

Reply to propose changes to the plan.'''

print("Getting list of repos...")
github_client = Github(config.github_pat)
repos = list(github_client.get_user().get_repos())
print("Done.")

css = '''
footer {
    visibility: hidden;
}
pre, code {
    white-space: pre-wrap !important;
    word-break: break-all !important;
}
#snippets {
    height: 750px;
    overflow-y: scroll;
}
#message_box > label > span {
    display: none;
}
'''

def get_files_recursively(root_path, path=''):
    files = []
    path_to_contents = {}

    if path == '.git':
        return files, path_to_contents

    current_dir = os.path.join(root_path, path)
    entries = os.listdir(current_dir)

    for entry in entries:
        entry_path = os.path.join(current_dir, entry)

        if os.path.isfile(entry_path):
            try:
                with open(entry_path, 'r', encoding="utf-8", errors="ignore") as file:
                    contents = file.read()
                path_to_contents[entry_path[len(root_path) + 1:]] = contents
                files.append(entry_path[len(root_path) + 1:])
            except UnicodeDecodeError as e:
                logger.warning(f"Received warning {e}, skipping...")
                continue
        elif os.path.isdir(entry_path):
            subfiles, subpath_to_contents = get_files_recursively(root_path, os.path.join(path, entry))
            files.extend(subfiles)
            path_to_contents.update(subpath_to_contents)

    return files, path_to_contents

def get_installation_id(repo_full_name):
    config.repo_full_name = repo_full_name
    api_client.config = config
    installation_id = api_client.get_installation_id()
    return installation_id

path_to_contents = {}
def get_files(repo_full_name):
    global path_to_contents
    global repo
    if repo_full_name is None:
        all_files = []
    else:
        # Make sure repo is added to Sweep before checking all recursive files
        try:
            installation_id = get_installation_id(repo_full_name)
            assert installation_id
        except:
            return []
        repo = github_client.get_repo(repo_full_name)
        branch_name = SweepConfig.get_branch(repo)
        repo_url = f"https://x-access-token:{config.github_pat}@github.com/{repo_full_name}.git"
        try:
            repo_dir = os.path.join(tempfile.gettempdir(), repo_full_name)
            if os.path.exists(repo_dir):
                git_repo = Repo(repo_dir)
            else:
                git_repo = Repo.clone_from(repo_url, repo_dir)
            git_repo.git.checkout(branch_name)
            git_repo.remotes.origin.pull()
        except Exception as e:
            logger.warning(f"Git pull failed with error {e}, deleting cache and recloning...")
            shutil.rmtree(repo_dir)
            git_repo = Repo.clone_from(repo_url, repo_dir)
            git_repo.git.checkout(branch_name)
            git_repo.remotes.origin.pull()
        all_files, path_to_contents = get_files_recursively(repo_dir)
    return all_files

def get_files_update(*args):
    global repo
    if len(args) > 0:
        repo = args[0]
    else:
        repo = config.repo_full_name
    return gr.Dropdown.update(choices=get_files(repo))

global_state = config.state

with gr.Blocks(theme=gr.themes.Soft(), title="Sweep Chat", css=css) as demo:
    print("Launching gradio!")
    with gr.Row():
        with gr.Column(scale=2):
            repo_full_name = gr.Dropdown(choices=[repo.full_name for repo in repos], label="Repo full name", value=lambda: config.repo_full_name or "")
        print("Indexing files...")
        with gr.Column(scale=4):
            file_names = gr.Dropdown(choices=get_files(config.repo_full_name), multiselect=True, label="Files", value=lambda: global_state.file_paths)
        print("Indexed files!")
        repo_full_name.change(get_files_update, repo_full_name, file_names)
        with gr.Column(scale=1):
            restart_button = gr.Button("Restart")

    with gr.Row():
        with gr.Column(scale=2):
            chatbot = gr.Chatbot(height=750, value=lambda: global_state.chat_history)
        with gr.Column():
            snippets_text = gr.Markdown(value=lambda: global_state.snippets_text, elem_id="snippets")
    
    with gr.Row():
        with gr.Column(scale=8):
            msg = gr.Textbox(placeholder="Send a message to Sweep", label=None, elem_id="message_box")
        with gr.Column(scale=0.5):
            create_pr_button = gr.Button(value="Create PR", interactive=False)

    restart_button.click(lambda: ([], []), [], [file_names, chatbot])

    file_names.change(get_files_update, repo_full_name, chatbot)

    searched = False
    selected_snippets = []
    file_to_str = {}

    def repo_name_change(repo_full_name):
        global installation_id
        try:
            installation_id = get_installation_id(repo_full_name)
            assert installation_id
            config.installation_id = installation_id
            api_client.config = config
            config.save()
            return ""
        except Exception as e:
            config.repo_full_name = None
            config.installation_id = None
            config.save()
            api_client.config = config
            raise e

    def build_string():
        global selected_snippets
        global file_to_str
        for snippet in selected_snippets:
            file_name = snippet.file_path
            if file_name not in file_to_str:
                add_file_to_dict(file_name)
        snippets_text = "### Relevant snippets:\n" + "\n\n".join([file_to_str[snippet.file_path] for snippet in selected_snippets])
        return snippets_text

    repo_full_name.change(repo_name_change, [repo_full_name], [msg])

    def add_file_to_dict(file_name):
        global file_to_str
        global path_to_contents
        global repo
        if file_name in path_to_contents:
            file_contents = path_to_contents[file_name]
        else:
            file_contents = repo.get_contents(file_name, ref=SweepConfig.get_branch(repo)).decoded_content.decode('utf-8')
        file_contents_split = file_contents.split("\n")
        length = len(file_contents_split)
        backtick, escaped_backtick = "`", "\\`"
        preview = "\n".join(file_contents_split[:3]).replace(backtick, escaped_backtick)
        file_to_str[file_name] = f'{file_name}:0:{length}\n```\n{preview}\n...\n```'
    
    def file_names_change(file_names):
        global selected_snippets
        global file_to_str
        global path_to_contents
        selected_snippets = [Snippet(content=path_to_contents[file_name], start=0, end=path_to_contents[file_name].count('\n'), file_path=file_name) for file_name in file_names]
        return file_names, build_string()
    
    file_names.change(file_names_change, [file_names], [file_names, snippets_text])
    
    def handle_message_submit(repo_full_name: str, user_message: str, history: list[tuple[str | None, str | None]]):
        if not repo_full_name:
            raise Exception("Set the repository name first")
        return gr.update(value="", interactive=False), history + [[user_message, None]], gr.Button.update(interactive=True)

    def _handle_message_stream(chat_history: list[tuple[str | None, str | None]], snippets_text, file_names):
        global selected_snippets
        global searched
        message = chat_history[-1][0]
        yield chat_history, snippets_text, file_names
        if not selected_snippets:
            searched = True
            # Searching for relevant snippets
            chat_history[-1][1] = "Searching for relevant snippets..."
            snippets_text = build_string()
            yield chat_history, snippets_text, file_names
            logger.info("Fetching relevant snippets...")
            selected_snippets += api_client.search(chat_history[-1][0], 3)
            snippets_text = build_string()
            file_names = [snippet.file_path for snippet in selected_snippets]
            yield chat_history, snippets_text, file_names
            logger.info("Fetched relevant snippets.")
            chat_history[-1][1] = "Found relevant snippets."
            # Update using chat_history
            snippets_text = build_string()
            yield chat_history, snippets_text, file_names
        
        # Generate response
        logger.info("...")
        chat_history.append([None, "..."])
        yield chat_history, snippets_text, file_names
        chat_history[-1][1] = ""
        logger.info("Starting to generate response...")
        if len(chat_history) > 1 and "create pr" in message.lower():
            stream = api_client.stream_chat(
                chat_history, 
                selected_snippets,
                functions=[create_pr_function],
                function_call=create_pr_function_call,
            )
        else:
            stream = api_client.stream_chat(chat_history, selected_snippets)
        function_name = ""
        raw_arguments = ""
        for chunk in stream:
            if chunk.get("content"):
                token = chunk["content"]
                chat_history[-1][1] += token
                yield chat_history, snippets_text, file_names
            if chunk.get("function_call"):
                function_call = chunk["function_call"]
                function_name = function_name or function_call.get("name")
                raw_arguments += function_call.get("arguments")
                chat_history[-1][1] = f"Calling function: `{function_name}`\n```json\n{raw_arguments}\n```"
                yield chat_history, snippets_text, file_names
        if function_name:
            arguments = json.loads(raw_arguments)
            if function_name == "create_pr":
                assert "title" in arguments
                assert "summary" in arguments
                assert "plan" in arguments
                if "branch" not in arguments:
                    arguments["branch"] = arguments["title"].lower().replace(" ", "_").replace("-", "_")[:50]
                chat_history[-1][1] = pr_summary_template.format(
                    title=arguments["title"],
                    summary=arguments["summary"],
                    plan="\n".join([f"* `{item['file_path']}`: {item['instructions']}" for item in arguments["plan"]])
                )
                yield chat_history, snippets_text, file_names
                pull_request = api_client.create_pr(
                    file_change_requests=[(item["file_path"], item["instructions"]) for item in arguments["plan"]],
                    pull_request={
                        "title": arguments["title"],
                        "content": arguments["summary"],
                        "branch_name": arguments["branch"],
                    },
                    messages=chat_history,
                )
                chat_history.append((None, f"✅ PR created at {pull_request['html_url']}"))
                yield chat_history, snippets_text, file_names
            else:
                raise NotImplementedError
    
    def handle_message_stream(chat_history: list[tuple[str | None, str | None]], snippets_text, file_paths):
        global global_state
        for chat_history, snippets_text, file_paths in _handle_message_stream(chat_history, snippets_text, file_paths):
            global_state = State(
                chat_history=chat_history,
                snippets_text=snippets_text,
                file_paths=file_paths,
            )
            config.state = global_state
            config.save()
            yield chat_history, snippets_text, file_paths

    response = msg \
        .submit(handle_message_submit, [repo_full_name, msg, chatbot], [msg, chatbot, create_pr_button], queue=False)\
        .then(handle_message_stream, [chatbot, snippets_text, file_names], [chatbot, snippets_text, file_names])
    response.then(lambda: gr.update(interactive=True), None, [msg], queue=False)

    def on_create_pr_button_click(chat_history: list[tuple[str | None, str | None]], create_pr_button: str):
        return chat_history + [(create_pr_button, None)]

    create_pr_button.click(on_create_pr_button_click, [chatbot, create_pr_button], chatbot).then(handle_message_stream, [chatbot, snippets_text, file_names], [chatbot, snippets_text, file_names])


if __name__ == "__main__":
    demo.queue()
    demo.launch()<|MERGE_RESOLUTION|>--- conflicted
+++ resolved
@@ -1,20 +1,15 @@
 import json
-<<<<<<< HEAD
 import webbrowser
 
-=======
 import os
 import tempfile
 from git import Repo
 from github import Github
->>>>>>> 13a6f3b6
 import gradio as gr
 from github import Github
 from loguru import logger
-<<<<<<< HEAD
-=======
+
 import shutil
->>>>>>> 13a6f3b6
 
 from sweepai.app.api_client import APIClient, create_pr_function, create_pr_function_call
 from sweepai.app.config import State, SweepChatConfig
@@ -153,7 +148,7 @@
             chatbot = gr.Chatbot(height=750, value=lambda: global_state.chat_history)
         with gr.Column():
             snippets_text = gr.Markdown(value=lambda: global_state.snippets_text, elem_id="snippets")
-    
+
     with gr.Row():
         with gr.Column(scale=8):
             msg = gr.Textbox(placeholder="Send a message to Sweep", label=None, elem_id="message_box")
@@ -245,7 +240,7 @@
             # Update using chat_history
             snippets_text = build_string()
             yield chat_history, snippets_text, file_names
-        
+
         # Generate response
         logger.info("...")
         chat_history.append([None, "..."])
@@ -301,7 +296,7 @@
                 yield chat_history, snippets_text, file_names
             else:
                 raise NotImplementedError
-    
+
     def handle_message_stream(chat_history: list[tuple[str | None, str | None]], snippets_text, file_paths):
         global global_state
         for chat_history, snippets_text, file_paths in _handle_message_stream(chat_history, snippets_text, file_paths):
