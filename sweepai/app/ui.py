--- conflicted
+++ resolved
@@ -1,10 +1,7 @@
 import json
 import os
-<<<<<<< HEAD
+import re
 import shutil
-=======
-import re
->>>>>>> e8ebb9ff
 import tempfile
 
 import gradio as gr
@@ -158,23 +155,18 @@
         with gr.Column(scale=2):
             chatbot = gr.Chatbot(height=400, value=lambda: global_state.chat_history)
         with gr.Column():
-<<<<<<< HEAD
-            snippets_text = gr.Markdown(value=lambda: global_state.snippets_text, elem_id="snippets")
-
-=======
             with gr.Row():
                 snippets_text = gr.Markdown(value=lambda: global_state.snippets_text, elem_id="snippets")
 
     with gr.Row():
         plan = gr.List(
             value=[[filename + ": " + instructions] for filename, instructions in global_state.plan],
-            headers=["Proposed Plan"], 
+            headers=["Proposed Plan"],
             interactive=True,
             col_count=(1, "static"),
             wrap=True
         )
     
->>>>>>> e8ebb9ff
     with gr.Row():
         with gr.Column(scale=8):
             msg = gr.Textbox(placeholder="Send a message to Sweep", label=None, elem_id="message_box")
@@ -274,13 +266,8 @@
             chat_history[-1][1] = "Found relevant snippets."
             # Update using chat_history
             snippets_text = build_string()
-<<<<<<< HEAD
-            yield chat_history, snippets_text, file_names
-
-=======
             yield chat_history, snippets_text, file_names, plan
-        
->>>>>>> e8ebb9ff
+
         # Generate response
         logger.info("...")
         chat_history.append([None, "..."])
@@ -331,13 +318,8 @@
                 yield chat_history, snippets_text, file_names, plan
             else:
                 raise NotImplementedError
-<<<<<<< HEAD
-
-    def handle_message_stream(chat_history: list[tuple[str | None, str | None]], snippets_text, file_paths):
-=======
     
     def handle_message_stream(chat_history: list[tuple[str | None, str | None]], snippets_text, file_paths, plan):
->>>>>>> e8ebb9ff
         global global_state
         for chat_history, snippets_text, file_paths, plan in _handle_message_stream(chat_history, snippets_text, file_paths, plan):
             if plan is None or plan == [[]] or plan == [[""]] or plan == [["", ""]]:
