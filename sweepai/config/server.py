import base64
import os

from dotenv import load_dotenv
from loguru import logger

logger.print = logger.info

load_dotenv(dotenv_path=".env", override=True, verbose=True)

os.environ["GITHUB_APP_PEM"] = os.environ.get("GITHUB_APP_PEM") or base64.b64decode(
    os.environ.get("GITHUB_APP_PEM_BASE64", "")
).decode("utf-8")

if os.environ["GITHUB_APP_PEM"]:
    os.environ["GITHUB_APP_ID"] = (
        (os.environ.get("GITHUB_APP_ID") or os.environ.get("APP_ID"))
        .replace("\\n", "\n")
        .strip('"')
    )

os.environ["TRANSFORMERS_CACHE"] = os.environ.get(
    "TRANSFORMERS_CACHE", "/tmp/cache/model"
)  # vector_db.py
os.environ["TIKTOKEN_CACHE_DIR"] = os.environ.get(
    "TIKTOKEN_CACHE_DIR", "/tmp/cache/tiktoken"
)  # utils.py

SENTENCE_TRANSFORMERS_MODEL = os.environ.get(
    "SENTENCE_TRANSFORMERS_MODEL",
    "sentence-transformers/all-MiniLM-L6-v2",  # "all-mpnet-base-v2"
)

TEST_BOT_NAME = "sweep-nightly[bot]"
ENV = os.environ.get("ENV", "dev")
# ENV = os.environ.get("MODAL_ENVIRONMENT", "dev")

# ENV = PREFIX
# ENVIRONMENT = PREFIX

DB_MODAL_INST_NAME = "db"
DOCS_MODAL_INST_NAME = "docs"
API_MODAL_INST_NAME = "api"
UTILS_MODAL_INST_NAME = "utils"

BOT_TOKEN_NAME = "bot-token"

# goes under Modal 'discord' secret name (optional, can leave env var blank)
DISCORD_WEBHOOK_URL = os.environ.get("DISCORD_WEBHOOK_URL")
DISCORD_MEDIUM_PRIORITY_URL = os.environ.get("DISCORD_MEDIUM_PRIORITY_URL")
DISCORD_LOW_PRIORITY_URL = os.environ.get("DISCORD_LOW_PRIORITY_URL")
DISCORD_FEEDBACK_WEBHOOK_URL = os.environ.get("DISCORD_FEEDBACK_WEBHOOK_URL")

SWEEP_HEALTH_URL = os.environ.get("SWEEP_HEALTH_URL")
DISCORD_STATUS_WEBHOOK_URL = os.environ.get("DISCORD_STATUS_WEBHOOK_URL")

# goes under Modal 'github' secret name
GITHUB_APP_ID = os.environ.get("GITHUB_APP_ID", os.environ.get("APP_ID"))
# deprecated: old logic transfer so upstream can use this
if GITHUB_APP_ID is None:
    if ENV == "prod":
        GITHUB_APP_ID = "307814"
    elif ENV == "dev":
        GITHUB_APP_ID = "324098"
    elif ENV == "staging":
        GITHUB_APP_ID = "327588"
GITHUB_BOT_USERNAME = os.environ.get("GITHUB_BOT_USERNAME")

# deprecated: left to support old logic
if not GITHUB_BOT_USERNAME:
    if ENV == "prod":
        GITHUB_BOT_USERNAME = "sweep-ai[bot]"
    elif ENV == "dev":
        GITHUB_BOT_USERNAME = "sweep-nightly[bot]"
    elif ENV == "staging":
        GITHUB_BOT_USERNAME = "sweep-canary[bot]"
elif not GITHUB_BOT_USERNAME.endswith("[bot]"):
    GITHUB_BOT_USERNAME = GITHUB_BOT_USERNAME + "[bot]"

GITHUB_LABEL_NAME = os.environ.get("GITHUB_LABEL_NAME", "sweep")
GITHUB_LABEL_COLOR = os.environ.get("GITHUB_LABEL_COLOR", "9400D3")
GITHUB_LABEL_DESCRIPTION = os.environ.get(
    "GITHUB_LABEL_DESCRIPTION", "Sweep your software chores"
)
GITHUB_APP_PEM = os.environ.get("GITHUB_APP_PEM")
GITHUB_APP_PEM = GITHUB_APP_PEM or os.environ.get("PRIVATE_KEY")
if GITHUB_APP_PEM is not None:
    GITHUB_APP_PEM = GITHUB_APP_PEM.strip(' \n"')  # Remove whitespace and quotes
    GITHUB_APP_PEM = GITHUB_APP_PEM.replace("\\n", "\n")

GITHUB_CONFIG_BRANCH = os.environ.get("GITHUB_CONFIG_BRANCH", "sweep/add-sweep-config")
GITHUB_DEFAULT_CONFIG = os.environ.get(
    "GITHUB_DEFAULT_CONFIG",
    """# Sweep AI turns bugs & feature requests into code changes (https://sweep.dev)
# For details on our config file, check out our docs at https://docs.sweep.dev/usage/config

# This setting contains a list of rules that Sweep will check for. If any of these rules are broken in a new commit, Sweep will create an pull request to fix the broken rule.
rules:
{additional_rules}

# This is the branch that Sweep will develop from and make pull requests to. Most people use 'main' or 'master' but some users also use 'dev' or 'staging'.
branch: 'main'

# By default Sweep will read the logs and outputs from your existing Github Actions. To disable this, set this to false.
gha_enabled: True

# This is the description of your project. It will be used by sweep when creating PRs. You can tell Sweep what's unique about your project, what frameworks you use, or anything else you want.
#
# Example:
#
# description: sweepai/sweep is a python project. The main api endpoints are in sweepai/api.py. Write code that adheres to PEP8.
description: ''

# This sets whether to create pull requests as drafts. If this is set to True, then all pull requests will be created as drafts and GitHub Actions will not be triggered.
draft: False

# This is a list of directories that Sweep will not be able to edit.
blocked_dirs: []
""",
)


MONGODB_URI = os.environ.get("MONGODB_URI", None)
IS_SELF_HOSTED = os.environ.get("IS_SELF_HOSTED", "true").lower() == "true"

REDIS_URL = os.environ.get("REDIS_URL")
if not REDIS_URL:
    REDIS_URL = os.environ.get("redis_url", "redis://0.0.0.0:6379/0")

ORG_ID = os.environ.get("ORG_ID", None)
POSTHOG_API_KEY = os.environ.get(
    "POSTHOG_API_KEY", "phc_CnzwIB0W548wN4wEGeRuxXqidOlEUH2AcyV2sKTku8n"
)

E2B_API_KEY = os.environ.get("E2B_API_KEY")

SUPPORT_COUNTRY = os.environ.get("GDRP_LIST", "").split(",")

WHITELISTED_REPOS = os.environ.get("WHITELISTED_REPOS", "").split(",")
BLACKLISTED_USERS = os.environ.get("BLACKLISTED_USERS", "").split(",")


os.environ["TOKENIZERS_PARALLELISM"] = "false"

ACTIVELOOP_TOKEN = os.environ.get("ACTIVELOOP_TOKEN", None)

VECTOR_EMBEDDING_SOURCE = os.environ.get(
    "VECTOR_EMBEDDING_SOURCE", "openai"
)  # Alternate option is openai or huggingface and set the corresponding env vars

BASERUN_API_KEY = os.environ.get("BASERUN_API_KEY", None)

# Huggingface settings, only checked if VECTOR_EMBEDDING_SOURCE == "huggingface"
HUGGINGFACE_URL = os.environ.get("HUGGINGFACE_URL", None)
HUGGINGFACE_TOKEN = os.environ.get("HUGGINGFACE_TOKEN", None)

# Replicate settings, only checked if VECTOR_EMBEDDING_SOURCE == "replicate"
REPLICATE_API_KEY = os.environ.get("REPLICATE_API_KEY", None)
REPLICATE_URL = os.environ.get("REPLICATE_URL", None)
REPLICATE_DEPLOYMENT_URL = os.environ.get("REPLICATE_DEPLOYMENT_URL", None)

# Default OpenAI
OPENAI_API_KEY = os.environ.get("OPENAI_API_KEY", None)

OPENAI_API_TYPE = os.environ.get("OPENAI_API_TYPE", "anthropic")
assert OPENAI_API_TYPE in ["anthropic", "azure", "openai"], "Invalid OPENAI_API_TYPE"
OPENAI_EMBEDDINGS_API_TYPE = os.environ.get("OPENAI_EMBEDDINGS_API_TYPE", "openai")

AZURE_API_KEY = os.environ.get("AZURE_API_KEY", None)
OPENAI_API_BASE = os.environ.get("OPENAI_API_BASE", None)
OPENAI_API_VERSION = os.environ.get("OPENAI_API_VERSION", None)
AZURE_OPENAI_DEPLOYMENT = os.environ.get("AZURE_OPENAI_DEPLOYMENT", None)

OPENAI_EMBEDDINGS_API_TYPE = os.environ.get("OPENAI_EMBEDDINGS_API_TYPE", "openai")
OPENAI_EMBEDDINGS_AZURE_ENDPOINT = os.environ.get(
    "OPENAI_EMBEDDINGS_AZURE_ENDPOINT", None
)
OPENAI_EMBEDDINGS_AZURE_API_KEY = os.environ.get(
    "OPENAI_EMBEDDINGS_AZURE_API_KEY", None
)
OPENAI_EMBEDDINGS_AZURE_DEPLOYMENT = os.environ.get(
    "OPENAI_EMBEDDINGS_AZURE_DEPLOYMENT", None
)
OPENAI_EMBEDDINGS_AZURE_API_VERSION = os.environ.get(
    "OPENAI_EMBEDDINGS_AZURE_API_VERSION", None
)

OPENAI_API_ENGINE_GPT35 = os.environ.get("OPENAI_API_ENGINE_GPT35", None)
OPENAI_API_ENGINE_GPT4 = os.environ.get("OPENAI_API_ENGINE_GPT4", None)
OPENAI_API_ENGINE_GPT4_32K = os.environ.get("OPENAI_API_ENGINE_GPT4_32K", None)
MULTI_REGION_CONFIG = os.environ.get("MULTI_REGION_CONFIG", None)
if isinstance(MULTI_REGION_CONFIG, str):
    MULTI_REGION_CONFIG = MULTI_REGION_CONFIG.strip("'").replace("\\n", "\n")
    MULTI_REGION_CONFIG = [item.split(",") for item in MULTI_REGION_CONFIG.split("\n")]

WHITELISTED_USERS = os.environ.get("WHITELISTED_USERS", None)
if WHITELISTED_USERS:
    WHITELISTED_USERS = WHITELISTED_USERS.split(",")
    WHITELISTED_USERS.append(GITHUB_BOT_USERNAME)

DEFAULT_GPT4_32K_MODEL = os.environ.get("DEFAULT_GPT4_32K_MODEL", "gpt-4-0125-preview")
DEFAULT_GPT35_MODEL = os.environ.get("DEFAULT_GPT35_MODEL", "gpt-3.5-turbo-1106")

RESEND_API_KEY = os.environ.get("RESEND_API_KEY", None)
LOKI_URL = None

DEBUG = os.environ.get("DEBUG", "false").lower() == "true"
ENV = "prod" if GITHUB_BOT_USERNAME != TEST_BOT_NAME else "dev"

PROGRESS_BASE_URL = os.environ.get(
    "PROGRESS_BASE_URL", "https://progress.sweep.dev"
).rstrip("/")

DISABLED_REPOS = os.environ.get("DISABLED_REPOS", "").split(",")

GHA_AUTOFIX_ENABLED: bool = os.environ.get("GHA_AUTOFIX_ENABLED", False)
MERGE_CONFLICT_ENABLED: bool = os.environ.get("MERGE_CONFLICT_ENABLED", False)
INSTALLATION_ID = os.environ.get("INSTALLATION_ID", None)

AWS_ACCESS_KEY=os.environ.get("AWS_ACCESS_KEY")
AWS_SECRET_KEY=os.environ.get("AWS_SECRET_KEY")
AWS_REGION=os.environ.get("AWS_REGION")
ANTHROPIC_AVAILABLE = AWS_ACCESS_KEY and AWS_SECRET_KEY and AWS_REGION

USE_ASSISTANT = os.environ.get("USE_ASSISTANT", "true").lower() == "true"
ANTHROPIC_API_KEY = os.environ.get("ANTHROPIC_API_KEY", None)

VOYAGE_API_KEY = os.environ.get("VOYAGE_API_KEY", None)

VOYAGE_API_AWS_ACCESS_KEY=os.environ.get("VOYAGE_API_AWS_ACCESS_KEY_ID")
VOYAGE_API_AWS_SECRET_KEY=os.environ.get("VOYAGE_API_AWS_SECRET_KEY")
VOYAGE_API_AWS_REGION=os.environ.get("VOYAGE_API_AWS_REGION")
VOYAGE_API_AWS_ENDPOINT_NAME=os.environ.get("VOYAGE_API_AWS_ENDPOINT_NAME", "voyage-code-2")

VOYAGE_API_USE_AWS = VOYAGE_API_AWS_ACCESS_KEY and VOYAGE_API_AWS_SECRET_KEY and VOYAGE_API_AWS_REGION

PAREA_API_KEY = os.environ.get("PAREA_API_KEY", None)

# TODO: we need to make this dynamic + backoff
BATCH_SIZE = int(
<<<<<<< HEAD
    os.environ.get("BATCH_SIZE", 64 if VOYAGE_API_KEY else 256) # Voyage only allows 128 items per batch and 120000 tokens per batch
)

DEPLOYMENT_GHA_ENABLED = os.environ.get("DEPLOYMENT_GHA_ENABLED", "true").lower() == "true"
=======
    os.environ.get("BATCH_SIZE", 32 if VOYAGE_API_KEY else 256) # Voyage only allows 128 items per batch and 120000 tokens per batch
)
>>>>>>> 06432631
<|MERGE_RESOLUTION|>--- conflicted
+++ resolved
@@ -238,12 +238,6 @@
 
 # TODO: we need to make this dynamic + backoff
 BATCH_SIZE = int(
-<<<<<<< HEAD
-    os.environ.get("BATCH_SIZE", 64 if VOYAGE_API_KEY else 256) # Voyage only allows 128 items per batch and 120000 tokens per batch
-)
-
-DEPLOYMENT_GHA_ENABLED = os.environ.get("DEPLOYMENT_GHA_ENABLED", "true").lower() == "true"
-=======
     os.environ.get("BATCH_SIZE", 32 if VOYAGE_API_KEY else 256) # Voyage only allows 128 items per batch and 120000 tokens per batch
 )
->>>>>>> 06432631
+DEPLOYMENT_GHA_ENABLED = os.environ.get("DEPLOYMENT_GHA_ENABLED", "true").lower() == "true"