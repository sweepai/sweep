import base64
import os

from dotenv import load_dotenv
from loguru import logger

logger.print = logger.info

load_dotenv(dotenv_path=".env", override=True, verbose=True)

os.environ["GITHUB_APP_PEM"] = os.environ.get("GITHUB_APP_PEM") or base64.b64decode(
    os.environ.get("GITHUB_APP_PEM_BASE64", "")
).decode("utf-8")

if os.environ["GITHUB_APP_PEM"]:
    os.environ["GITHUB_APP_ID"] = (
        (os.environ.get("GITHUB_APP_ID") or os.environ.get("APP_ID"))
        .replace("\\n", "\n")
        .strip('"')
    )

os.environ["TRANSFORMERS_CACHE"] = os.environ.get(
    "TRANSFORMERS_CACHE", "/tmp/cache/model"
)  # vector_db.py
os.environ["TIKTOKEN_CACHE_DIR"] = os.environ.get(
    "TIKTOKEN_CACHE_DIR", "/tmp/cache/tiktoken"
)  # utils.py

SENTENCE_TRANSFORMERS_MODEL = os.environ.get(
    "SENTENCE_TRANSFORMERS_MODEL",
    "sentence-transformers/all-MiniLM-L6-v2",  # "all-mpnet-base-v2"
)

TEST_BOT_NAME = "sweep-nightly[bot]"
ENV = os.environ.get("ENV", "dev")
# ENV = os.environ.get("MODAL_ENVIRONMENT", "dev")

# ENV = PREFIX
# ENVIRONMENT = PREFIX

DB_MODAL_INST_NAME = "db"
DOCS_MODAL_INST_NAME = "docs"
API_MODAL_INST_NAME = "api"
UTILS_MODAL_INST_NAME = "utils"

BOT_TOKEN_NAME = "bot-token"

# goes under Modal 'discord' secret name (optional, can leave env var blank)
DISCORD_WEBHOOK_URL = os.environ.get("DISCORD_WEBHOOK_URL")
DISCORD_MEDIUM_PRIORITY_URL = os.environ.get("DISCORD_MEDIUM_PRIORITY_URL")
DISCORD_LOW_PRIORITY_URL = os.environ.get("DISCORD_LOW_PRIORITY_URL")
DISCORD_FEEDBACK_WEBHOOK_URL = os.environ.get("DISCORD_FEEDBACK_WEBHOOK_URL")

SWEEP_HEALTH_URL = os.environ.get("SWEEP_HEALTH_URL")
DISCORD_STATUS_WEBHOOK_URL = os.environ.get("DISCORD_STATUS_WEBHOOK_URL")

# goes under Modal 'github' secret name
GITHUB_APP_ID = os.environ.get("GITHUB_APP_ID", os.environ.get("APP_ID"))
# deprecated: old logic transfer so upstream can use this
if GITHUB_APP_ID is None:
    if ENV == "prod":
        GITHUB_APP_ID = "307814"
    elif ENV == "dev":
        GITHUB_APP_ID = "324098"
    elif ENV == "staging":
        GITHUB_APP_ID = "327588"
GITHUB_BOT_USERNAME = os.environ.get("GITHUB_BOT_USERNAME")

# deprecated: left to support old logic
if not GITHUB_BOT_USERNAME:
    if ENV == "prod":
        GITHUB_BOT_USERNAME = "sweep-ai[bot]"
    elif ENV == "dev":
        GITHUB_BOT_USERNAME = "sweep-nightly[bot]"
    elif ENV == "staging":
        GITHUB_BOT_USERNAME = "sweep-canary[bot]"
elif not GITHUB_BOT_USERNAME.endswith("[bot]"):
    GITHUB_BOT_USERNAME = GITHUB_BOT_USERNAME + "[bot]"

GITHUB_LABEL_NAME = os.environ.get("GITHUB_LABEL_NAME", "sweep")
GITHUB_LABEL_COLOR = os.environ.get("GITHUB_LABEL_COLOR", "9400D3")
GITHUB_LABEL_DESCRIPTION = os.environ.get(
    "GITHUB_LABEL_DESCRIPTION", "Sweep your software chores"
)
GITHUB_APP_PEM = os.environ.get("GITHUB_APP_PEM")
GITHUB_APP_PEM = GITHUB_APP_PEM or os.environ.get("PRIVATE_KEY")
if GITHUB_APP_PEM is not None:
    GITHUB_APP_PEM = GITHUB_APP_PEM.strip(' \n"')  # Remove whitespace and quotes
    GITHUB_APP_PEM = GITHUB_APP_PEM.replace("\\n", "\n")

GITHUB_CONFIG_BRANCH = os.environ.get("GITHUB_CONFIG_BRANCH", "sweep/add-sweep-config")
GITHUB_DEFAULT_CONFIG = os.environ.get(
    "GITHUB_DEFAULT_CONFIG",
    """# Sweep AI turns bugs & feature requests into code changes (https://sweep.dev)
# For details on our config file, check out our docs at https://docs.sweep.dev/usage/config

# This setting contains a list of rules that Sweep will check for. If any of these rules are broken in a new commit, Sweep will create an pull request to fix the broken rule.
rules:
{additional_rules}

# This is the branch that Sweep will develop from and make pull requests to. Most people use 'main' or 'master' but some users also use 'dev' or 'staging'.
branch: 'main'

# By default Sweep will read the logs and outputs from your existing Github Actions. To disable this, set this to false.
gha_enabled: True

# This is the description of your project. It will be used by sweep when creating PRs. You can tell Sweep what's unique about your project, what frameworks you use, or anything else you want.
#
# Example:
#
# description: sweepai/sweep is a python project. The main api endpoints are in sweepai/api.py. Write code that adheres to PEP8.
description: ''

# This sets whether to create pull requests as drafts. If this is set to True, then all pull requests will be created as drafts and GitHub Actions will not be triggered.
draft: False

# This is a list of directories that Sweep will not be able to edit.
blocked_dirs: []
""",
)


MONGODB_URI = os.environ.get("MONGODB_URI", None)
IS_SELF_HOSTED = os.environ.get("IS_SELF_HOSTED", "true").lower() == "true"

REDIS_URL = os.environ.get("REDIS_URL")
if not REDIS_URL:
    REDIS_URL = os.environ.get("redis_url", "redis://0.0.0.0:6379/0")

ORG_ID = os.environ.get("ORG_ID", None)
POSTHOG_API_KEY = os.environ.get(
    "POSTHOG_API_KEY", "phc_CnzwIB0W548wN4wEGeRuxXqidOlEUH2AcyV2sKTku8n"
)

E2B_API_KEY = os.environ.get("E2B_API_KEY")

SUPPORT_COUNTRY = os.environ.get("GDRP_LIST", "").split(",")

WHITELISTED_REPOS = os.environ.get("WHITELISTED_REPOS", "").split(",")
BLACKLISTED_USERS = os.environ.get("BLACKLISTED_USERS", "").split(",")


os.environ["TOKENIZERS_PARALLELISM"] = "false"

ACTIVELOOP_TOKEN = os.environ.get("ACTIVELOOP_TOKEN", None)

VECTOR_EMBEDDING_SOURCE = os.environ.get(
    "VECTOR_EMBEDDING_SOURCE", "openai"
)  # Alternate option is openai or huggingface and set the corresponding env vars

BASERUN_API_KEY = os.environ.get("BASERUN_API_KEY", None)

# Huggingface settings, only checked if VECTOR_EMBEDDING_SOURCE == "huggingface"
HUGGINGFACE_URL = os.environ.get("HUGGINGFACE_URL", None)
HUGGINGFACE_TOKEN = os.environ.get("HUGGINGFACE_TOKEN", None)

# Replicate settings, only checked if VECTOR_EMBEDDING_SOURCE == "replicate"
REPLICATE_API_KEY = os.environ.get("REPLICATE_API_KEY", None)
REPLICATE_URL = os.environ.get("REPLICATE_URL", None)
REPLICATE_DEPLOYMENT_URL = os.environ.get("REPLICATE_DEPLOYMENT_URL", None)

# Default OpenAI
OPENAI_API_KEY = os.environ.get("OPENAI_API_KEY", None)

OPENAI_API_TYPE = os.environ.get("OPENAI_API_TYPE", "anthropic")
assert OPENAI_API_TYPE in ["anthropic", "azure", "openai"], "Invalid OPENAI_API_TYPE"
OPENAI_EMBEDDINGS_API_TYPE = os.environ.get("OPENAI_EMBEDDINGS_API_TYPE", "openai")

AZURE_API_KEY = os.environ.get("AZURE_API_KEY", None)
OPENAI_API_BASE = os.environ.get("OPENAI_API_BASE", None)
OPENAI_API_VERSION = os.environ.get("OPENAI_API_VERSION", None)
AZURE_OPENAI_DEPLOYMENT = os.environ.get("AZURE_OPENAI_DEPLOYMENT", None)

OPENAI_EMBEDDINGS_API_TYPE = os.environ.get("OPENAI_EMBEDDINGS_API_TYPE", "openai")
OPENAI_EMBEDDINGS_AZURE_ENDPOINT = os.environ.get(
    "OPENAI_EMBEDDINGS_AZURE_ENDPOINT", None
)
OPENAI_EMBEDDINGS_AZURE_API_KEY = os.environ.get(
    "OPENAI_EMBEDDINGS_AZURE_API_KEY", None
)
OPENAI_EMBEDDINGS_AZURE_DEPLOYMENT = os.environ.get(
    "OPENAI_EMBEDDINGS_AZURE_DEPLOYMENT", None
)
OPENAI_EMBEDDINGS_AZURE_API_VERSION = os.environ.get(
    "OPENAI_EMBEDDINGS_AZURE_API_VERSION", None
)

OPENAI_API_ENGINE_GPT35 = os.environ.get("OPENAI_API_ENGINE_GPT35", None)
OPENAI_API_ENGINE_GPT4 = os.environ.get("OPENAI_API_ENGINE_GPT4", None)
OPENAI_API_ENGINE_GPT4_32K = os.environ.get("OPENAI_API_ENGINE_GPT4_32K", None)
MULTI_REGION_CONFIG = os.environ.get("MULTI_REGION_CONFIG", None)
if isinstance(MULTI_REGION_CONFIG, str):
    MULTI_REGION_CONFIG = MULTI_REGION_CONFIG.strip("'").replace("\\n", "\n")
    MULTI_REGION_CONFIG = [item.split(",") for item in MULTI_REGION_CONFIG.split("\n")]

WHITELISTED_USERS = os.environ.get("WHITELISTED_USERS", None)
if WHITELISTED_USERS:
    WHITELISTED_USERS = WHITELISTED_USERS.split(",")
    WHITELISTED_USERS.append(GITHUB_BOT_USERNAME)

DEFAULT_GPT4_32K_MODEL = os.environ.get("DEFAULT_GPT4_32K_MODEL", "gpt-4-0125-preview")
DEFAULT_GPT35_MODEL = os.environ.get("DEFAULT_GPT35_MODEL", "gpt-3.5-turbo-1106")

RESEND_API_KEY = os.environ.get("RESEND_API_KEY", None)
LOKI_URL = None

DEBUG = os.environ.get("DEBUG", "false").lower() == "true"
ENV = "prod" if GITHUB_BOT_USERNAME != TEST_BOT_NAME else "dev"

PROGRESS_BASE_URL = os.environ.get(
    "PROGRESS_BASE_URL", "https://progress.sweep.dev"
).rstrip("/")

DISABLED_REPOS = os.environ.get("DISABLED_REPOS", "").split(",")

GHA_AUTOFIX_ENABLED: bool = os.environ.get("GHA_AUTOFIX_ENABLED", False)
MERGE_CONFLICT_ENABLED: bool = os.environ.get("MERGE_CONFLICT_ENABLED", False)
INSTALLATION_ID = os.environ.get("INSTALLATION_ID", None)

AWS_ACCESS_KEY=os.environ.get("AWS_ACCESS_KEY")
AWS_SECRET_KEY=os.environ.get("AWS_SECRET_KEY")
AWS_REGION=os.environ.get("AWS_REGION")
ANTHROPIC_AVAILABLE = AWS_ACCESS_KEY and AWS_SECRET_KEY and AWS_REGION

USE_ASSISTANT = os.environ.get("USE_ASSISTANT", "true").lower() == "true"
ANTHROPIC_API_KEY = os.environ.get("ANTHROPIC_API_KEY", None)

VOYAGE_API_KEY = os.environ.get("VOYAGE_API_KEY", None)

VOYAGE_API_AWS_ACCESS_KEY=os.environ.get("VOYAGE_API_AWS_ACCESS_KEY_ID")
VOYAGE_API_AWS_SECRET_KEY=os.environ.get("VOYAGE_API_AWS_SECRET_KEY")
VOYAGE_API_AWS_REGION=os.environ.get("VOYAGE_API_AWS_REGION")
VOYAGE_API_AWS_ENDPOINT_NAME=os.environ.get("VOYAGE_API_AWS_ENDPOINT_NAME", "voyage-code-2")

VOYAGE_API_USE_AWS = VOYAGE_API_AWS_ACCESS_KEY and VOYAGE_API_AWS_SECRET_KEY and VOYAGE_API_AWS_REGION

PAREA_API_KEY = os.environ.get("PAREA_API_KEY", None)

# TODO: we need to make this dynamic + backoff
BATCH_SIZE = int(
    os.environ.get("BATCH_SIZE", 32 if VOYAGE_API_KEY else 256) # Voyage only allows 128 items per batch and 120000 tokens per batch
)
<<<<<<< HEAD

JIRA_USER_NAME = os.environ.get("JIRA_USER_NAME", None)
JIRA_API_TOKEN = os.environ.get("JIRA_API_TOKEN", None)
JIRA_URL = os.environ.get("JIRA_URL", None)
=======
DEPLOYMENT_GHA_ENABLED = os.environ.get("DEPLOYMENT_GHA_ENABLED", "true").lower() == "true"
>>>>>>> 6fbfddac
<|MERGE_RESOLUTION|>--- conflicted
+++ resolved
@@ -240,11 +240,9 @@
 BATCH_SIZE = int(
     os.environ.get("BATCH_SIZE", 32 if VOYAGE_API_KEY else 256) # Voyage only allows 128 items per batch and 120000 tokens per batch
 )
-<<<<<<< HEAD
+
+DEPLOYMENT_GHA_ENABLED = os.environ.get("DEPLOYMENT_GHA_ENABLED", "true").lower() == "true"
 
 JIRA_USER_NAME = os.environ.get("JIRA_USER_NAME", None)
 JIRA_API_TOKEN = os.environ.get("JIRA_API_TOKEN", None)
-JIRA_URL = os.environ.get("JIRA_URL", None)
-=======
-DEPLOYMENT_GHA_ENABLED = os.environ.get("DEPLOYMENT_GHA_ENABLED", "true").lower() == "true"
->>>>>>> 6fbfddac
+JIRA_URL = os.environ.get("JIRA_URL", None)