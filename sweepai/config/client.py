--- conflicted
+++ resolved
@@ -296,15 +296,8 @@
 RULES_LABEL = "**Apply:** "
 
 DEFAULT_RULES = [
-<<<<<<< HEAD
     "All new business logic should have corresponding unit tests.",
     "Refactor large functions to be more modular.",
     "Add docstrings to all functions and file headers.",
 ]
-=======
-    "Leftover TODOs in the code should be handled.",
-    "All new business logic should have corresponding unit tests in the tests/ directory.",
-    "Any clearly inefficient or repeated code should be optimized or refactored.",
-]
-print("Announcement: We have made significant improvements to the OpenAI proxy!")
->>>>>>> a1171647
+print("Announcement: We have made significant improvements to the OpenAI proxy!")