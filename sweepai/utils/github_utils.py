--- conflicted
+++ resolved
@@ -126,16 +126,8 @@
         directory_tree_string = ""
 
         for name in file_and_folder_names[:MAX_FILE_COUNT]:
-<<<<<<< HEAD
             relative_path = os.path.join(current_directory, name)[len(root_directory) + 1:]
-            if any(relative_path.startswith(excluded_directory) for excluded_directory in excluded_directories):
-                logger.info(f"Skipping {relative_path} because it is in excluded_directories {excluded_directories}")
-=======
-            relative_path = os.path.join(current_directory, name)[
-                len(root_directory) + 1 :
-            ]
             if name in excluded_directories:
->>>>>>> 38552e6a
                 continue
             complete_path = os.path.join(current_directory, name)
 
@@ -181,14 +173,10 @@
 
 
 def get_tree_and_file_list(
-<<<<<<< HEAD
     repo: Repository,
     installation_id: int,
     snippet_paths: list[str],
     excluded_directories: list[str] = None,
-=======
-    repo: Repository, installation_id: int, snippet_paths: list[str]
->>>>>>> 38552e6a
 ) -> str:
     prefixes = []
     for snippet_path in snippet_paths:
@@ -325,16 +313,12 @@
             :10
         ]
     snippet_paths = list(set(snippet_paths))
-<<<<<<< HEAD
     tree = get_tree_and_file_list(
         repo,
         installation_id,
         snippet_paths=snippet_paths,
-        excluded_directories=excluded_directories
-    )
-=======
-    tree = get_tree_and_file_list(repo, installation_id, snippet_paths=snippet_paths)
->>>>>>> 38552e6a
+        excluded_directories=excluded_directories,
+    )
     shutil.rmtree("repo")
     for file_path in query_match_files:
         try:
