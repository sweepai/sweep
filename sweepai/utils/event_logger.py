from posthog import Posthog

<<<<<<< HEAD
from sweepai.config.server import HIGHLIGHT_API_KEY, POSTHOG_API_KEY
=======
from sweepai.config.server import POSTHOG_API_KEY
>>>>>>> 9fdbed39
from sweepai.logn import logger

if POSTHOG_API_KEY is None or POSTHOG_API_KEY.lower() == "none":
    posthog = Posthog(
        project_api_key="none", disabled=True, host="https://app.posthog.com"
    )
    logger.warning(
        "Initialized an empty Posthog instance as POSTHOG_API_KEY is not present."
    )
else:
    posthog = Posthog(project_api_key=POSTHOG_API_KEY, host="https://app.posthog.com")

# if LOGTAIL_SOURCE_KEY:
#     logger = logger.bind(pid=os.getpid())
#     handler = LogtailHandler(source_token=LOGTAIL_SOURCE_KEY)
#     logger.add(handler)
#     logger.info("Initialized LogtailHandler")<|MERGE_RESOLUTION|>--- conflicted
+++ resolved
@@ -1,10 +1,6 @@
 from posthog import Posthog
 
-<<<<<<< HEAD
-from sweepai.config.server import HIGHLIGHT_API_KEY, POSTHOG_API_KEY
-=======
 from sweepai.config.server import POSTHOG_API_KEY
->>>>>>> 9fdbed39
 from sweepai.logn import logger
 
 if POSTHOG_API_KEY is None or POSTHOG_API_KEY.lower() == "none":
