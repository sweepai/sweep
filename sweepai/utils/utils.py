--- conflicted
+++ resolved
@@ -216,17 +216,6 @@
     
 
     @method()
-<<<<<<< HEAD
-    def chunk(
-            self,
-            file_content: str | list[str],
-            file_path: str | list[str],
-            score: float = 1.0,
-            additional_metadata: dict[str, str] = {},
-            max_chunk_size: int = 512 * 3,
-            chunk_size: int = 30,
-            overlap: int = 15
-=======
     def chunk_core(
         self,
         file_content: str,
@@ -236,7 +225,6 @@
         max_chunk_size: int = 512 * 3,
         chunk_size: int = 30,
         overlap: int = 15,
->>>>>>> b73a7eff
     ) -> tuple[list[str], list[dict[str, str]]]:
     
         """This function returns a list of chunks and a list of metadata for each chunk.
