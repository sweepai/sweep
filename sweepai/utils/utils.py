from __future__ import annotations

import ast
from io import StringIO
import os
import re
import subprocess
from tempfile import TemporaryDirectory
import tempfile
import traceback
from dataclasses import dataclass
from typing import Optional
import uuid

from pylint.lint import Run
from pylint.reporters.text import TextReporter
import tiktoken
from loguru import logger
from tree_sitter import Node, Parser, Language
from tree_sitter_languages import get_parser as tree_sitter_get_parser
import tree_sitter_python
import tree_sitter_javascript

from sweepai.core.entities import Snippet
from sweepai.utils.fuzzy_diff import patience_fuzzy_additions

def get_parser(language: str):
    parser = Parser()
    if language in ("python", "py"):
        lang = Language(tree_sitter_python.language(), "python")
    elif language in ("javascript", "js"):
        lang = Language(tree_sitter_javascript.language(), "javascript")
    else:
        return tree_sitter_get_parser(language)
    parser.set_language(lang)
    return parser

def non_whitespace_len(s: str) -> int:  # new len function
    return len(re.sub("\s", "", s))


def get_line_number(index: int, source_code: str) -> int:
    total_chars = 0
    line_number = 0
    for line_number, line in enumerate(source_code.splitlines(keepends=True), start=1):
        total_chars += len(line)
        if total_chars > index:
            return line_number - 1
    return line_number

@dataclass
class Span:
    # Represents a slice of a string
    start: int = 0
    end: int = 0

    def __post_init__(self):
        # If end is None, set it to start
        if self.end is None:
            self.end = self.start

    def extract(self, s: str) -> str:
        # Grab the corresponding substring of string s by bytes
        return s[self.start : self.end]

    def extract_lines(self, s: str) -> str:
        # Grab the corresponding substring of string s by lines
        return "\n".join(s.splitlines()[self.start : self.end + 1])

    def __add__(self, other: Span | int) -> Span:
        # e.g. Span(1, 2) + Span(2, 4) = Span(1, 4) (concatenation)
        # There are no safety checks: Span(a, b) + Span(c, d) = Span(a, d)
        # and there are no requirements for b = c.
        if isinstance(other, int):
            return Span(self.start + other, self.end + other)
        elif isinstance(other, Span):
            return Span(self.start, other.end)
        else:
            raise NotImplementedError()

    def __len__(self) -> int:
        # i.e. Span(a, b) = b - a
        return self.end - self.start


AVG_CHAR_IN_LINE = 60


def chunk_tree(
    tree,
    source_code: bytes,
    MAX_CHARS=AVG_CHAR_IN_LINE * 200,  # 200 lines of code
    coalesce=AVG_CHAR_IN_LINE * 50,  # 50 lines of code
) -> list[Span]:
    # 1. Recursively form chunks based on the last post (https://docs.sweep.dev/blogs/chunking-2m-files)
    def chunk_node(node: Node) -> list[Span]:
        chunks: list[Span] = []
        current_chunk: Span = Span(node.start_byte, node.start_byte)
        node_children = node.children
        for child in node_children:
            if child.end_byte - child.start_byte > MAX_CHARS:
                chunks.append(current_chunk)
                current_chunk = Span(child.end_byte, child.end_byte)
                chunks.extend(chunk_node(child))
            elif child.end_byte - child.start_byte + len(current_chunk) > MAX_CHARS:
                chunks.append(current_chunk)
                current_chunk = Span(child.start_byte, child.end_byte)
            else:
                current_chunk += Span(child.start_byte, child.end_byte)
        chunks.append(current_chunk)
        return chunks

    chunks = chunk_node(tree.root_node)

    # 2. Filling in the gaps
    if len(chunks) == 0:
        return []
    if len(chunks) < 2:
        end = get_line_number(chunks[0].end, source_code)
        return [Span(0, end)]
    for i in range(len(chunks) - 1):
        chunks[i].end = chunks[i + 1].start
    chunks[-1].end = tree.root_node.end_byte

    # 3. Combining small chunks with bigger ones
    new_chunks = []
    current_chunk = Span(0, 0)
    for chunk in chunks:
        current_chunk += chunk
        # if the current chunk starts with a closing parenthesis, bracket, or brace, we coalesce it with the previous chunk
        stripped_contents = current_chunk.extract(source_code.decode("utf-8")).strip()
        first_char = stripped_contents[0] if stripped_contents else ''
        if first_char in [")", "}", "]"] and new_chunks:
            new_chunks[-1] += chunk
            current_chunk = Span(chunk.end, chunk.end)
        # if the current chunk is too large, create a new chunk, otherwise, combine the chunks
        elif non_whitespace_len(
            current_chunk.extract(source_code.decode("utf-8"))
        ) > coalesce and "\n" in current_chunk.extract(source_code.decode("utf-8")):
            new_chunks.append(current_chunk)
            current_chunk = Span(chunk.end, chunk.end)
    if len(current_chunk) > 0:
        new_chunks.append(current_chunk)

    # 4. Changing line numbers
    first_chunk = new_chunks[0]
    line_chunks = [Span(0, get_line_number(first_chunk.end, source_code))]
    for chunk in new_chunks[1:]:
        start_line = get_line_number(chunk.start, source_code) + 1
        end_line = get_line_number(chunk.end, source_code)
        line_chunks.append(Span(start_line, max(start_line, end_line)))

    # 5. Eliminating empty chunks
    line_chunks = [chunk for chunk in line_chunks if len(chunk) > 0]

    # 6. Coalescing last chunk if it's too small
    if len(line_chunks) > 1 and len(line_chunks[-1]) < coalesce:
        line_chunks[-2] += line_chunks[-1]
        line_chunks.pop()

    return line_chunks


extension_to_language = {
    "js": "tsx",
    "jsx": "tsx",
    "ts": "tsx",
    "tsx": "tsx",
    "mjs": "tsx",
    "py": "python",
    "rs": "rust",
    "go": "go",
    "java": "java",
    "cpp": "cpp",
    "cc": "cpp",
    "cxx": "cpp",
    "c": "cpp",
    "h": "cpp",
    "hpp": "cpp",
    "cs": "cpp",
    "rb": "ruby",
    # "md": "markdown",
    # "rst": "markdown",
    # "txt": "markdown",
    # "erb": "embedded-template",
    # "ejs": "embedded-template",
    # "html": "embedded-template",
    "erb": "html",
    "ejs": "html",
    "html": "html",
    "vue": "html",
    "php": "php",
    "elm": "elm",
}


def naive_chunker(code: str, line_count: int = 30, overlap: int = 15):
    if overlap >= line_count:
        raise ValueError("Overlap should be smaller than line_count.")
    lines = code.split("\n")
    total_lines = len(lines)
    chunks = []

    start = 0
    while start < total_lines:
        end = min(start + line_count, total_lines)
        chunk = "\n".join(lines[start:end])
        chunks.append(chunk)
        start += line_count - overlap

    return chunks

def get_new_lint_errors_for_pylint(new_errors: str, old_errors: str) -> str:
    # Example of error: "main.py:1585:12: W0612: Unused variable 'command' (unused-variable)"
    additional_errors = patience_fuzzy_additions(old_errors, new_errors).splitlines()
    old_error_types = []
    for line in old_errors.splitlines():
        if line.count(" ") > 2:
            _file_delimiter, error_type, *_ = line.split(" ")
            old_error_types.append(error_type)
    results = []
    for line in additional_errors:
        _file_delimiter, error_type, *_ = line.split(" ")
        if not error_type.startswith("E") and old_error_types.count(error_type) < 2: # if there are more than 1 of the same error, we consider it new
            results.append(line)
    return "\n".join(results)

@dataclass
class CheckResults:
    # Experimental feature, we'll see how this does.
    # TODO: smart parsing
    parse_error_message: str = ""
    pylint: str = ""
    eslint: str = ""

    def is_worse_than(self, other: CheckResults) -> bool:
        if self.parse_error_message:
            return True
        if other.parse_error_message:
            return False
        return len(self.pylint.splitlines()) > len(other.pylint.splitlines()) or len(self.eslint.splitlines()) > len(other.eslint.splitlines())
    
    def is_worse_than_message(self, other: CheckResults) -> str:
        if other.parse_error_message:
            # Previously failing
            return ""
        if self.parse_error_message:
            return self.parse_error_message
        if len(self.pylint.splitlines()) > len(other.pylint.splitlines()):
            # return f"The code has the following pylint errors:\n\n{self.pylint}"
            new_pylint_errors = get_new_lint_errors_for_pylint(self.pylint, other.pylint)
            if not other.pylint:
                return f"The code has the following pylint errors:\n\n{self.pylint}"
            elif not new_pylint_errors:
                # All the errors are invalid
                return ""
            return f"The following new pylint errors have appeared:\n\n{new_pylint_errors}"
        if len(self.eslint.splitlines()) > len(other.eslint.splitlines()):
            if not other.eslint:
                return f"The code has the following eslint errors:\n\n{self.eslint}"
            return f"The following new eslint errors have appeared:\n\n{patience_fuzzy_additions(other.eslint, self.eslint)}"
        return ""

def strip_ansi_codes(text: str) -> str:
    # ANSI escape sequences (color codes) are often starting with ESC ([) followed by some numbers and ends with "m".
    ansi_escape = re.compile(r'(\x9B|\x1B\[)[0-?]*[ -\/]*[@-~]')
    return ansi_escape.sub('', text)

def check_valid_typescript(file_path: str, code: str) -> tuple[bool, str]:
    is_valid = True
    message = ""
    version_check = ["tsc", "--version"]
    result = subprocess.run(
        " ".join(version_check),
        capture_output=True,
        text=True,
        shell=True,
    )
    # only run if tsc is available
    if result.returncode == 0:
        # Create a temporary file to hold the TypeScript code
        with tempfile.NamedTemporaryFile(suffix=".ts", delete=False) as temp_file:
            temp_file_path = temp_file.name
            temp_file.write(code.encode('utf-8'))
        
        # Run `tsc` on the temporary file
        try:
            commands = ["tsc", "--pretty", "--noEmit", temp_file_path]
            result = subprocess.run(" ".join(commands), shell=True, text=True, capture_output=True)

            if result.returncode != 0:
                message = strip_ansi_codes(result.stdout)
                index = message.index(temp_file_path)
                full_temp_file_path = message[:index + len(temp_file_path)]
                message = message.replace(full_temp_file_path, file_path)

                # import error is TS2307 and should come up after the syntax check
                import_error = "error TS2307"
                if import_error in message:
                    num_of_errors = message.count(import_error)
                    # see if this matches the total amount of errors:
                    total_error_message = f"Found {num_of_errors} error"
                    if total_error_message in message:
                        # if we only have import errors, we consider it a successful check
                        return True, ""
                    else:
                        # there are more errors than just import errors
                        # now attempt to parse the message so that we remove import errors
                        message_lines = message.split("\n")
                        while num_of_errors > 0:
                            for line in message_lines:
                                if import_error in line:
                                    message_lines = message_lines[5:]
                                    num_of_errors -= 1
                        message = "\n".join(message_lines)
                return False, message
        finally:
            # Clean up: remove the temporary file
            os.remove(temp_file_path)
    return is_valid, message

def check_syntax(file_path: str, code: str) -> tuple[bool, str]:
    ext = file_path.split(".")[-1]
    if ext in extension_to_language:
        language = extension_to_language[ext]
    else:
        return True, "Unsupported file extension, skipping syntax check."
    parser = get_parser(language)
    tree = parser.parse(code.encode("utf-8"))

    if language == "python":
        # First check for syntax errors
        try:
            ast.parse(code)
        except SyntaxError as e:
            error_message = f"Python syntax error: {e.msg} at line {e.lineno}"
            return False, error_message
    
    # we can't do this right now unfortunately as we don't have a way to mimic the production env for the code
    # if ext in ["ts"]:
    #     return check_valid_typescript(file_path, code)


    def find_deepest_error(node: Node) -> Optional[Node]:
        deepest_error = None
        if node.has_error:
            deepest_error = node
        for child in node.children:
            child_error = find_deepest_error(child)
            if child_error:
                deepest_error = child_error
        return deepest_error

    error_location = find_deepest_error(tree.root_node)
    if error_location:
        start = error_location.start_point
        end = error_location.end_point
        if start[0] == end[0]:
            error_code_lines = [code.split("\n")[start[0]]]
        else:
            error_code_lines = code.split("\n")[start[0]:end[0] + 1]
        error_code_lines[0] = error_code_lines[0][start[1]:]
        error_code_lines[-1] = error_code_lines[-1][:end[1]]
        error_span = "\n".join(error_code_lines)
        if start[0] == end[0]:
            error_message = f"Invalid syntax found at line {start[0]}, displayed below:\n{error_span}"
        else:
            error_message = f"Invalid syntax found from {start}-{end}, displayed below:\n{error_span}"
        return (False, error_message)
    return True, ""

# Need to add "no-unused-vars": "error"
# Need to add "import/first": "error"

DEFAULT_ESLINTRC = """{
    "parser": "@typescript-eslint/parser",
    "parserOptions": {
      "ecmaVersion": 2020,
      "sourceType": "module",
      "ecmaFeatures": {
        "jsx": true
      }
    },
    "settings": {
      "react": {
        "version": "detect"
      }
    },
    "extends": [
      "eslint:recommended",
      "plugin:react/recommended",
      "plugin:@typescript-eslint/recommended"
    ],
    "env": {
      "browser": true,
      "es2021": true,
      "node": true
    },
    "plugins": [
      "react",
      "@typescript-eslint"
    ],
    "rules": {
        "no-undef": "error",
        "no-const-assign": "error",
        "no-redeclare": "error",
        "no-unused-vars": "error",
        "no-use-before-define": ["error", { "functions": true, "classes": true, "variables": true }],
        "import/first": "error"
    }
  }
  """

def get_check_results(file_path: str, code: str) -> CheckResults:
    is_valid, error_message = check_syntax(file_path, code)
    if not is_valid:
        return CheckResults(parse_error_message=error_message)
    ext = file_path.split(".")[-1] # noqa
    if ext == "py":
        file_hash = uuid.uuid4().hex
        new_file = os.path.join("/tmp", file_hash + "_" + os.path.basename(file_path))
        stem = os.path.splitext(os.path.basename(file_path))[0]
        try:
            with open(new_file, "w") as f:
                f.write(code)
            pylint_output = StringIO()
            reporter = TextReporter(pylint_output)
            Run(
                [
                    new_file,
                    "--disable=C",
                    "--enable=C0413",  # Enable only the check for imports not at the top
                    "--disable=R",
                    "--disable=import-error",
                    "--disable=no-member",
                    "--disable=unused-import" # we have a workaround for this tbh
                ],
                reporter=reporter,
                exit=False,
            )
            error_message = pylint_output.getvalue().strip()
            try:
                os.remove(new_file)
            except FileNotFoundError:
                pass
            succeeded = error_message.startswith("------------------------------------")
            if error_message:
                error_message = error_message.replace(new_file, file_path).replace(f"{file_hash}_" + stem, stem)
                error_message = error_message.split("-----------------------------------", 1)[0].strip()
                error_message = f"> pylint {file_path}\n\n" + error_message
            return CheckResults(pylint=error_message if not succeeded else "")
        except Exception as e:
            logger.exception(e)
    elif ext in ["js", "jsx", "ts", "tsx"]:
        # see if eslint is installed
        npx_commands = ["npx", "eslint", "--version"]
        result = subprocess.run(
            " ".join(npx_commands),
            timeout=5,
            capture_output=True,
            text=True,
            shell=True,
        )
        if result.returncode == 0:
            with TemporaryDirectory(dir=os.getcwd()) as temp_dir:
                file_name = file_path.split(os.path.sep)[-1]
                new_file = os.path.join(temp_dir, f"{file_name}")
                config_file = os.path.join(temp_dir, ".eslintrc")
                with open(config_file, "w") as f:
                    f.write(DEFAULT_ESLINTRC)
                with open(new_file, "w") as f:
                    f.write(code)
                try:
                    eslint_commands = ["npx", "eslint", new_file, "--config", config_file, "--no-ignore"]
                    result = subprocess.run(
                        " ".join(eslint_commands),
                        capture_output=True,
                        text=True,
                        shell=True,
                        timeout=30,
                    )
                    error_message = (result.stdout + "\n\n" + result.stderr).strip().replace(new_file, file_path)
                    return CheckResults(eslint=error_message)
                except subprocess.TimeoutExpired:
                    logger.warning(f"ESLint timed out after 30s for {file_path}")
                    pass
    return CheckResults()

def check_code(file_path: str, code: str) -> tuple[bool, str]:
    is_valid, error_message = check_syntax(file_path, code)
    if not is_valid:
        return is_valid, error_message
    ext = file_path.split(".")[-1] # noqa
    if ext == "py":
        file_hash = uuid.uuid4().hex
        new_file = os.path.join("/tmp", file_hash + "_" + os.path.basename(file_path))
        stem = os.path.splitext(os.path.basename(file_path))[0]
        try:
            with open(new_file, "w") as f:
                f.write(code)
            pylint_output = StringIO()
            reporter = TextReporter(pylint_output)
            Run(
                [
                    new_file,
                    "--errors-only",
                    "--disable=import-error",
                    "--disable=no-member",
                    "--disable=relative-beyond-top-level",
                ],
                reporter=reporter,
                exit=False,
            )
            error_message = pylint_output.getvalue().strip()
            try:
                os.remove(new_file)
            except FileNotFoundError:
                pass
            if not error_message.startswith("------------------------------------"):
                error_message = error_message.replace(new_file, file_path).replace(f"{file_hash}_" + stem, stem)
                error_message = error_message.split("-----------------------------------", 1)[0].strip()
                error_message = f"> pylint {file_path}\n\n" + error_message
                return False, error_message
        except Exception as e:
            logger.exception(e)
    if ext == "ts":
        # see if eslint is installed
        result = subprocess.run(
            ["npx", "eslint", "--version"],
            capture_output=True,
            text=True,
            timeout=5,
        )
        if result.returncode != 0:
            with TemporaryDirectory() as temp_dir:
                new_file = os.path.join(temp_dir, "temp.ts")
                with open(os.path.join(temp_dir, ".eslintrc"), "w") as f:
                    f.write(DEFAULT_ESLINTRC)
                with open(new_file, "w") as f:
                    f.write(code)
                result = subprocess.run(
                    ["npx", "eslint", new_file, "--config", ".eslintrc"],
                    capture_output=True,
                    text=True,
                    timeout=5,
                )
                if result.returncode != 0:
                    return False, result.stdout + "\n\n" + result.stderr
    return True, ""


# @file_cache()
def chunk_code(
    code: str,
    path: str,
    MAX_CHARS=AVG_CHAR_IN_LINE * 200,  # 200 lines of code
    coalesce=80,
) -> list[Snippet]:
    ext = path.split(".")[-1]
    if ext in extension_to_language:
        language = extension_to_language[ext]
    else:
        # Fallback to naive chunking if tree_sitter fails
        line_count = 50
        overlap = 0
        chunks = naive_chunker(code, line_count, overlap)
        snippets = []
        for idx, chunk in enumerate(chunks):
            end = min((idx + 1) * (line_count - overlap), len(code.split("\n")))
            new_snippet = Snippet(
                content=code,
                start=idx * (line_count - overlap),
                end=end,
                file_path=path,
            )
            snippets.append(new_snippet)
        return snippets
    try:
        parser = get_parser(language)
        tree = parser.parse(code.encode("utf-8"))
        chunks = chunk_tree(
            tree, code.encode("utf-8"), MAX_CHARS=MAX_CHARS, coalesce=coalesce
        )
        snippets = []
        for chunk in chunks:
            new_snippet = Snippet(
                content=code,
                start=chunk.start,
                end=chunk.end,
                file_path=path,
            )
            snippets.append(new_snippet)
        return snippets
    except Exception:
        logger.error(traceback.format_exc())
        return []


TIKTOKEN_CACHE_DIR = "/tmp/cache/tiktoken"


class Tiktoken:
    def __init__(self):
        openai_models = [
            "gpt-3.5-turbo",
            "gpt-3.5-turbo-1106",
            "gpt-4",
            "gpt-4-32k",
            "gpt-4-32k-0613",
            "gpt-4-1106-preview",
            "gpt-4-0125-preview",
        ]
        self.openai_models = {
            model: tiktoken.encoding_for_model(model) for model in openai_models
        }

    def count(self, text: str, model: str = "gpt-4") -> int:
        return len(self.openai_models[model].encode(text, disallowed_special=()))

    def truncate_string(
        self, text: str, model: str = "gpt-4", max_tokens: int = 8192
    ) -> str:
        tokens = self.openai_models[model].encode(text)[:max_tokens]
        return self.openai_models[model].decode(tokens)


test_code = """
import React from 'react';
import { render } from '@testing-library/react';
import CallToAction from '../components/CallToAction';
describe('CallToAction component', () => {
  it('renders the correct YouTube video link', () => {
    const { getByTitle } = render(<CallToAction />);
    const iframeElement = getByTitle('YouTube video player');
    expect(iframeElement.getAttribute('src')).toBe('https://www.youtube.com/embed/GVEkDZmWw8E?autoplay=1&mute=1&loop=1&vq=hd1080&modestbranding=1&controls=0');
    it('has a button with the correct color properties', () => {
    const { getByRole } = render(<CallToAction />);
    const buttonElement = getByRole('button', { name: /install sweep/i });
    expect(buttonElement).toHaveStyle({
      colorScheme: 'green',
      bg: 'green.400',
      _hover: { bg: 'green.600' }
    });
  });
});
"""

test_code = """
x = "test"

import numpy
"""

def get_function_name(file_name: str, source_code: str, line_number: int):
    ext = file_name.split(".")[-1]
    if ext in extension_to_language:
        language = extension_to_language[ext]
    else:
        return None
    type_mapping_per_language = {
        "python": "function_definition",
        "tsx": "function_declaration",
        "js": "function_declaration"
    }
    function_type_string = type_mapping_per_language.get(language)
    parser = get_parser(language)

    # Parse the source code
    tree = parser.parse(bytes(source_code, 'utf8'))

    # Get the root node of the syntax tree
    root_node = tree.root_node

    # Find the function node that contains the given line number
    function_node = root_node.descendant_for_point_range((line_number, 0), (line_number, 1))

    max_depth = 25 # Maximum depth to search for the function node
    while function_node.type != function_type_string:
        function_node = function_node.parent
        max_depth -= 1
        if max_depth == 0 or function_node is None:
            return None

    # Extract the function name
    function_name = function_node.child_by_field_name('name').text.decode('utf8')

    return function_name

if __name__ == "__main__":
    # print(check_code("main.tsx", test_code))
    # print(get_check_results("main.py", test_code))
    code = """import {
    Flex,
    Container,
    Heading,
    Stack,
    Text,
    Button,
  } from "@chakra-ui/react";
  import { tsParticles } from "tsparticles";
  import { loadConfettiPreset } from "tsparticles-preset-confetti";
  import { useState } from "react";
  import logo from "../assets/icon.png";
  
  import ExternalLinkWithText from "./ExternalLinkWithText";
  import { TypeAnimation } from "react-type-animation";
  import { FontAwesomeIcon } from '@fortawesome/react-fontawesome';
  import { faUsers } from '@fortawesome/free-solid-svg-icons';
  const demo = require("../assets/demo.mp4");
  
export default function CallToAction() {
    const [spin, setSpin] = useState(false);
    // const canvas = document.getElementById('canvas3d');
    // const app = new Application(canvas);
    // app.load('https://prod.spline.design/jzV1MbbHCyCmMG7u/scene.splinecode');
    return (
      <Container maxW={"5xl"}>
      </Container>
    );
}
"""
<<<<<<< HEAD
    python_code = """import math

def get_circle_area(radius: float) -> float:
    return math.pi * radius ** 2
"""
    function_name = get_function_name("main.ts", code, 20)
    print(function_name)
    function_name = get_function_name("main.py", python_code, 3)
    print(function_name)
    # new_code = """console.log("hello world")"""
    # check_results = check_syntax("test.js", new_code)
=======
    check_results = get_check_results("test.tsx", code)
    import pdb
    # pylint: disable=no-member
    pdb.set_trace()
>>>>>>> b9afe5a3
<|MERGE_RESOLUTION|>--- conflicted
+++ resolved
@@ -719,7 +719,8 @@
     );
 }
 """
-<<<<<<< HEAD
+   
+ if __main__ == "__main__":
     python_code = """import math
 
 def get_circle_area(radius: float) -> float:
@@ -731,9 +732,7 @@
     print(function_name)
     # new_code = """console.log("hello world")"""
     # check_results = check_syntax("test.js", new_code)
-=======
     check_results = get_check_results("test.tsx", code)
     import pdb
     # pylint: disable=no-member
-    pdb.set_trace()
->>>>>>> b9afe5a3
+    pdb.set_trace()