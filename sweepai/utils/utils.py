--- conflicted
+++ resolved
@@ -135,18 +135,8 @@
     # 5. Eliminating empty chunks
     new_line_chunks = []
     for chunk in line_chunks:
-<<<<<<< HEAD
-        try:
-            if len(chunk) > 0:
-                new_line_chunks.append(chunk)
-        except Exception:
-            import pdb
-
-            pdb.set_trace()
-=======
         if len(chunk) > 0:
             new_line_chunks.append(chunk)
->>>>>>> bf01758f
 
     # 6. Coalescing last chunk if it's too small
     if len(line_chunks) > 1 and len(line_chunks[-1]) < coalesce:
