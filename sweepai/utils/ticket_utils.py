from collections import defaultdict
import copy
import traceback
from time import time
from concurrent.futures import ThreadPoolExecutor
import concurrent.futures

from loguru import logger
from tqdm import tqdm
import networkx as nx
from sweepai.utils.streamable_functions import streamable

from sweepai.utils.timer import Timer
from sweepai.agents.analyze_snippets import AnalyzeSnippetAgent
from sweepai.config.client import SweepConfig, get_blocked_dirs
from sweepai.config.server import COHERE_API_KEY
from sweepai.core.context_pruning import RepoContextManager, add_relevant_files_to_top_snippets, build_import_trees, parse_query_for_files
from sweepai.core.entities import Snippet
from sweepai.core.lexical_search import (
    compute_vector_search_scores,
    prepare_lexical_search_index,
    search_index,
)
from sweepai.core.sweep_bot import context_get_files_to_change
from sweepai.dataclasses.separatedsnippets import SeparatedSnippets
from sweepai.utils.cohere_utils import cohere_rerank_call
from sweepai.utils.event_logger import posthog
from sweepai.utils.github_utils import ClonedRepo
from sweepai.utils.multi_query import generate_multi_queries
from sweepai.utils.openai_listwise_reranker import listwise_rerank_snippets
from sweepai.utils.progress import TicketProgress


# the order here matters as the first match is used
code_snippet_separation_features = {
    "tools": {
        "prefix": [".git/", ".github/", ".circleci/", ".travis/", ".jenkins/", "scripts/", "script/", "bin/"],
        "suffix": [".gitignore", ".dockerignore", "Dockerfile", "Makefile", "Rakefile", "Procfile", ".sh", ".bat", ".cmd"],
        "substring": [],
    },
    "junk": { # we will discard this and not show it to the LLM
        "prefix": ["node_modules/", ".venv/", "build/", "venv/", "patch/", "target/", "bin/", "obj/"],
        "suffix": [".cache", ".gradle", ".mvn", ".settings", ".lock", ".log", ".tmp", ".tmp/", ".tmp.lock", ".tmp.lock/"],
        "substring": [".egg-info", "package-lock.json", "yarn.lock", ".cache", ".gradle", ".mvn"],
    },
    "dependencies": {
        "prefix": [".", "config/", ".github/", "vendor/"],
        "suffix": [".cfg", ".ini", ".po", "package.json", ".toml", ".yaml", ".yml", "LICENSE", ".lock"],
        "substring": ["requirements", "pyproject", "Gemfile", "Cargo", "pom.xml", "build.gradle"],
    },
    "docs": {
        "prefix": ["doc", "example", "README", "CHANGELOG"],
        "suffix": [".txt", ".rst", ".md", ".html", ".1", ".adoc", ".rdoc"],
        "substring": ["docs/", "documentation/"],
    },
    "tests": {
        "prefix": ["tests/", "test/", "spec/"],
        "suffix": [
            ".spec.ts", ".spec.js", ".test.ts", ".test.js",
            "_test.py", "_test.ts", "_test.js", "_test.go",
            "Test.java", "Tests.java", "Spec.java", "Specs.java",
            "_spec.rb", "_specs.rb", ".feature",
        ],
        "substring": ["tests/", "test/", "/test", "_test", "rspec", ".test"],
    },
} 
# otherwise it's tagged as source
# we can make a config category later for css, config.ts, config.js. so far config files aren't many.

type_to_percentile_floor = { # lower gets more snippets
    "tools": 0.3,
    "dependencies": 0.3,
    "docs": 0.3,
    "tests": 0.3,
    "source": 0.15, # very low floor for source code
}

type_to_score_floor = { # the lower, the more snippets. we set this higher for less used types
    "tools": 0.05,
    "dependencies": 0.025, # usually not matched, this won't hit often
    "docs": 0.20, # matched often, so we can set a high threshold
    "tests": 0.15, # matched often, so we can set a high threshold
    "source": 0.0, # very low floor for source code
}

type_to_result_count = {
    "tools": 5,
    "dependencies": 5,
    "docs": 5,
    "tests": 15,
    "source": 30,
}

rerank_count = {
    "tools": 10,
    "dependencies": 10,
    "docs": 30,
    "tests": 30,
    "source": 50,
}

def separate_snippets_by_type(snippets: list[Snippet]) -> SeparatedSnippets:
    separated_snippets = SeparatedSnippets()
    for snippet in snippets:
        for type_name, separation in code_snippet_separation_features.items():
            if any(snippet.file_path.startswith(prefix) for prefix in separation["prefix"]) or any(snippet.file_path.endswith(suffix) for suffix in separation["suffix"]) or any(substring in snippet.file_path for substring in separation["substring"]):
                separated_snippets.add_snippet(snippet, type_name)
                snippet.type_name = type_name
                break
        else:
            separated_snippets.add_snippet(snippet, "source")
    return separated_snippets

def apply_adjustment_score(
    snippet_path: str,
    old_score: float,
):
    snippet_score = old_score
    file_path, *_ = snippet_path.rsplit(":", 1)
    file_path = file_path.lower()
    # Penalize numbers as they are usually examples of:
    # 1. Test files (e.g. test_utils_3*.py)
    # 2. Generated files (from builds or snapshot tests)
    # 3. Versioned files (e.g. v1.2.3)
    # 4. Migration files (e.g. 2022_01_01_*.sql)
    base_file_name = file_path.split("/")[-1]
    if not base_file_name:
        return 0
    num_numbers = sum(c.isdigit() for c in base_file_name)
    snippet_score *= (1 - 1 / len(base_file_name)) ** num_numbers
    return snippet_score

NUM_SNIPPETS_TO_RERANK = 100
VECTOR_SEARCH_WEIGHT = 2

@streamable
def multi_get_top_k_snippets(
    cloned_repo: ClonedRepo,
    queries: list[str],
    k: int = 15,
    do_not_use_file_cache: bool = False, # added for review_pr
    use_repo_dir: bool = False,
    seed: str = "", # for caches
):
    """
    Handles multiple queries at once now. Makes the vector search faster.
    """
    sweep_config: SweepConfig = SweepConfig()
    blocked_dirs = get_blocked_dirs(cloned_repo.repo)
    sweep_config.exclude_dirs += blocked_dirs
    repository_directory = cloned_repo.cached_dir
    if use_repo_dir:
        repository_directory = cloned_repo.repo_dir
    with Timer() as timer:
        _, snippets, lexical_index = prepare_lexical_search_index(
            repository_directory,
            sweep_config,
            do_not_use_file_cache=do_not_use_file_cache,
            seed=seed
        )
        logger.info(f"Lexical indexing took {timer.time_elapsed} seconds")
        for snippet in snippets:
            snippet.file_path = snippet.file_path[len(cloned_repo.cached_dir) + 1 :]
        with Timer() as timer:
            content_to_lexical_score_list = [search_index(query, lexical_index) for query in queries]
        logger.info(f"Lexical search took {timer.time_elapsed} seconds")

<<<<<<< HEAD
    yield "Finished lexical search, performing vector search...", [], snippets, []
=======
    for snippet in snippets:
        snippet.file_path = snippet.file_path[len(repository_directory) + 1 :]
    with Timer() as timer:
        content_to_lexical_score_list = [search_index(query, lexical_index) for query in queries]
    logger.info(f"Lexical search took {timer.time_elapsed} seconds")
>>>>>>> 83557070
    assert content_to_lexical_score_list[0]

    with Timer() as timer:
        files_to_scores_list = compute_vector_search_scores(queries, snippets)
    logger.info(f"Vector search took {timer.time_elapsed} seconds")

    for i, query in enumerate(queries):
        for snippet in tqdm(snippets):
            vector_score = files_to_scores_list[i].get(snippet.denotation, 0.04)
            snippet_score = 0.02
            if snippet.denotation in content_to_lexical_score_list[i]:
                # roughly fine tuned vector score weight based on average score
                # from search_eval.py on 50 test cases May 13th, 2024 on an internal benchmark
                snippet_score = (content_to_lexical_score_list[i][snippet.denotation] + (
                    vector_score * VECTOR_SEARCH_WEIGHT
                )) / (VECTOR_SEARCH_WEIGHT + 1)
                content_to_lexical_score_list[i][snippet.denotation] = snippet_score
            else:
                content_to_lexical_score_list[i][snippet.denotation] = snippet_score * vector_score
            content_to_lexical_score_list[i][snippet.denotation] = apply_adjustment_score(
                snippet_path=snippet.denotation, old_score=content_to_lexical_score_list[i][snippet.denotation]
            )
    ranked_snippets_list = [
        sorted(
            snippets,
            key=lambda snippet: content_to_lexical_score[snippet.denotation],
            reverse=True,
        )[:k] for content_to_lexical_score in content_to_lexical_score_list
    ]
    yield "Finished hybrid search, currently performing reranking...", ranked_snippets_list, snippets, content_to_lexical_score_list

@streamable
def get_top_k_snippets(
    cloned_repo: ClonedRepo,
    query: str,
    k: int = 15,
    do_not_use_file_cache: bool = False, # added for review_pr
    use_repo_dir: bool = False,
    seed: str = "",
    *args,
    **kwargs,
):
<<<<<<< HEAD
    # Kinda cursed, we have to rework this
    for message, ranked_snippets_list, snippets, content_to_lexical_score_list in multi_get_top_k_snippets.stream(
        cloned_repo, [query], k, do_not_use_file_cache=do_not_use_file_cache, seed=seed, *args, **kwargs
    ):
        yield message, ranked_snippets_list[0] if ranked_snippets_list else [], snippets, content_to_lexical_score_list[0] if content_to_lexical_score_list else []
=======
    ranked_snippets_list, snippets, content_to_lexical_score_list = multi_get_top_k_snippets(
        cloned_repo, 
        [query], 
        ticket_progress, 
        k, 
        do_not_use_file_cache=do_not_use_file_cache, 
        use_repo_dir=use_repo_dir,
        seed=seed, 
        *args, 
        **kwargs
    )
    return ranked_snippets_list[0], snippets, content_to_lexical_score_list[0]
>>>>>>> 83557070

def get_pointwise_reranked_snippet_scores(
    query: str,
    snippets: list[Snippet],
    snippet_scores: dict[str, float],
    NUM_SNIPPETS_TO_KEEP=5,
    NUM_SNIPPETS_TO_RERANK=100,
    directory_summaries: dict = {},
):
    """
    Ranks 1-5 snippets are frozen. They're just passed into Cohere since it helps with reranking. We multiply the scores by 1_000 to make them more significant.
    Ranks 6-100 are reranked using Cohere. Then we divide the scores by 1_000_000 to make them comparable to the original scores.
    """

    if not COHERE_API_KEY:
        return snippet_scores

    rerank_scores = copy.deepcopy(snippet_scores)

    sorted_snippets = sorted(
        snippets,
        key=lambda snippet: rerank_scores[snippet.denotation],
        reverse=True,
    )

    snippet_representations = []
    for snippet in sorted_snippets[:NUM_SNIPPETS_TO_RERANK]:
        representation = f"{snippet.file_path}\n```\n{snippet.get_snippet(add_lines=False, add_ellipsis=False)}\n```"
        subdirs = []
        for subdir in directory_summaries:
            if snippet.file_path.startswith(subdir):
                subdirs.append(subdir)
        subdirs = sorted(subdirs)
        for subdir in subdirs[-1:]:
            representation = representation + f"\n\nHere is a summary of the subdirectory {subdir}:\n\n" + directory_summaries[subdir]
        snippet_representations.append(representation)

    response = cohere_rerank_call(
        model='rerank-english-v3.0',
        query=query,
        documents=snippet_representations,
        max_chunks_per_doc=900 // NUM_SNIPPETS_TO_RERANK,
    )
    # this needs to happen before we update the scores with the (higher) Cohere scores
    snippet_denotations = set(snippet.denotation for snippet in sorted_snippets)
    new_snippet_scores = {snippet_denotation: v / 1_000_000_000_000 for snippet_denotation, v in rerank_scores.items() if snippet_denotation in snippet_denotations}

    for document in response.results:
        new_snippet_scores[sorted_snippets[document.index].denotation] = apply_adjustment_score(
            snippet_path=sorted_snippets[document.index].denotation,
            old_score=document.relevance_score,
        )

    for snippet in sorted_snippets[:NUM_SNIPPETS_TO_KEEP]:
        new_snippet_scores[snippet.denotation] = rerank_scores[snippet.denotation] * 1_000
    
    # override score with Cohere score
    for snippet in sorted_snippets[:NUM_SNIPPETS_TO_RERANK]:
        if snippet.denotation in new_snippet_scores:
            snippet.score = new_snippet_scores[snippet.denotation]
    return new_snippet_scores

def process_snippets(type_name, *args, **kwargs):
    return type_name, get_pointwise_reranked_snippet_scores(*args, **kwargs)

@streamable
def multi_prep_snippets(
    cloned_repo: ClonedRepo,
    queries: list[str],
    ticket_progress: TicketProgress | None = None,
    k: int = 15,
    skip_reranking: bool = False, # This is only for pointwise reranking
    skip_pointwise_reranking: bool = False,
    skip_analyze_agent: bool = False,
    NUM_SNIPPETS_TO_KEEP=0,
    NUM_SNIPPETS_TO_RERANK=100,
):
    """
    Assume 0th index is the main query.
    """
    if len(queries) > 1:
        logger.info("Using multi query...")
        for message, ranked_snippets_list, snippets, content_to_lexical_score_list in multi_get_top_k_snippets.stream(
            cloned_repo, queries, k * 3 # k * 3 to have enough snippets to rerank
        ):
            yield message, []
        # Use RRF to rerank snippets
        rank_fusion_offset = 0
        content_to_lexical_score = defaultdict(float)
        for i, ordered_snippets in enumerate(ranked_snippets_list):
            for j, snippet in enumerate(ordered_snippets):
                content_to_lexical_score[snippet.denotation] += content_to_lexical_score_list[i][snippet.denotation] * (1 / 2 ** (rank_fusion_offset + j))
        ranked_snippets = sorted(
            snippets,
            key=lambda snippet: content_to_lexical_score[snippet.denotation],
            reverse=True,
        )[:k]
    else:
        for message, ranked_snippets, snippets, content_to_lexical_score in get_top_k_snippets.stream(
            cloned_repo, queries[0], k
        ):
            yield message, ranked_snippets
    separated_snippets = separate_snippets_by_type(snippets)
    yield f"Retrieved top {k} snippets, currently reranking:\n", ranked_snippets
    if not skip_pointwise_reranking:
        all_snippets = []
        if "junk" in separated_snippets:
            separated_snippets.override_list("junk", [])
        for type_name, snippets_subset in separated_snippets:
            if len(snippets_subset) == 0:
                continue
            separated_snippets.override_list(type_name, sorted(
                snippets_subset,
                key=lambda snippet: content_to_lexical_score[snippet.denotation],
                reverse=True,
            )[:rerank_count[type_name]])
        new_content_to_lexical_score_by_type = {}

        with Timer() as timer:
            try:
                with ThreadPoolExecutor() as executor:
                    future_to_type = {executor.submit(process_snippets, type_name, queries[0], snippets_subset, content_to_lexical_score, NUM_SNIPPETS_TO_KEEP, rerank_count[type_name], {}): type_name for type_name, snippets_subset in separated_snippets}
                    for future in concurrent.futures.as_completed(future_to_type):
                        type_name = future_to_type[future]
                        new_content_to_lexical_score_by_type[type_name] = future.result()[1]
            except RuntimeError as e:
                # Fallback to sequential processing
                logger.warning(e)
                for type_name, snippets_subset in separated_snippets:
                    new_content_to_lexical_score_by_type[type_name] = process_snippets(type_name, queries[0], snippets_subset, content_to_lexical_score, NUM_SNIPPETS_TO_KEEP, rerank_count[type_name], {})[1]
        logger.info(f"Reranked snippets took {timer.time_elapsed} seconds")

        for type_name, snippets_subset in separated_snippets:
            new_content_to_lexical_scores = new_content_to_lexical_score_by_type[type_name]
            for snippet in snippets_subset:
                snippet.score = new_content_to_lexical_scores[snippet.denotation]
            # set all keys of new_content_to_lexical_scores to content_to_lexical_score
            for key in new_content_to_lexical_scores:
                content_to_lexical_score[key] = new_content_to_lexical_scores[key]
            snippets_subset = sorted(
                snippets_subset,
                key=lambda snippet: new_content_to_lexical_scores[snippet.denotation],
                reverse=True,
            )
            separated_snippets.override_list(attribute_name=type_name, new_list=snippets_subset)
            logger.info(f"Reranked {type_name}")
            # cutoff snippets at percentile
            logger.info("Kept these snippets")
            if not snippets_subset:
                continue
            top_score = snippets_subset[0].score
            logger.debug(f"Top score for {type_name}: {top_score}")
            max_results = type_to_result_count[type_name]
            filtered_subset_snippets = []
            for idx, snippet in enumerate(snippets_subset[:max_results]):
                percentile = 0 if top_score == 0 else snippet.score / top_score
                if percentile < type_to_percentile_floor[type_name] or snippet.score < type_to_score_floor[type_name]:
                    break 
                logger.info(f"{idx}: {snippet.denotation} {snippet.score} {percentile}")
                snippet.type_name = type_name
                filtered_subset_snippets.append(snippet)
            if type_name != "source" and filtered_subset_snippets and not skip_analyze_agent: # do more filtering
                filtered_subset_snippets = AnalyzeSnippetAgent().analyze_snippets(filtered_subset_snippets, type_name, queries[0])
            logger.info(f"Length of filtered subset snippets for {type_name}: {len(filtered_subset_snippets)}")
            all_snippets.extend(filtered_subset_snippets)
        # if there are no snippets because all of them have been filtered out we will fall back to adding the highest rated ones
        # only do this for source files
        if not all_snippets:
            for type_name, snippets_subset in separated_snippets:
                # only use source files unless there are none in which case use all snippets
                if type_name != "source" and separated_snippets.source:
                    continue
                max_results = type_to_result_count[type_name]
                all_snippets.extend(snippets_subset[:max_results])

        ranked_snippets = all_snippets[:k]
        yield "Finished reranking, here are the relevant final search results:\n", ranked_snippets
    else:
        ranked_snippets = sorted(
            snippets,
            key=lambda snippet: content_to_lexical_score[snippet.denotation],
            reverse=True,
        )[:k]
        yield "Finished reranking, here are the relevant final search results:\n", ranked_snippets
    # you can use snippet.denotation and snippet.get_snippet()
    if not skip_reranking and skip_pointwise_reranking:
        ranked_snippets[:NUM_SNIPPETS_TO_RERANK] = listwise_rerank_snippets(queries[0], ranked_snippets[:NUM_SNIPPETS_TO_RERANK])
    return ranked_snippets

@streamable
def prep_snippets(
    cloned_repo: ClonedRepo,
    query: str,
    ticket_progress: TicketProgress | None = None,
    k: int = 15,
    skip_reranking: bool = False,
    use_multi_query: bool = True,
    *args,
    **kwargs,
) -> list[Snippet]:
    if use_multi_query:
        queries = [query, *generate_multi_queries(query)]
        yield "Finished generating search queries, performing lexical search...\n", []
    else:
        queries = [query]
    for message, snippets in multi_prep_snippets.stream(
        cloned_repo, queries, ticket_progress, k, skip_reranking, *args, **kwargs
    ):
        yield message, snippets
    return snippets

def get_relevant_context(
    query: str,
    repo_context_manager: RepoContextManager,
    seed: int = None,
    import_graph: nx.DiGraph = None,
    chat_logger = None,
    images = None
) -> RepoContextManager:
    logger.info("Seed: " + str(seed))
    repo_context_manager = build_import_trees(
        repo_context_manager,
        import_graph,
    )
    repo_context_manager = add_relevant_files_to_top_snippets(repo_context_manager)
    # Idea: make two passes, one with tests and one without
    # if editing source code only provide source code
    # if editing test provide both source and test code
    relevant_files, read_only_files = context_get_files_to_change(
        relevant_snippets=repo_context_manager.current_top_snippets,
        read_only_snippets=repo_context_manager.read_only_snippets,
        problem_statement=query,
        repo_name=repo_context_manager.cloned_repo.repo_full_name,
        import_graph=import_graph,
        chat_logger=chat_logger,
        seed=seed,
        cloned_repo=repo_context_manager.cloned_repo,
        images=images
    )
    previous_top_snippets = copy.deepcopy(repo_context_manager.current_top_snippets)
    previous_read_only_snippets = copy.deepcopy(repo_context_manager.read_only_snippets)
    repo_context_manager.current_top_snippets = []
    repo_context_manager.read_only_snippets = []
    for relevant_file in relevant_files:
        try:
            content = repo_context_manager.cloned_repo.get_file_contents(relevant_file)
        except FileNotFoundError:
            continue
        snippet = Snippet(
            file_path=relevant_file,
            start=0,
            end=len(content.split("\n")),
            content=content,
        )
        repo_context_manager.current_top_snippets.append(snippet)
    for read_only_file in read_only_files:
        try:
            content = repo_context_manager.cloned_repo.get_file_contents(read_only_file)
        except FileNotFoundError:
            continue
        snippet = Snippet(
            file_path=read_only_file,
            start=0,
            end=len(content.split("\n")),
            content=content,
        )
        repo_context_manager.read_only_snippets.append(snippet)
    if not repo_context_manager.current_top_snippets and not repo_context_manager.read_only_snippets:
        repo_context_manager.current_top_snippets = copy.deepcopy(previous_top_snippets)
        repo_context_manager.read_only_snippets = copy.deepcopy(previous_read_only_snippets)
    return repo_context_manager

@streamable
def fetch_relevant_files(
    cloned_repo,
    title,
    summary,
    replies_text,
    username,
    metadata,
    on_ticket_start_time,
    tracking_id,
    is_paying_user,
    issue_url,
    chat_logger,
    images = None
):
    logger.info("Fetching relevant files...")
    try:
        search_query = (title + summary + replies_text).strip("\n")
        replies_text = f"\n{replies_text}" if replies_text else ""
        formatted_query = (f"{title.strip()}\n{summary.strip()}" + replies_text).strip(
            "\n"
        )
        ticket_progress = None # refactor later
        
        for message, ranked_snippets in prep_snippets.stream(cloned_repo, search_query, ticket_progress):
            repo_context_manager = RepoContextManager(
                cloned_repo=cloned_repo,
                current_top_snippets=ranked_snippets,
                read_only_snippets=[],
            )
            yield message, repo_context_manager
        # yield "Here are the initial search results. I'm currently looking for files that you've explicitly mentioned.\n", repo_context_manager

        # repo_context_manager, import_graph = integrate_graph_retrieval(search_query, repo_context_manager)

        parse_query_for_files(search_query, repo_context_manager)
        yield "Here are the files I've found so far. I'm currently selecting a subset of the files to edit.\n", repo_context_manager

        repo_context_manager = get_relevant_context(
            formatted_query,
            repo_context_manager,
            ticket_progress,
            chat_logger=chat_logger,
            # import_graph=import_graph,
            images=images
        )
        yield "Here are the code search results. I'm now analyzing these search results to write the PR.\n", repo_context_manager
    except Exception as e:
        trace = traceback.format_exc()
        logger.exception(f"{trace} (tracking ID: `{tracking_id}`)")
        posthog.capture(
            username,
            "failed",
            properties={
                **metadata,
                "error": str(e),
                "duration": time() - on_ticket_start_time,
            },
        )
        raise e
    return repo_context_manager


SLOW_MODE = False
SLOW_MODE = True

def center(text: str) -> str:
    return f"<div align='center'>{text}</div>"


def fire_and_forget_wrapper(call):
    """
    This decorator is used to run a function in a separate thread.
    It does not return anything and does not wait for the function to finish.
    It fails silently.
    """

    def wrapper(*args, **kwargs):
        try:
            return call(*args, **kwargs)
        except Exception:
            pass

    return wrapper

if __name__ == "__main__":
    from sweepai.utils.github_utils import MockClonedRepo
    from sweepai.utils.timer import Timer
    cloned_repo = MockClonedRepo(
        _repo_dir="/mnt/langchain",
        repo_full_name="langchain-ai/langchain",
    )

    with Timer() as timer:
        ranked_snippets, snippets, content_to_lexical_score = get_top_k_snippets(
            cloned_repo,
            "How does caching work in this repo?",
            None,
            15,
            False,
            False
        )
    print("Time taken:", timer.time_elapsed)
    breakpoint()<|MERGE_RESOLUTION|>--- conflicted
+++ resolved
@@ -165,15 +165,7 @@
             content_to_lexical_score_list = [search_index(query, lexical_index) for query in queries]
         logger.info(f"Lexical search took {timer.time_elapsed} seconds")
 
-<<<<<<< HEAD
     yield "Finished lexical search, performing vector search...", [], snippets, []
-=======
-    for snippet in snippets:
-        snippet.file_path = snippet.file_path[len(repository_directory) + 1 :]
-    with Timer() as timer:
-        content_to_lexical_score_list = [search_index(query, lexical_index) for query in queries]
-    logger.info(f"Lexical search took {timer.time_elapsed} seconds")
->>>>>>> 83557070
     assert content_to_lexical_score_list[0]
 
     with Timer() as timer:
@@ -216,26 +208,11 @@
     *args,
     **kwargs,
 ):
-<<<<<<< HEAD
     # Kinda cursed, we have to rework this
     for message, ranked_snippets_list, snippets, content_to_lexical_score_list in multi_get_top_k_snippets.stream(
-        cloned_repo, [query], k, do_not_use_file_cache=do_not_use_file_cache, seed=seed, *args, **kwargs
+        cloned_repo, [query], k, do_not_use_file_cache=do_not_use_file_cache, use_repo_dir=use_repo_dir, seed=seed, *args, **kwargs
     ):
         yield message, ranked_snippets_list[0] if ranked_snippets_list else [], snippets, content_to_lexical_score_list[0] if content_to_lexical_score_list else []
-=======
-    ranked_snippets_list, snippets, content_to_lexical_score_list = multi_get_top_k_snippets(
-        cloned_repo, 
-        [query], 
-        ticket_progress, 
-        k, 
-        do_not_use_file_cache=do_not_use_file_cache, 
-        use_repo_dir=use_repo_dir,
-        seed=seed, 
-        *args, 
-        **kwargs
-    )
-    return ranked_snippets_list[0], snippets, content_to_lexical_score_list[0]
->>>>>>> 83557070
 
 def get_pointwise_reranked_snippet_scores(
     query: str,
