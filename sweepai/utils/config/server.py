import os

<<<<<<< HEAD
PREFIX = 'dev2'
=======
PREFIX = os.environ.get('PREFIX', 'dev')
>>>>>>> 1d423dec
ENV = PREFIX

DB_MODAL_INST_NAME = PREFIX + "-db"
API_MODAL_INST_NAME = PREFIX + "-api"
UTILS_MODAL_INST_NAME = PREFIX + "-utils"
SLACK_MODAL_INST_NAME = PREFIX + "-slack"

# deprecated: old logic transfer so upstream can use this; just create an empty modal secret for this
if PREFIX == "prod":
    BOT_TOKEN_NAME = "bot-token"
else:
    BOT_TOKEN_NAME = PREFIX + "-bot-token"

# goes under Modal 'discord' secret name (optional, can leave env var blank)
DISCORD_WEBHOOK_URL = os.environ.get('DISCORD_WEBHOOK_URL')

# goes under Modal 'github' secret name
GITHUB_BOT_TOKEN = os.environ.get('GITHUB_BOT_TOKEN')
# deprecated: old logic transfer so upstream can use this
if not GITHUB_BOT_TOKEN:
    GITHUB_BOT_TOKEN = os.environ.get('GITHUB_TOKEN')

GITHUB_APP_ID = os.environ.get('GITHUB_APP_ID')
# deprecated: old logic transfer so upstream can use this
if not GITHUB_APP_ID:
    if PREFIX == "prod":
        GITHUB_APP_ID = "307814"
    elif PREFIX == "dev":
        GITHUB_APP_ID = "324098"
    elif PREFIX == "dev2":
        GITHUB_APP_ID = "327588"
GITHUB_BOT_USERNAME = os.environ.get('GITHUB_BOT_USERNAME')
# deprecated: old logic transfer so upstream can use this
if not GITHUB_BOT_USERNAME:
    if PREFIX == "prod":
        GITHUB_BOT_USERNAME = "sweep-ai[bot]"
    elif PREFIX == "dev":
        GITHUB_BOT_USERNAME = "sweep-nightly[bot]"
    elif PREFIX == "dev2":
        GITHUB_BOT_USERNAME = "sweep-canary[bot]"

GITHUB_LABEL_NAME = os.environ.get('GITHUB_LABEL_NAME', 'sweep')
GITHUB_LABEL_COLOR = os.environ.get('GITHUB_LABEL_COLOR', '9400D3')
GITHUB_LABEL_DESCRIPTION = os.environ.get('GITHUB_LABEL_DESCRIPTION', 'Sweep your software chores')
GITHUB_APP_PEM = os.environ.get('GITHUB_APP_PEM')
GITHUB_CONFIG_BRANCH = os.environ.get('GITHUB_CONFIG_BRANCH', 'sweep/add-sweep-config')
GITHUB_DEFAULT_CONFIG = os.environ.get('GITHUB_DEFAULT_CONFIG', """# Sweep AI turns bug fixes & feature requests into code changes (https://sweep.dev)
# For details on our config file, check out our docs at https://docs.sweep.dev

# If you use this be sure to frequently sync your default branch(main, master) to dev.
branch: '{branch}'
# If you want to enable GitHub Actions for Sweep, set this to true.
gha_enabled: False
# This is the description of your project. It will be used by sweep when creating PRs. You can tell Sweep what's unique about your project, what frameworks you use, or anything else you want.
# Here's an example: sweepai/sweep is a python project. The main api endpoints are in sweepai/api.py. Write code that adheres to PEP8.
description: ''

# Default Values: https://github.com/sweepai/sweep/blob/main/sweep.yaml
""")

# goes under Modal 'openai-secret' secret name
OPENAI_API_KEY = os.environ.get('OPENAI_API_KEY')
OPENAI_DO_HAVE_32K_MODEL_ACCESS = os.environ.get('OPENAI_DO_HAVE_32K_MODEL_ACCESS', 'true').lower() == 'true'

# goes under Modal 'slack' secret name
SLACK_CLIENT_ID = os.environ.get('SLACK_CLIENT_ID')
SLACK_CLIENT_SECRET = os.environ.get('SLACK_CLIENT_SECRET')
SLACK_APP_PAGE_URL = os.environ.get('SLACK_APP_PAGE_URL')
SLACK_APP_INSTALL_URL = os.environ.get('SLACK_APP_INSTALL_URL')

# goes under Modal 'anthropic' secret name
ANTHROPIC_API_KEY = os.environ.get('ANTHROPIC_API_KEY')

# goes under Modal 'mongodb' secret name
MONGODB_URI = os.environ.get('MONGODB_URI')

# goes under Modal 'redis_url' secret name (optional, can leave env var blank)
REDIS_URL = os.environ.get('REDIS_URL')
# deprecated: old logic transfer so upstream can use this
if not REDIS_URL:
    REDIS_URL = os.environ.get('redis_url')

# goes under Modal 'posthog' secret name (optional, can leave env var blank)
POSTHOG_API_KEY = os.environ.get('POSTHOG_API_KEY')

# goes under Modal 'highlight' secret name (optional, can leave env var blank)
HIGHLIGHT_API_KEY = os.environ.get('HIGHLIGHT_API_KEY')

SECONDARY_MODEL = "gpt-3.5-turbo-16k-0613"<|MERGE_RESOLUTION|>--- conflicted
+++ resolved
@@ -1,10 +1,6 @@
 import os
 
-<<<<<<< HEAD
-PREFIX = 'dev2'
-=======
 PREFIX = os.environ.get('PREFIX', 'dev')
->>>>>>> 1d423dec
 ENV = PREFIX
 
 DB_MODAL_INST_NAME = PREFIX + "-db"
