import os
import subprocess

<<<<<<< HEAD
PREFIX = "dev"
=======
PREFIX = "dev2"
>>>>>>> 401da497
ENV = PREFIX

DB_MODAL_INST_NAME = PREFIX + "-db"
API_MODAL_INST_NAME = PREFIX + "-api"
UTILS_MODAL_INST_NAME = PREFIX + "-utils"
SLACK_MODAL_INST_NAME = PREFIX + "-slack"

# deprecated: old logic transfer so upstream can use this; just create an empty modal secret for this
if PREFIX == "prod":
    BOT_TOKEN_NAME = "bot-token"
else:
    BOT_TOKEN_NAME = PREFIX + "-bot-token"

# goes under Modal 'discord' secret name (optional, can leave env var blank)
DISCORD_WEBHOOK_URL = os.environ.get('DISCORD_WEBHOOK_URL')

# goes under Modal 'github' secret name
GITHUB_BOT_TOKEN = os.environ.get('GITHUB_BOT_TOKEN')
# deprecated: old logic transfer so upstream can use this
if not GITHUB_BOT_TOKEN:
    GITHUB_BOT_TOKEN = os.environ.get('GITHUB_TOKEN')

GITHUB_APP_ID = os.environ.get('GITHUB_APP_ID')
# deprecated: old logic transfer so upstream can use this
if not GITHUB_APP_ID:
    if PREFIX == "prod":
        GITHUB_APP_ID = "307814"
    elif PREFIX == "dev":
        GITHUB_APP_ID = "324098"
    elif PREFIX == "dev2":
        GITHUB_APP_ID = "327588"
GITHUB_BOT_USERNAME = os.environ.get('GITHUB_BOT_USERNAME')
# deprecated: old logic transfer so upstream can use this
if not GITHUB_BOT_USERNAME:
    if PREFIX == "prod":
        GITHUB_BOT_USERNAME = "sweep-ai[bot]"
    elif PREFIX == "dev":
        GITHUB_BOT_USERNAME = "sweep-nightly[bot]"
    elif PREFIX == "dev2":
        GITHUB_BOT_USERNAME = "sweep-canary[bot]"

GITHUB_LABEL_NAME = os.environ.get('GITHUB_LABEL_NAME', 'sweep')
GITHUB_LABEL_COLOR = os.environ.get('GITHUB_LABEL_COLOR', '9400D3')
GITHUB_LABEL_DESCRIPTION = os.environ.get('GITHUB_LABEL_DESCRIPTION', 'Sweep your software chores')
GITHUB_APP_PEM = os.environ.get('GITHUB_APP_PEM')
GITHUB_CONFIG_BRANCH = os.environ.get('GITHUB_CONFIG_BRANCH', 'sweep/add-sweep-config')
GITHUB_DEFAULT_CONFIG = os.environ.get('GITHUB_DEFAULT_CONFIG', """# Sweep AI turns bug fixes & feature requests into code changes (https://sweep.dev)
# For details on our config file, check out our docs at https://docs.sweep.dev
# Reference: https://github.com/sweepai/sweep/blob/main/.github/sweep.yaml.

# If you use this be sure to frequently sync your default branch(main, master) to dev.
branch: '{branch}'
""")

# goes under Modal 'openai-secret' secret name
OPENAI_API_KEY = os.environ.get('OPENAI_API_KEY')
OPENAI_DO_HAVE_32K_MODEL_ACCESS = os.environ.get('OPENAI_DO_HAVE_32K_MODEL_ACCESS', 'true').lower() == 'true'

# goes under Modal 'slack' secret name
SLACK_CLIENT_ID = os.environ.get('SLACK_CLIENT_ID')
SLACK_CLIENT_SECRET = os.environ.get('SLACK_CLIENT_SECRET')
SLACK_APP_PAGE_URL = os.environ.get('SLACK_APP_PAGE_URL')
SLACK_APP_INSTALL_URL = os.environ.get('SLACK_APP_INSTALL_URL')

# goes under Modal 'anthropic' secret name
ANTHROPIC_API_KEY = os.environ.get('ANTHROPIC_API_KEY')

# goes under Modal 'mongodb' secret name
MONGODB_URI = os.environ.get('MONGODB_URI')

# goes under Modal 'redis_url' secret name (optional, can leave env var blank)
REDIS_URL = os.environ.get('REDIS_URL')
# deprecated: old logic transfer so upstream can use this
if not REDIS_URL:
    REDIS_URL = os.environ.get('redis_url')

# goes under Modal 'posthog' secret name (optional, can leave env var blank)
POSTHOG_API_KEY = os.environ.get('POSTHOG_API_KEY')

# goes under Modal 'highlight' secret name (optional, can leave env var blank)
HIGHLIGHT_API_KEY = os.environ.get('HIGHLIGHT_API_KEY')

SECONDARY_MODEL = "gpt-3.5-turbo-16k-0613"<|MERGE_RESOLUTION|>--- conflicted
+++ resolved
@@ -1,11 +1,7 @@
 import os
 import subprocess
 
-<<<<<<< HEAD
-PREFIX = "dev"
-=======
-PREFIX = "dev2"
->>>>>>> 401da497
+PREFIX = 'prod'
 ENV = PREFIX
 
 DB_MODAL_INST_NAME = PREFIX + "-db"
