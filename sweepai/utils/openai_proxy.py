import os
import random

import backoff
from loguru import logger
from openai import APITimeoutError, AzureOpenAI, InternalServerError, OpenAI, RateLimitError
from openai.types.chat.chat_completion import ChatCompletion

from sweepai.config.server import (
    AZURE_API_KEY,
    AZURE_OPENAI_DEPLOYMENT,
    DEFAULT_GPT4_MODEL,
    MULTI_REGION_CONFIG,
    OPENAI_API_BASE,
    OPENAI_API_KEY,
    OPENAI_API_TYPE,
    OPENAI_API_VERSION,
    OPENAI_EMBEDDINGS_API_TYPE,
    OPENAI_EMBEDDINGS_AZURE_API_VERSION,
    OPENAI_EMBEDDINGS_AZURE_DEPLOYMENT,
    OPENAI_EMBEDDINGS_AZURE_ENDPOINT,
)
from sweepai.core.entities import Message
from sweepai.logn.cache import file_cache
from sweepai.utils.timer import Timer
from anthropic import Anthropic

OPENAI_TIMEOUT = 120

OPENAI_EXCLUSIVE_MODELS = [
    "gpt-3.5-turbo-1106",
]
SEED = 100

RATE_LIMITS = {
    "australiaeast": 80000,
    "brazilsouth": 0,
    "canadaeast": 80000,
    "eastus": 80000,
    "eastus2": 80000,
    "francecentral": 80000,
    "japaneast": 0,
    "northcentralus": 80000,
    "norwayeast": 150000,
    "southafricanorth": 0,
    "southcentralus": 80000,
    "southindia": 150000,
    "swedencentral": 150000,
    "switzerlandnorth": 0,
    "uksouth": 80000,
    "westeurope": 0,
    "westus": 80000,
}


class OpenAIProxy:
    @file_cache(ignore_params=[])
    def call_openai(
        self,
        model: str,
        messages: list[Message],
        tools: list[str] = [],
        max_tokens: int = 4096,
        temperature: float = 0.0,
        stop_sequences: list[str] = [],
        seed: int = 0,
    ):
        try:
            engine = self.determine_openai_engine(model)
            if OPENAI_API_TYPE is None or engine is None:
                with Timer():
                    response = self.set_openai_default_api_parameters(
                        model=model,
                        messages=messages,
                        max_tokens=max_tokens,
                        temperature=temperature,
                        tools=tools,
                    )
                    return response
            # validity checks for MULTI_REGION_CONFIG
            if (
                MULTI_REGION_CONFIG is None
                or not isinstance(MULTI_REGION_CONFIG, list)
                or len(MULTI_REGION_CONFIG) == 0
                or not isinstance(MULTI_REGION_CONFIG[0], list)
            ):
                if OPENAI_API_TYPE == "azure" or not OPENAI_API_KEY:
                    logger.info(
                        f"Calling {model} with engine {engine} on Azure url {OPENAI_API_BASE}."
                    )
                    try:
                        with Timer():
                            response = self.call_azure_api(
                                model=model,
                                messages=messages,
                                tools=tools,
                                max_tokens=max_tokens,
                                temperature=temperature,
                            )
                            return response.choices[0].message.content
                    except RateLimitError as e:
                        logger.exception(f"Rate Limit Error calling Azure: {e}")
                else:
                    logger.info(
                        f"Calling OpenAI with model {model}."
                    )
                    with Timer():
                        return self.set_openai_default_api_parameters(
                            model=model,
                            messages=messages,
                            max_tokens=max_tokens,
                            temperature=temperature,
                            tools=tools,
                        )
            # multi region config is a list of tuples of (region_url, api_key)
            # we will try each region in order until we get a response
            # randomize the order of the list
            SHUFFLED_MULTI_REGION_CONFIG = random.sample(
                MULTI_REGION_CONFIG, len(MULTI_REGION_CONFIG)
            )
            for region_url, api_key in SHUFFLED_MULTI_REGION_CONFIG:
                try:
                    logger.info(
                        f"Calling {model} with engine {engine} on Azure url {region_url}."
                    )
                    with Timer():
                        response = self.create_openai_chat_completion(
                            engine=engine,
                            base_url=region_url,
                            api_key=api_key,
                            model=model,
                            messages=messages,
                            tools=tools,
                            max_tokens=max_tokens,
                            temperature=temperature,
                        )
                        return response.choices[0].message.content
                except (RateLimitError, APITimeoutError, InternalServerError) as e:
                    logger.exception(f"RateLimitError calling {region_url}: {e}")
            raise Exception("No Azure regions available")
        except (RateLimitError, APITimeoutError, InternalServerError) as e:
            try:
                with Timer():
                    return self.set_openai_default_api_parameters(
                        model=model,
                        messages=messages,
                        max_tokens=max_tokens,
                        temperature=temperature,
                        tools=tools,
                    )
            except Exception as _e:
                logger.error(f"OpenAI API Key found but error: {_e}")
            logger.error(f"OpenAI API Key not found and Azure Error: {e}")
            # Raise exception to report error
            raise e
        except Exception as e:
            raise e
        return None

    def determine_openai_engine(self, model):
        engine = None
        if model in OPENAI_EXCLUSIVE_MODELS and OPENAI_API_TYPE != "azure":
            logger.info(f"Calling OpenAI exclusive model. {model}")
        elif (
            model == "gpt-4"
            or model == "gpt-4-0613"
            or model == "gpt-4-1106-preview"
            or model == "gpt-4-0125-preview"
        ):
            engine = model
        return engine

    def create_openai_chat_completion(
        self, engine, base_url, api_key, model, messages, tools, max_tokens, temperature
    ):
        client = AzureOpenAI(
            api_key=api_key,
            azure_endpoint=base_url,
            api_version=OPENAI_API_VERSION,
            azure_deployment=AZURE_OPENAI_DEPLOYMENT,
        )
        if len(tools) == 0:
            response = client.chat.completions.create(
                model=model,
                messages=messages,
                max_tokens=max_tokens,
                temperature=temperature,
                timeout=OPENAI_TIMEOUT,
            )
        else:
            response = client.chat.completions.create(
                model=model,
                messages=messages,
                tools=tools,
                max_tokens=max_tokens,
                temperature=temperature,
                timeout=OPENAI_TIMEOUT,
            )
        return response

    def call_azure_api(self, model, messages, tools, max_tokens, temperature) -> ChatCompletion:
        client = AzureOpenAI(
            api_key=AZURE_API_KEY,
            azure_endpoint=OPENAI_API_BASE,
            api_version=OPENAI_API_VERSION,
            azure_deployment=AZURE_OPENAI_DEPLOYMENT,
        )
        if len(tools) == 0:
            response = client.chat.completions.create(
                model=model,
                messages=messages,
                max_tokens=max_tokens,
                temperature=temperature,
                timeout=OPENAI_TIMEOUT,
            )
        else:
            response = client.chat.completions.create(
                model=model,
                messages=messages,
                tools=tools,
                max_tokens=max_tokens,
                temperature=temperature,
                timeout=OPENAI_TIMEOUT,
            )
        return response

    @backoff.on_exception(
        backoff.expo,
        exception=(RateLimitError, APITimeoutError, InternalServerError),
        max_tries=3,
        jitter=backoff.random_jitter,
        on_backoff=lambda details: logger.error(
            f"Rate Limit or Timeout Error: {details['tries']} tries. Waiting {details['wait']:.2f} seconds."
        ),
        base=10,
        factor=2,
        max_value=40,
    )
    def set_openai_default_api_parameters(
        self, model, messages, max_tokens, temperature, tools=[], stop_sequences=[]
    ):
        client = OpenAI(api_key=OPENAI_API_KEY)
        if len(tools) == 0:
            response = client.chat.completions.create(
                model=model,
                messages=messages,
                max_tokens=max_tokens,
                temperature=temperature,
                timeout=OPENAI_TIMEOUT,
                seed=SEED,
                stop=stop_sequences,
                stream=True,
            )
            text = ""
            for chunk in response: # pylint: disable=E1133
                new_content = chunk.choices[0].delta.content
                text += new_content if new_content else ""
                if new_content:
                    print(new_content, end="", flush=True)
            print() # clear the line
            return text
        else:
            response = client.chat.completions.create(
                model=model,
                messages=messages,
                tools=tools,
                max_tokens=max_tokens,
                temperature=temperature,
                timeout=OPENAI_TIMEOUT,
                seed=SEED,
                stop=stop_sequences,
            )
            return response.choices[0].message.content


def get_client():
    OPENAI_API_KEY = os.environ.get("OPENAI_API_KEY")
    OPENAI_API_TYPE = os.environ.get("OPENAI_API_TYPE", "openai")
    OPENAI_API_BASE = os.environ.get(
        "OPENAI_API_BASE", None
    )
    AZURE_API_KEY = os.environ.get(
        "AZURE_API_KEY", None
    )
    AZURE_OPENAI_DEPLOYMENT = os.environ.get(
        "AZURE_OPENAI_DEPLOYMENT", None
    )
    OPENAI_API_VERSION = os.environ.get(
        "OPENAI_API_VERSION", None
    )
    if OPENAI_API_TYPE == "anthropic":
        client = Anthropic()
        model="claude-3-opus-20240229"
    if OPENAI_API_TYPE == "openai":
        client = OpenAI(api_key=OPENAI_API_KEY, timeout=90) if OPENAI_API_KEY else None
        model = DEFAULT_GPT4_MODEL
    elif OPENAI_API_TYPE == "azure":
        client = AzureOpenAI(
            azure_endpoint=OPENAI_API_BASE,
            api_key=AZURE_API_KEY,
            api_version=OPENAI_API_VERSION,
        )
        model=AZURE_OPENAI_DEPLOYMENT
    else:
        raise ValueError(f"Invalid OPENAI_API_TYPE: {OPENAI_API_TYPE}")
    return model, client

def get_embeddings_client() -> OpenAI | AzureOpenAI:
    client = None
    if OPENAI_EMBEDDINGS_API_TYPE == "openai":
        client = OpenAI(api_key=OPENAI_API_KEY, timeout=90) if OPENAI_API_KEY else None
    elif OPENAI_EMBEDDINGS_API_TYPE == "azure":
        client = AzureOpenAI(
            azure_endpoint=OPENAI_EMBEDDINGS_AZURE_ENDPOINT,
            api_key=AZURE_API_KEY,
            azure_deployment=OPENAI_EMBEDDINGS_AZURE_DEPLOYMENT,
            api_version=OPENAI_EMBEDDINGS_AZURE_API_VERSION,
        )
    if not client:
        raise ValueError("No Valid API key found for OpenAI or Azure!")
    return client

def test_openai_proxy():
    openai_proxy = OpenAIProxy()
    response = openai_proxy.call_openai(
        "gpt-4-0125-preview",
        [
            {
                "role": "user",
                "content": "Say this is a test",
            }
        ],
        max_tokens=100,
    )
    print((response))

def test_get_client():
    model, client = get_client()
    client.beta.assistants.create(
        model=model,
        name="Test assistant",
        description="test",
        instructions="Say this is a test",
    )

if __name__ == "__main__":
    model, client = get_client()
    response = client.chat.completions.create(
        model=model,
        messages=[Message(
            role="user",
            content="Say this is a test",
        ).to_openai()],
        stream=True,
    )
    print("Generating response...", flush=True)
    text = ""
<<<<<<< HEAD
    for chunk in response:
        new_content = chunk.choices[0].delta.content 
=======
    for chunk in response: # pylint: disable=E1133
        new_content = chunk.choices[0].delta.content
>>>>>>> 70c5c2df
        text += new_content if new_content else ""
        if new_content:
            print(new_content, end="", flush=True)
    print()<|MERGE_RESOLUTION|>--- conflicted
+++ resolved
@@ -355,13 +355,8 @@
     )
     print("Generating response...", flush=True)
     text = ""
-<<<<<<< HEAD
-    for chunk in response:
-        new_content = chunk.choices[0].delta.content 
-=======
     for chunk in response: # pylint: disable=E1133
         new_content = chunk.choices[0].delta.content
->>>>>>> 70c5c2df
         text += new_content if new_content else ""
         if new_content:
             print(new_content, end="", flush=True)
