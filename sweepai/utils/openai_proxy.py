import random

import openai
from openai import OpenAI
from loguru import logger

from sweepai.config.server import (
    AZURE_API_KEY,
    BASERUN_API_KEY,
    MULTI_REGION_CONFIG,
    OPENAI_API_BASE,
    OPENAI_API_ENGINE_GPT4,
    OPENAI_API_ENGINE_GPT4_32K,
    OPENAI_API_ENGINE_GPT35,
    OPENAI_API_KEY,
    OPENAI_API_TYPE,
    OPENAI_API_VERSION,
)
from sweepai.logn import file_cache

if BASERUN_API_KEY is not None:
    pass

OPENAI_TIMEOUT = 60  # one minute

OPENAI_EXCLUSIVE_MODELS = ["gpt-4-1106-preview", "gpt-3.5-turbo-1106"]
<<<<<<< HEAD

=======
SEED = 100
>>>>>>> 8218818d

class OpenAIProxy:
    def __init__(self):
        pass

    # @file_cache(ignore_params=[])
    def call_openai(self, model, messages, max_tokens, temperature) -> str:
        try:
            engine = None
            if model in OPENAI_EXCLUSIVE_MODELS and OPENAI_API_TYPE != "azure":
                raise Exception(f"Model {model} is not supported by Azure")
            if (
                model == "gpt-3.5-turbo-16k"
                or model == "gpt-3.5-turbo-16k-0613"
                and OPENAI_API_ENGINE_GPT35 is not None
            ):
                engine = OPENAI_API_ENGINE_GPT35
            elif (
                model == "gpt-4"
                or model == "gpt-4-0613"
                and OPENAI_API_ENGINE_GPT4 is not None
            ):
                engine = OPENAI_API_ENGINE_GPT4
            elif (
                model == "gpt-4-32k"
                or model == "gpt-4-32k-0613"
                and OPENAI_API_ENGINE_GPT4_32K is not None
            ):
                engine = OPENAI_API_ENGINE_GPT4_32K
            if OPENAI_API_TYPE is None or engine is None:
                openai.api_key = OPENAI_API_KEY
                openai.api_base = "https://api.openai.com/v1"
                openai.api_version = None
                openai.api_type = "open_ai"
                logger.info(f"Calling {model} on OpenAI.")
                response = openai.chat.completions.create(
                    model=model,
                    messages=messages,
                    max_tokens=max_tokens,
                    temperature=temperature,
                    timeout=OPENAI_TIMEOUT,
                    seed=SEED,
                )
                return response.choices[0].message.content
            # validity checks for MULTI_REGION_CONFIG
            if (
                MULTI_REGION_CONFIG is None
                or not isinstance(MULTI_REGION_CONFIG, list)
                or len(MULTI_REGION_CONFIG) == 0
                or not isinstance(MULTI_REGION_CONFIG[0], list)
            ):
                logger.info(
                    f"Calling {model} with engine {engine} on Azure url {OPENAI_API_BASE}."
                )
                openai.api_type = OPENAI_API_TYPE
                openai.azure_endpoint = region_url
                openai.api_version = OPENAI_API_VERSION
                openai.api_key = AZURE_API_KEY
                response = openai.chat.completions.create(
                    engine=engine,
                    model=model,
                    messages=messages,
                    max_tokens=max_tokens,
                    temperature=temperature,
                    timeout=OPENAI_TIMEOUT,
                )
                return response.choices[0].message.content
            # multi region config is a list of tuples of (region_url, api_key)
            # we will try each region in order until we get a response
            # randomize the order of the list
            SHUFFLED_MULTI_REGION_CONFIG = random.sample(
                MULTI_REGION_CONFIG, len(MULTI_REGION_CONFIG)
            )
            for region_url, api_key in SHUFFLED_MULTI_REGION_CONFIG:
                try:
                    logger.info(
                        f"Calling {model} with engine {engine} on Azure url {region_url}."
                    )
                    openai.api_key = api_key
                    openai.azure_endpoint = region_url
                    openai.api_version = OPENAI_API_VERSION
                    openai.api_type = OPENAI_API_TYPE
                    response = openai.chat.completions.create(
                        engine=engine,
                        model=model,
                        messages=messages,
                        max_tokens=max_tokens,
                        temperature=temperature,
                        timeout=OPENAI_TIMEOUT,
                    )
                    return response.choices[0].message.content
                except SystemExit:
                    raise SystemExit
                except Exception as e:
                    logger.exception(f"Error calling {region_url}: {e}")
            raise Exception("No Azure regions available")
        except SystemExit:
            raise SystemExit
        except Exception as e:
            if OPENAI_API_KEY:
                try:
                    openai.api_key = OPENAI_API_KEY
                    openai.api_base = "https://api.openai.com/v1"
                    openai.api_version = None
                    openai.api_type = "open_ai"
                    client = OpenAI()
                    logger.info(f"Calling {model} with OpenAI.")
                    response = client.chat.completions.create(
                        model=model,
                        messages=messages,
                        max_tokens=max_tokens,
                        temperature=temperature,
                        timeout=OPENAI_TIMEOUT,
                        seed=SEED,
                    )
                    return response.choices[0].message.content
                except SystemExit:
                    raise SystemExit
                except Exception as _e:
                    logger.error(f"OpenAI API Key found but error: {_e}")
            logger.error(f"OpenAI API Key not found and Azure Error: {e}")
            # Raise exception to report error
            raise e<|MERGE_RESOLUTION|>--- conflicted
+++ resolved
@@ -23,12 +23,8 @@
 
 OPENAI_TIMEOUT = 60  # one minute
 
-OPENAI_EXCLUSIVE_MODELS = ["gpt-4-1106-preview", "gpt-3.5-turbo-1106"]
-<<<<<<< HEAD
-
-=======
+OPENAI_EXCLUSIVE_MODELS = ["gpt-4-1106-preview", "gpt-3.5-turbo-1106", "gpt-3.5-turbo-1106"]
 SEED = 100
->>>>>>> 8218818d
 
 class OpenAIProxy:
     def __init__(self):
