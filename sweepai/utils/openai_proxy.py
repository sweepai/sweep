<<<<<<< HEAD
import random

=======
import baserun
>>>>>>> 9fdbed39
import openai
from loguru import logger

from sweepai.config.server import (
    AZURE_API_KEY,
<<<<<<< HEAD
    MULTI_REGION_CONFIG,
=======
    BASERUN_API_KEY,
>>>>>>> 9fdbed39
    OPENAI_API_BASE,
    OPENAI_API_ENGINE_GPT4,
    OPENAI_API_ENGINE_GPT4_32K,
    OPENAI_API_ENGINE_GPT35,
    OPENAI_API_KEY,
    OPENAI_API_TYPE,
    OPENAI_API_VERSION,
)
<<<<<<< HEAD
from sweepai.logn import file_cache
=======
from sweepai.logn import file_cache, logger

if BASERUN_API_KEY is not None:
    baserun.init()
    baserun.api_key = BASERUN_API_KEY
>>>>>>> 9fdbed39


class OpenAIProxy:
    def __init__(self):
        pass

    @file_cache(ignore_params=[])
    @baserun.trace
    def call_openai(self, model, messages, max_tokens, temperature) -> str:
        try:
            engine = None
            if (
                model == "gpt-3.5-turbo-16k"
                or model == "gpt-3.5-turbo-16k-0613"
                and OPENAI_API_ENGINE_GPT35 is not None
            ):
                engine = OPENAI_API_ENGINE_GPT35
            elif (
                model == "gpt-4"
                or model == "gpt-4-0613"
                and OPENAI_API_ENGINE_GPT4 is not None
            ):
                engine = OPENAI_API_ENGINE_GPT4
            elif (
                model == "gpt-4-32k"
                or model == "gpt-4-32k-0613"
                and OPENAI_API_ENGINE_GPT4_32K is not None
            ):
                engine = OPENAI_API_ENGINE_GPT4_32K
            if OPENAI_API_TYPE is None or engine is None:
                openai.api_key = OPENAI_API_KEY
                openai.api_base = "https://api.openai.com/v1"
                openai.api_version = None
                openai.api_type = "open_ai"
                logger.info(f"Calling {model} on OpenAI.")
                response = openai.ChatCompletion.create(
                    model=model,
                    messages=messages,
                    max_tokens=max_tokens,
                    temperature=temperature,
                )
                return response["choices"][0].message.content
            # validity checks for MULTI_REGION_CONFIG
            if (
                MULTI_REGION_CONFIG is None
                or not isinstance(MULTI_REGION_CONFIG, list)
                or len(MULTI_REGION_CONFIG) == 0
                or not isinstance(MULTI_REGION_CONFIG[0], list)
            ):
                logger.info(
                    f"Calling {model} with engine {engine} on Azure url {OPENAI_API_BASE}."
                )
                openai.api_type = OPENAI_API_TYPE
                openai.api_base = OPENAI_API_BASE
                openai.api_version = OPENAI_API_VERSION
                openai.api_key = AZURE_API_KEY
                response = openai.ChatCompletion.create(
                    engine=engine,
                    model=model,
                    messages=messages,
                    max_tokens=max_tokens,
                    temperature=temperature,
                )
                return response["choices"][0].message.content
            # multi region config is a list of tuples of (region_url, api_key)
            # we will try each region in order until we get a response
            # randomize the order of the list
            SHUFFLED_MULTI_REGION_CONFIG = random.sample(
                MULTI_REGION_CONFIG, len(MULTI_REGION_CONFIG)
            )
            for region_url, api_key in SHUFFLED_MULTI_REGION_CONFIG:
                try:
                    logger.info(
                        f"Calling {model} with engine {engine} on Azure url {region_url}."
                    )
                    openai.api_key = api_key
                    openai.api_base = region_url
                    openai.api_version = OPENAI_API_VERSION
                    openai.api_type = OPENAI_API_TYPE
                    response = openai.ChatCompletion.create(
                        engine=engine,
                        model=model,
                        messages=messages,
                        max_tokens=max_tokens,
                        temperature=temperature,
                    )
                    return response["choices"][0].message.content
                except SystemExit:
                    raise SystemExit
                except Exception as e:
                    logger.exception(f"Error calling {region_url}: {e}")
            raise Exception("No Azure regions available")
        except SystemExit:
            raise SystemExit
        except Exception as e:
            if OPENAI_API_KEY:
                try:
                    openai.api_key = OPENAI_API_KEY
                    openai.api_base = "https://api.openai.com/v1"
                    openai.api_version = None
                    openai.api_type = "open_ai"
                    logger.info(f"Calling {model} with OpenAI.")
                    response = openai.ChatCompletion.create(
                        model=model,
                        messages=messages,
                        max_tokens=max_tokens,
                        temperature=temperature,
                    )
                    return response["choices"][0].message.content
                except SystemExit:
                    raise SystemExit
                except Exception as _e:
                    logger.error(f"OpenAI API Key found but error: {_e}")
            logger.error(f"OpenAI API Key not found and Azure Error: {e}")
            # Raise exception to report error
            raise e<|MERGE_RESOLUTION|>--- conflicted
+++ resolved
@@ -1,19 +1,13 @@
-<<<<<<< HEAD
+import baserun
 import random
 
-=======
-import baserun
->>>>>>> 9fdbed39
 import openai
 from loguru import logger
 
 from sweepai.config.server import (
     AZURE_API_KEY,
-<<<<<<< HEAD
+    BASERUN_API_KEY,
     MULTI_REGION_CONFIG,
-=======
-    BASERUN_API_KEY,
->>>>>>> 9fdbed39
     OPENAI_API_BASE,
     OPENAI_API_ENGINE_GPT4,
     OPENAI_API_ENGINE_GPT4_32K,
@@ -22,15 +16,7 @@
     OPENAI_API_TYPE,
     OPENAI_API_VERSION,
 )
-<<<<<<< HEAD
 from sweepai.logn import file_cache
-=======
-from sweepai.logn import file_cache, logger
-
-if BASERUN_API_KEY is not None:
-    baserun.init()
-    baserun.api_key = BASERUN_API_KEY
->>>>>>> 9fdbed39
 
 
 class OpenAIProxy:
