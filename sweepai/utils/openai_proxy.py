import random

import openai
from loguru import logger

from sweepai.config.server import (
    AZURE_API_KEY,
    BASERUN_API_KEY,
    MULTI_REGION_CONFIG,
    OPENAI_API_BASE,
    OPENAI_API_ENGINE_GPT4,
    OPENAI_API_ENGINE_GPT4_32K,
    OPENAI_API_ENGINE_GPT35,
    OPENAI_API_KEY,
    OPENAI_API_TYPE,
    OPENAI_API_VERSION,
)
from sweepai.logn.cache import file_cache

if BASERUN_API_KEY is not None:
    pass

OPENAI_TIMEOUT = 60  # one minute

OPENAI_EXCLUSIVE_MODELS = [
    "gpt-4-1106-preview",
    "gpt-3.5-turbo-1106",
    "gpt-3.5-turbo-1106",
]
SEED = 100


class OpenAIProxy:
    def __init__(self):
        pass

    @file_cache(ignore_params=[])
    def call_openai(self, model, messages, max_tokens, temperature) -> str:
        try:
<<<<<<< HEAD
            engine = self.handle_exceptions(model)
=======
            engine = None
            if model in OPENAI_EXCLUSIVE_MODELS and OPENAI_API_TYPE != "azure":
                logger.info(f"Calling OpenAI exclusive model. {model}")
                raise
            if (
                model == "gpt-3.5-turbo-16k"
                or model == "gpt-3.5-turbo-16k-0613"
                and OPENAI_API_ENGINE_GPT35 is not None
            ):
                engine = OPENAI_API_ENGINE_GPT35
            elif (
                model == "gpt-4"
                or model == "gpt-4-0613"
                and OPENAI_API_ENGINE_GPT4 is not None
            ):
                engine = OPENAI_API_ENGINE_GPT4
            elif (
                model == "gpt-4-32k"
                or model == "gpt-4-32k-0613"
                and OPENAI_API_ENGINE_GPT4_32K is not None
            ):
                engine = OPENAI_API_ENGINE_GPT4_32K
>>>>>>> de9aab02
            if OPENAI_API_TYPE is None or engine is None:
                openai.api_key = OPENAI_API_KEY
                openai.api_base = "https://api.openai.com/v1"
                openai.api_version = None
                openai.api_type = "open_ai"
                logger.info(f"Calling {model} on OpenAI.")
                response = openai.ChatCompletion.create(
                    model=model,
                    messages=messages,
                    max_tokens=max_tokens,
                    temperature=temperature,
                    timeout=OPENAI_TIMEOUT,
                    seed=SEED,
                )
                return response["choices"][0].message.content
            # validity checks for MULTI_REGION_CONFIG
            if (
                MULTI_REGION_CONFIG is None
                or not isinstance(MULTI_REGION_CONFIG, list)
                or len(MULTI_REGION_CONFIG) == 0
                or not isinstance(MULTI_REGION_CONFIG[0], list)
            ):
                logger.info(
                    f"Calling {model} with engine {engine} on Azure url {OPENAI_API_BASE}."
                )
                openai.api_type = OPENAI_API_TYPE
                openai.api_base = OPENAI_API_BASE
                openai.api_version = OPENAI_API_VERSION
                openai.api_key = AZURE_API_KEY
                response = openai.ChatCompletion.create(
                    engine=engine,
                    model=model,
                    messages=messages,
                    max_tokens=max_tokens,
                    temperature=temperature,
                    timeout=OPENAI_TIMEOUT,
                )
                return response["choices"][0].message.content
            # multi region config is a list of tuples of (region_url, api_key)
            # we will try each region in order until we get a response
            # randomize the order of the list
            SHUFFLED_MULTI_REGION_CONFIG = random.sample(
                MULTI_REGION_CONFIG, len(MULTI_REGION_CONFIG)
            )
            for region_url, api_key in SHUFFLED_MULTI_REGION_CONFIG:
                try:
                    logger.info(
                        f"Calling {model} with engine {engine} on Azure url {region_url}."
                    )
                    openai.api_key = api_key
                    openai.api_base = region_url
                    openai.api_version = OPENAI_API_VERSION
                    openai.api_type = OPENAI_API_TYPE
                    response = openai.ChatCompletion.create(
                        engine=engine,
                        model=model,
                        messages=messages,
                        max_tokens=max_tokens,
                        temperature=temperature,
                        timeout=OPENAI_TIMEOUT,
                    )
                    return response["choices"][0].message.content
                except SystemExit:
                    raise SystemExit
                except Exception as e:
                    logger.exception(f"Error calling {region_url}: {e}")
            raise Exception("No Azure regions available")
        except SystemExit:
            raise SystemExit
        except Exception as e:
            if OPENAI_API_KEY:
                try:
                    openai.api_key = OPENAI_API_KEY
                    openai.api_base = "https://api.openai.com/v1"
                    openai.api_version = None
                    openai.api_type = "open_ai"
                    logger.info(f"Calling {model} with OpenAI.")
                    response = openai.ChatCompletion.create(
                        model=model,
                        messages=messages,
                        max_tokens=max_tokens,
                        temperature=temperature,
                        timeout=OPENAI_TIMEOUT,
                        seed=SEED,
                    )
                    return response["choices"][0].message.content
                except SystemExit:
                    raise SystemExit
                except Exception as _e:
                    logger.error(f"OpenAI API Key found but error: {_e}")
            logger.error(f"OpenAI API Key not found and Azure Error: {e}")
            # Raise exception to report error
            raise e

    def handle_exceptions(self, model):
        engine = None
        if model in OPENAI_EXCLUSIVE_MODELS and OPENAI_API_TYPE != "azure":
            raise Exception(f"Model {model} is not supported by Azure")
        if (
            model == "gpt-3.5-turbo-16k"
            or model == "gpt-3.5-turbo-16k-0613"
            and OPENAI_API_ENGINE_GPT35 is not None
        ):
            engine = OPENAI_API_ENGINE_GPT35
        elif (
            model == "gpt-4"
            or model == "gpt-4-0613"
            and OPENAI_API_ENGINE_GPT4 is not None
        ):
            engine = OPENAI_API_ENGINE_GPT4
        elif (
            model == "gpt-4-32k"
            or model == "gpt-4-32k-0613"
            and OPENAI_API_ENGINE_GPT4_32K is not None
        ):
            engine = OPENAI_API_ENGINE_GPT4_32K
        return engine

    def iterate_multi_region_config(self, engine, model, messages, max_tokens, temperature):
        if OPENAI_API_TYPE is None or engine is None:
            openai.api_key = OPENAI_API_KEY
            openai.api_base = "https://api.openai.com/v1"
            openai.api_version = None
            openai.api_type = "open_ai"
            logger.info(f"Calling {model} on OpenAI.")
            response = openai.ChatCompletion.create(
                model=model,
                messages=messages,
                max_tokens=max_tokens,
                temperature=temperature,
                timeout=OPENAI_TIMEOUT,
                seed=SEED,
            )
        return response

    def check_multi_region_config(self, model, engine, messages, max_tokens, temperature, response):
        if (
            MULTI_REGION_CONFIG is None
            or not isinstance(MULTI_REGION_CONFIG, list)
            or len(MULTI_REGION_CONFIG) == 0
            or not isinstance(MULTI_REGION_CONFIG[0], list)
        ):
            logger.info(
                f"Calling {model} with engine {engine} on Azure url {OPENAI_API_BASE}."
            )
            openai.api_type = OPENAI_API_TYPE
            openai.api_base = OPENAI_API_BASE
            openai.api_version = OPENAI_API_VERSION
            openai.api_key = AZURE_API_KEY
            response = openai.ChatCompletion.create(
                engine=engine,
                model=model,
                messages=messages,
                max_tokens=max_tokens,
                temperature=temperature,
                timeout=OPENAI_TIMEOUT,
            )
        return response<|MERGE_RESOLUTION|>--- conflicted
+++ resolved
@@ -37,32 +37,7 @@
     @file_cache(ignore_params=[])
     def call_openai(self, model, messages, max_tokens, temperature) -> str:
         try:
-<<<<<<< HEAD
             engine = self.handle_exceptions(model)
-=======
-            engine = None
-            if model in OPENAI_EXCLUSIVE_MODELS and OPENAI_API_TYPE != "azure":
-                logger.info(f"Calling OpenAI exclusive model. {model}")
-                raise
-            if (
-                model == "gpt-3.5-turbo-16k"
-                or model == "gpt-3.5-turbo-16k-0613"
-                and OPENAI_API_ENGINE_GPT35 is not None
-            ):
-                engine = OPENAI_API_ENGINE_GPT35
-            elif (
-                model == "gpt-4"
-                or model == "gpt-4-0613"
-                and OPENAI_API_ENGINE_GPT4 is not None
-            ):
-                engine = OPENAI_API_ENGINE_GPT4
-            elif (
-                model == "gpt-4-32k"
-                or model == "gpt-4-32k-0613"
-                and OPENAI_API_ENGINE_GPT4_32K is not None
-            ):
-                engine = OPENAI_API_ENGINE_GPT4_32K
->>>>>>> de9aab02
             if OPENAI_API_TYPE is None or engine is None:
                 openai.api_key = OPENAI_API_KEY
                 openai.api_base = "https://api.openai.com/v1"
