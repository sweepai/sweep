--- conflicted
+++ resolved
@@ -390,11 +390,7 @@
         if status is not None:
             s = search.replace("`", "\\`")
             r = replace.replace("`", "\\`")
-<<<<<<< HEAD
-            errors.append(f"- {status}\n```{s}```\n\n```{r}```")
-=======
             errors.append(f"- {status}\n```\n{s}\n```\n\n```\n{r}\n```")
->>>>>>> 2efeaad8
 
     if len(errors) > 0:
         log = "\n\n".join(errors)
