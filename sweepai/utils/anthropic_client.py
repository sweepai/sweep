--- conflicted
+++ resolved
@@ -50,11 +50,7 @@
             logger.info(f"Using Anthropic model: {self.model}")
 
     # returns the clients response object
-<<<<<<< HEAD
-    @file_cache("self")
-=======
     @file_cache()
->>>>>>> 4f90596e
     def get_response_message(self, messages: list[dict[str, str]], model: str = "", stop_sequences: list[str] = [], **kwargs):
         model = model or self.model
         # for anthropic the messages must be alternating user and assistant and we cannot have system as a role
