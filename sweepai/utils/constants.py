--- conflicted
+++ resolved
@@ -2,11 +2,7 @@
 This file should be split into environment and config files
 """
 
-<<<<<<< HEAD
-PREFIX = "dev"
-=======
 PREFIX = "prod"
->>>>>>> 7a6f80f6
 DB_NAME = PREFIX + "-db"
 API_NAME = PREFIX + "-api"
 UTILS_NAME = PREFIX + "-utils"
