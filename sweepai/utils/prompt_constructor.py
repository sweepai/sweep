from pydantic import BaseModel

from sweepai.core.prompts import (
    diff_section_prompt,
    final_review_prompt,
    human_message_prompt,
    human_message_prompt_comment,
)


class HumanMessagePrompt(BaseModel):
    repo_name: str
<<<<<<< HEAD
    username: str
=======
    issue_url: str | None
>>>>>>> 6fbfddac
    title: str
    summary: str
    snippets: list
    tree: str
    repo_description: str = ""
    snippet_text: str = ""
    commit_history: list = []

    def delete_file(self, file_path):
        # Remove the snippets from the main list
        self.snippets = [
            snippet for snippet in self.snippets if snippet.file_path != file_path
        ]

    def get_relevant_directories(self, directory_tag=None):
        deduped_paths = []
        for snippet in self.snippets:
            if snippet.file_path not in deduped_paths:
                deduped_paths.append(snippet.file_path)
        if len(deduped_paths) == 0:
            return ""
        start_directory_tag = (
            "<relevant_paths_in_repo>" if not directory_tag else f"<{directory_tag}>"
        )
        end_directory_tag = (
            "</relevant_paths_in_repo>" if not directory_tag else f"</{directory_tag}>"
        )
        return (
            start_directory_tag
            + "\n"
            + "\n".join(deduped_paths)
            + "\n"
            + end_directory_tag
        )

    def get_commit_history(self, commit_tag=None):
        return ""
        if len(self.commit_history) == 0:
            return ""
        start_commit_tag = (
            "<relevant_commit_history>" if not commit_tag else f"<{commit_tag}>"
        )
        end_commit_tag = (
            "</relevant_commit_history>" if not commit_tag else f"</{commit_tag}>"
        )
        return (
            start_commit_tag
            + "\n"
            + "\n".join(self.commit_history)
            + "\n"
            + end_commit_tag
        )

    def get_file_paths(self):
        return [snippet.file_path for snippet in self.snippets]

    @staticmethod
    def render_snippet_array(snippets, snippet_tag=None):
        joined_snippets = "\n".join(
            [snippet.get_xml(add_lines=False) for snippet in snippets]
        )
        start_snippet_tag = (
            "<relevant_snippets_in_repo>" if not snippet_tag else f"<{snippet_tag}>"
        )
        end_snippet_tag = (
            "</relevant_snippets_in_repo>" if not snippet_tag else f"</{snippet_tag}>"
        )
        if joined_snippets.strip() == "":
            return ""
        return start_snippet_tag + "\n" + joined_snippets + "\n" + end_snippet_tag

    def render_snippets(self):
        return self.render_snippet_array(self.snippets)

    def construct_prompt(self, snippet_tag=None, directory_tag=None, commit_tag=None):
        relevant_snippets = (
            self.snippet_text
            if self.snippet_text
            else self.render_snippet_array(self.snippets, snippet_tag)
        )
        relevant_directories = (
            self.get_relevant_directories(directory_tag)
            if self.get_relevant_directories(directory_tag)
            else ""
        )
        relevant_commit_history = self.get_commit_history(commit_tag)
        human_messages = [
            {
                "role": msg["role"],
                "content": msg["content"].format(
                    repo_name=self.repo_name,
                    repo_description=self.repo_description,
                    tree=self.tree.strip("\n"),
                    title=self.title,
                    description=(
                        f"Issue Description: {self.summary}"
                        if self.summary.strip()
                        else ""
                    ),
                    relevant_snippets=relevant_snippets,
                    relevant_directories=relevant_directories,
                    relevant_commit_history=relevant_commit_history,
                ),
                "key": msg.get("key"),
            }
            for msg in human_message_prompt
        ]
        return human_messages

    def get_issue_metadata(self):
        self.summary = (
            self.summary if not self.summary.strip().endswith("_No response_") else ""
        )
        issue_description = (
            f"\nIssue Description: {self.summary}" if self.summary else ""
        )
        return f"""# Repo & Issue Metadata
Repo: {self.repo_name}: {self.repo_description}
Issue Title: {self.title}
{issue_description}"""
    
    def get_issue_request(self):
        self.summary = (
            self.summary if not self.summary.strip().endswith("_No response_") else ""
        )
        issue_description = (
            f"\nIssue Description: {self.summary}" if self.summary else ""
        )
        return f"""Issue Title: {self.title}
{issue_description}"""


def render_snippets(snippets):
    res = ""
    for snippet in snippets:
        snippet_text = (
            f"<snippet source={snippet.file_path}>\n{snippet.content}\n</snippet>\n"
        )
        res += snippet_text
    return res

class HumanMessageCommentPrompt(HumanMessagePrompt):
    comment: str
    diffs: list
    relevant_docs: str | None
    pr_file_path: str | None
    pr_chunk: str | None
    original_line: str | None

    def format_diffs(self):
        formatted_diffs = []
        for file_name, file_patch in self.diffs:
            format_diff = diff_section_prompt.format(
                diff_file_path=file_name, diffs=file_patch
            )
            formatted_diffs.append(format_diff)
        return "\n".join(formatted_diffs)

    def construct_prompt(self):
        human_messages = [
            {
                "role": msg["role"],
                "content": msg["content"].format(
                    comment=(
                        self.comment[len("sweep:") :].strip()
                        if self.comment.startswith("sweep:")
                        else self.comment
                    ),
                    repo_name=self.repo_name,
                    repo_description=(
                        self.repo_description if self.repo_description else ""
                    ),
                    diff=self.format_diffs(),
                    title=self.title,
                    tree=self.tree,
                    description=self.summary if self.summary.strip() else "",
                    relevant_directories=self.get_relevant_directories(),
                    relevant_snippets=self.render_snippets(),
                    relevant_commit_history=self.get_commit_history(),
                    relevant_docs=(
                        f"\n{self.relevant_docs}" if self.relevant_docs else ""
                    ),  # conditionally add newline
                ),
            }
            for msg in human_message_prompt_comment
        ]
        return human_messages

    def get_issue_metadata(self):
        self.summary = (
            self.summary if not self.summary.strip().endswith("_No response_") else ""
        )
        issue_description = (
            f"\nIssue Description: {self.summary}" if self.summary.strip() else ""
        )
        return f"""# Repo & Issue Metadata
Repo: {self.repo_name}: {self.repo_description}
Issue Title: {self.title}
{issue_description}
The above was the original plan. Please address the user comment: {self.comment}"""


class HumanMessageFinalPRComment(BaseModel):
    summarization_replies: list

    def construct_prompt(self):
        final_review = final_review_prompt.format(
            file_summaries="\n".join(self.summarization_replies)
        )
        return final_review<|MERGE_RESOLUTION|>--- conflicted
+++ resolved
@@ -10,11 +10,6 @@
 
 class HumanMessagePrompt(BaseModel):
     repo_name: str
-<<<<<<< HEAD
-    username: str
-=======
-    issue_url: str | None
->>>>>>> 6fbfddac
     title: str
     summary: str
     snippets: list
