import ast
from dataclasses import dataclass
import os
import sys

import jedi
from jedi.api.classes import Name

<<<<<<< HEAD
from sweepai.utils.github_utils import ClonedRepo

BUILTIN_MODULES = [builtin_module_name.strip("_") for builtin_module_name in sys.builtin_module_names] + ["builtins"]
=======
BUILTIN_MODULES = [
    builtin_module_name.strip("_") for builtin_module_name in sys.builtin_module_names
] + ["builtins"]
project_dir = "sweepai"
file_name = "/api.py"
min_line = 101
max_line = 110
>>>>>>> e7bda648

@dataclass
class FunctionAndReferences:
    function_name: str
    function_code: str
    function_definition: Name
    indices_and_references: list[tuple[int, int, str]]

    def serialize(self, tag="function_to_refactor"):
        res = "<function_dependencies>\n"
        for _, _, reference in self.indices_and_references:
            res += f"{reference}\n\n"
        res += "</function_dependencies>\n"
        res += f"<{tag}>\n{self.function_code}\n</{tag}>"
        return res


def setup_jedi_for_file(project_dir: str, file_full_path: str):
    file_contents = open(file_full_path).read()
    project_absolute_path = os.path.abspath(project_dir)

    project = jedi.Project(path=project_absolute_path)
    script = jedi.Script(file_contents, path=file_full_path, project=project)
    tree = ast.parse(file_contents)
    return script, tree

<<<<<<< HEAD
def collect_function_definitions(script: jedi.Script, tree: ast.Module, min_line=0, max_line=None):
    function_definitions: set[Name] = set()
    for node in ast.walk(tree):
        if node.__class__.__name__ == 'Call':
            if max_line and not min_line <= node.lineno <= max_line:
                continue
            new_function_definitions: list[Name] = script.goto(
                node.lineno, 
=======

script, tree = print_function_source_code()

function_definitions: set[Name] = set()


def collect_function_definitions():
    for node in ast.walk(tree):
        if node.__class__.__name__ == "Call":
            if not min_line <= node.lineno <= max_line:
                continue
            new_function_definitions = script.goto(
                node.lineno,
>>>>>>> e7bda648
                node.col_offset,
                follow_imports=True,
                follow_builtin_imports=True,
            )
            for function_definition in new_function_definitions:
                if function_definition.full_name and any(
                    function_definition.full_name.startswith(builtin_module)
                    for builtin_module in BUILTIN_MODULES
                ):
                    continue
<<<<<<< HEAD
                if function_definition.type != "function":
=======
                if (
                    function_definition.type != "function"
                    and function_definition.type != "statement"
                ):
>>>>>>> e7bda648
                    continue
                function_definitions.add(function_definition)
    return function_definitions

<<<<<<< HEAD
def get_function_references(function_definition: Name, file_full_path: str):
    start_line, _ = function_definition.get_definition_start_position()
    end_line, _ = function_definition.get_definition_end_position()
    if os.path.exists(function_definition.module_path):
        module_contents = open(function_definition.module_path).read()
    else:
        module_contents = open(file_full_path).read()
    return (start_line, end_line, "\n".join(module_contents.split("\n")[max(0, start_line - 1): end_line]))

# the modifications affect eachother so make sure it's in a loop
def get_all_defined_functions(script: jedi.Script, tree: ast.Module):
    function_definitions = collect_function_definitions(script=script, tree=tree)
    # filter out function definitions that are not in the original file
    function_definitions = [fn_def for fn_def in function_definitions if fn_def.module_name == script.get_context().module_name]        
    return function_definitions
=======

collect_function_definitions()


def setup_jedi_project_and_parse_ast():
    for function_definition in function_definitions:
        start_line, _ = function_definition.get_definition_start_position()
        end_line, _ = function_definition.get_definition_end_position()
        if os.path.exists(function_definition.module_path):
            module_contents = open(function_definition.module_path).read()
        else:
            module_contents = open(file_full_path).read()
        print("\n".join(module_contents.split("\n")[max(0, start_line - 1) : end_line]))

>>>>>>> e7bda648

# this function cannot depend on the line no
def get_references_from_defined_function(fn_def: Name, script: jedi.Script, tree: ast.Module, file_full_path: str, full_file_code: str):
    fn_def = script.search(fn_def.name)[0] # may fail if it's deleted but this shouldn't happen
    start_line = max(0, (fn_def.get_definition_start_position()[0] - 1))
    end_line = fn_def.get_definition_end_position()[0]
    function_code = "\n".join(full_file_code.split("\n")[start_line: end_line])
    sub_function_definitions = collect_function_definitions(script=script, tree=tree, min_line=start_line, max_line=end_line)
    indices_and_code = []
    for sub_fn_def in sub_function_definitions:
        indices_and_code.append(get_function_references(sub_fn_def, file_full_path))
    fn_and_ref = FunctionAndReferences(
        function_name=fn_def.full_name,
        function_code=function_code,
        function_definition=fn_def,
        indices_and_references=indices_and_code,
    )
    return fn_and_ref<|MERGE_RESOLUTION|>--- conflicted
+++ resolved
@@ -6,19 +6,9 @@
 import jedi
 from jedi.api.classes import Name
 
-<<<<<<< HEAD
 from sweepai.utils.github_utils import ClonedRepo
 
 BUILTIN_MODULES = [builtin_module_name.strip("_") for builtin_module_name in sys.builtin_module_names] + ["builtins"]
-=======
-BUILTIN_MODULES = [
-    builtin_module_name.strip("_") for builtin_module_name in sys.builtin_module_names
-] + ["builtins"]
-project_dir = "sweepai"
-file_name = "/api.py"
-min_line = 101
-max_line = 110
->>>>>>> e7bda648
 
 @dataclass
 class FunctionAndReferences:
@@ -45,7 +35,7 @@
     tree = ast.parse(file_contents)
     return script, tree
 
-<<<<<<< HEAD
+
 def collect_function_definitions(script: jedi.Script, tree: ast.Module, min_line=0, max_line=None):
     function_definitions: set[Name] = set()
     for node in ast.walk(tree):
@@ -53,22 +43,7 @@
             if max_line and not min_line <= node.lineno <= max_line:
                 continue
             new_function_definitions: list[Name] = script.goto(
-                node.lineno, 
-=======
-
-script, tree = print_function_source_code()
-
-function_definitions: set[Name] = set()
-
-
-def collect_function_definitions():
-    for node in ast.walk(tree):
-        if node.__class__.__name__ == "Call":
-            if not min_line <= node.lineno <= max_line:
-                continue
-            new_function_definitions = script.goto(
                 node.lineno,
->>>>>>> e7bda648
                 node.col_offset,
                 follow_imports=True,
                 follow_builtin_imports=True,
@@ -79,19 +54,11 @@
                     for builtin_module in BUILTIN_MODULES
                 ):
                     continue
-<<<<<<< HEAD
                 if function_definition.type != "function":
-=======
-                if (
-                    function_definition.type != "function"
-                    and function_definition.type != "statement"
-                ):
->>>>>>> e7bda648
                     continue
                 function_definitions.add(function_definition)
     return function_definitions
 
-<<<<<<< HEAD
 def get_function_references(function_definition: Name, file_full_path: str):
     start_line, _ = function_definition.get_definition_start_position()
     end_line, _ = function_definition.get_definition_end_position()
@@ -107,22 +74,7 @@
     # filter out function definitions that are not in the original file
     function_definitions = [fn_def for fn_def in function_definitions if fn_def.module_name == script.get_context().module_name]        
     return function_definitions
-=======
 
-collect_function_definitions()
-
-
-def setup_jedi_project_and_parse_ast():
-    for function_definition in function_definitions:
-        start_line, _ = function_definition.get_definition_start_position()
-        end_line, _ = function_definition.get_definition_end_position()
-        if os.path.exists(function_definition.module_path):
-            module_contents = open(function_definition.module_path).read()
-        else:
-            module_contents = open(file_full_path).read()
-        print("\n".join(module_contents.split("\n")[max(0, start_line - 1) : end_line]))
-
->>>>>>> e7bda648
 
 # this function cannot depend on the line no
 def get_references_from_defined_function(fn_def: Name, script: jedi.Script, tree: ast.Module, file_full_path: str, full_file_code: str):
