import copy
import os

from rapidfuzz import fuzz, process

from loguru import logger
from tqdm import tqdm
from sweepai.core.chat import ChatGPT, parse_function_calls_for_openai
from sweepai.core.entities import FileChangeRequest, Message
from sweepai.core.reflection_utils import ModifyEvaluatorAgent
from sweepai.utils.chat_logger import ChatLogger
from sweepai.utils.convert_openai_anthropic import AnthropicFunctionCall
from sweepai.utils.diff import generate_diff
from sweepai.utils.github_utils import ClonedRepo
from sweepai.utils.modify_utils import manual_code_check
from sweepai.utils.utils import get_check_results


modify_tools_openai = """
# make_change - Make a SINGLE, TARGETED code change in a file. Preserve whitespace, comments, and style. Changes should be minimal, self-contained, and address only one specific modification. If a change affects multiple separate code sections, use multiple calls to this tool, one for each section.
To call this tool you must respond in the following xml format:

<make_change>
<justification>
Explain how this SINGLE change contributes to fulfilling the user's request.
</justification>
<file_name>
Name of the file where the change will be made. Ensure correct spelling as this is case-sensitive.
</file_name>
<original_code>
The existing lines of code that need modification or replacement. This should be a SINGLE, CONTINUOUS block of code, not multiple separate sections. Include unchanged surrounding lines for context.
</original_code>
<new_code>
The new lines of code to replace the original code, implementing the SINGLE desired change. If the change is complex, break it into smaller targeted changes and use separate make_change calls for each.
</new_code>
</make_change>

# create_file - Create a new code file in the specified location with the given file name and extension. This is useful when the task requires adding entirely new functionality or classes to the codebase.
To call this tool you must respond in the following xml format:
<create_file>
<file_path>
The path where the new file should be created, relative to the root of the codebase. Do not include the file name itself.
</file_path>
<file_name>
he name to give the new file, including the extension. Ensure the name is clear, descriptive, and follows existing naming conventions.
</file_name>
<contents>
The initial contents of the new file.
</contents>
<justification>
Explain why creating this new file is necessary to complete the task and how it integrates with the existing codebase structure.
</justification>
</create_file>

# submit_result - Indicate that the task is complete and all requirements have been met. Provide the final code changes or solution.
To call this tool you must respond in the following xml format:
<submit_result>
<justification>
Summarize the code changes made and explain how they fulfill the user's original request. Provide the complete, modified code if applicable.
</justification>
</submit_result>"""

modify_tools = """<tool_description>
<tool_name>make_change</tool_name>
<description>
Make a SINGLE, TARGETED code change in a file. Preserve whitespace, comments, and style. Changes should be minimal, self-contained, and address only one specific modification. If a change affects multiple separate code sections, use this tool for one change at a time, one for each section.
</description>
<parameters>
<parameter>
<name>justification</name>
<type>str</type>
<description>
Explain how this SINGLE change contributes to fulfilling the user's request.
</description>
</parameter>
<parameter>
<name>file_name</name>
<type>str</type>
<description>
Name of the file where the change will be made. Ensure correct spelling as this is case-sensitive.
</description>
</parameter>
<parameter>
<name>original_code</name>
<type>str</type>
<description>
The existing lines of code that need modification or replacement. This should be a short SINGLE, CONTINUOUS block of code, not multiple separate sections. Include unchanged surrounding lines for context.
</description>
</parameter>
<parameter>
<name>new_code</name>
<type>str</type>
<description>
The new lines of code to replace the original code, implementing the SINGLE desired change. If the change is complex, break it into smaller targeted changes and use separate make_change calls for each.
</description>
</parameter>
</parameters>
</tool_description>

<tool_description>
<tool_name>create_file</tool_name>
<description>
Create a new code file in the specified location with the given file name and extension. This is useful when the task requires adding entirely new functionality or classes to the codebase.
</description>
<parameters>
<parameter>
<name>file_path</name>
<type>str</type>
<description>
The path where the new file should be created, relative to the root of the codebase. Do not include the file name itself.
</description>
</parameter>
<parameter>
<name>file_name</name>
<type>str</type>
<description>
The name to give the new file, including the extension. Ensure the name is clear, descriptive, and follows existing naming conventions.
</description>
</parameter>
<parameter>
<name>contents</name>
<type>str</type>
<description>
The initial contents of the new file.
</description>
</parameter>
<parameter>
<name>justification</name>
<type>str</type>
<description>
Explain why creating this new file is necessary to complete the task and how it integrates with the existing codebase structure.
</description>
</parameter>
</parameters>
</tool_description>

<tool_description>
<tool_name>submit_result</tool_name>
<description>
Indicate that the task is complete and all requirements have been met. Provide the final code changes or solution.
</description>
<parameters>
<parameter>
<name>justification</name>
<type>str</type>
<description>
Summarize the code changes made and explain how they fulfill the user's original request. Provide the complete, modified code if applicable.
</description>
</parameter>
</parameters>
</tool_description>"""

instructions = """You are an expert software developer tasked with editing code to fulfill the user's request. Your goal is to make the necessary changes to the codebase while following best practices and respecting existing conventions. 

To complete the task, follow these steps:

1. If new functionality is required that doesn't fit into existing files, create a new file with an appropriate name and location.

2. Make the code changes in a targeted way:
    - Preserve existing whitespace, comments and code style
    - Make surgical edits to only the required lines of code
    - If a change is complex, break it into smaller incremental changes
    - Ensure each change is complete and functional before moving on
        When providing code snippets, be extremely precise with indentation:
        - Count the exact number of spaces used for indentation
        - If tabs are used, specify that explicitly 
        - Ensure the indentation of the code snippet matches the original file exactly
3. After making all the changes, review the modified code to verify it fully satisfies the original request.
4. Once you are confident the task is complete, submit the final solution.

In this environment, you have access to the following tools to assist in fulfilling the user request:

You MUST call them like this:
<function_call>
<invoke>
<tool_name>$TOOL_NAME</tool_name>
<parameters>
<$PARAMETER_NAME>$PARAMETER_VALUE</$PARAMETER_NAME>
...
</parameters>
</invoke>
</function_call>

Here are the tools available:

"""

NO_TOOL_CALL_PROMPT = """FAILURE
No function calls were made or your last function call was incorrectly formatted. The correct syntax for function calling is this:

<function_call>
<invoke>
<tool_name>tool_name</tool_name>
<parameters>
<param_name>param_value</param_name>
</parameters>
</invoke>
</function_call>

Here is an example:

<function_call>
<invoke>
<tool_name>analyze_problem_and_propose_plan</tool_name>
<parameters>
<problem_analysis>The problem analysis goes here</problem_analysis>
<proposed_plan>The proposed plan goes here</proposed_plan>
</parameters>
</invoke>
</function_call>

If you are really done, call the submit_result function.
"""

NO_TOOL_CALL_PROMPT_OPENAI = """FAILURE
No function calls were made or your last function call was incorrectly formatted. The correct syntax for function calling is this:

<function_call>
<tool_name>
<parameter1>
parameter1 value here
</parameter1>
<parameter2>
parameter2 value here
</parameter2>
</tool_name>
</function_call>

Here is an example:

<function_call>
<make_change>
<justification>
The justification for making this change goes here
</justification>
<file_name>
example-file.file
</file_name>
<original_code>
old code line here
</original_code>
<new_code>
new code line here
</new_code>
</make_change>
</function_call>

If you are really done, call the submit_result function.
"""

tool_call_parameters = {
    "make_change": ["justification", "file_name", "original_code", "new_code"],
    "create_file": ["justification", "file_name", "file_path", "contents"],
    "submit_result": ["justification"],
}

def english_join(items: list[str]) -> str:
    if len(items) == 0:
        return ""
    if len(items) == 1:
        return items[0]
    if len(items) == 2:
        return f"{items[0]} and {items[1]}"
    return ", ".join(items[:-1]) + f", and {items[-1]}"

def find_best_match(needle: str, haystack: str, threshold: int = 80):
    best_match = 0
    best_score = 0
    threshold = 80
    file_contents_lines = haystack.split("\n")
    num_lines = len(file_contents_lines)
    num_match_lines = len(needle.split("\n"))
    for start_line in tqdm(range(num_lines), total=num_lines):
        potential_choices = []
        for end_line in range(start_line + max(1, num_match_lines - 5), start_line + num_match_lines + 5):
            if end_line > num_lines:
                break
            potential_choice = "\n".join(file_contents_lines[start_line:end_line])
            potential_choices.append(potential_choice)

        results = process.extractOne(needle, potential_choices, scorer=fuzz.QRatio, score_cutoff=threshold)
            
        if results is not None:
            choice, score, _index = results

            if score > best_score:
                best_score = score
                best_match = choice
    
    if best_score > threshold:
        return best_match, best_score
    return "", 0

MODEL = "claude-3-opus-20240229"

def validate_and_parse_function_call_openai(
    function_calls_string: str, chat_gpt: ChatGPT
) -> list[AnthropicFunctionCall]:
    function_calls = parse_function_calls_for_openai(
        function_calls_string.strip("\n") + "\n</function_call>"
    )
    if len(function_calls) > 0:
        function_calls[0] = AnthropicFunctionCall(
            function_name=function_calls[0]['tool'],
            function_parameters=function_calls[0]['arguments'],
        )
        if "<function_call>" in function_calls_string:
            chat_gpt.messages[-1].content = (
                chat_gpt.messages[-1].content.rstrip("\n") + "\n</function_call>"
            )
    return function_calls[0] if len(function_calls) > 0 else None


def validate_and_parse_function_call(
    function_calls_string: str, chat_gpt: ChatGPT
) -> list[AnthropicFunctionCall]:
    function_calls = AnthropicFunctionCall.mock_function_calls_from_string(
        function_calls_string.strip("\n") + "\n</function_call>"
    )  # add end tag
    if len(function_calls) > 0:
        chat_gpt.messages[-1].content = (
            chat_gpt.messages[-1].content.rstrip("\n") + "\n</function_call>"
        )  # add end tag to assistant message
        return function_calls[0] if len(function_calls) > 0 else None

    # try adding </invoke> tag as well
    function_calls = AnthropicFunctionCall.mock_function_calls_from_string(
        function_calls_string.strip("\n") + "\n</invoke>\n</function_call>"
    )
    if len(function_calls) > 0:
        # update state of chat_gpt
        chat_gpt.messages[-1].content = (
            chat_gpt.messages[-1].content.rstrip("\n") + "\n</invoke>\n</function_call>"
        )
        return function_calls[0] if len(function_calls) > 0 else None
    # try adding </parameters> tag as well
    function_calls = AnthropicFunctionCall.mock_function_calls_from_string(
        function_calls_string.strip("\n")
        + "\n</parameters>\n</invoke>\n</function_call>"
    )
    if len(function_calls) > 0:
        # update state of chat_gpt
        chat_gpt.messages[-1].content = (
            chat_gpt.messages[-1].content.rstrip("\n")
            + "\n</parameters>\n</invoke>\n</function_call>"
        )
    return function_calls[0] if len(function_calls) > 0 else None

def create_user_message(
        fcrs: list[FileChangeRequest],
        request: str,
        cloned_repo: ClonedRepo,
        relevant_filepaths: list[str] = None,
        modify_files_dict: dict[str, dict[str, str]] = None
    ) -> str:
    current_fcr_index = 0
    for current_fcr_index, fcr in enumerate(fcrs):
        if not fcr.is_completed:
            break
    combined_request_unformatted = "{relevant_files}# Plan of Code Changes\n\nIn order to solve the user's request you will need to modify or create {files_to_modify_list}.{completed_prompt} Here are the instructions for the edits you need to make:\n\n<files_to_change>\n{files_to_modify}\n</files_to_change>"
    completed_prompt = "" if current_fcr_index == 0 else f" You have already completed {current_fcr_index} of the {len(fcrs)} required changes."
    if modify_files_dict:
        combined_request_unformatted += "\nThe above files reflect the latest updates you have already made. READ THROUGH THEM CAREFULLY TO FIGURE OUT WHAT YOUR NEXT STEPS ARE. Call the make_change, create_file or submit_result tools."
    files_to_modify_string = ""

    files_to_modify_messages = {fcr.filename: "" for fcr in fcrs}
    for i, fcr in enumerate(fcrs):
        # first add the instructions to the user message
        if i < current_fcr_index: # already done
            files_to_modify_messages[fcr.filename] += f"\n\nYou have already {fcr.change_type} {fcr.filename}, where the specific instructions were to:\n\n{fcr.instructions}"
        elif i == current_fcr_index:
            files_to_modify_messages[fcr.filename] += f"\n\nYour current task is to {fcr.change_type} {fcr.filename}. The specific instructions to do so are listed below:\n\n{fcr.instructions}"
        else:
            files_to_modify_messages[fcr.filename] += f"\n\nYou will later need to {fcr.change_type} {fcr.filename}. The specific instructions to do so are listed below:\n\n{fcr.instructions}"
        # now add the contents of the file to the user message
        # only add the contents if this is the last fcr for the filename
        last_occurence = i
        # loop from current index to end of fcrs to see if this fcr is the last time the filename shows up
        for j in range(i + 1, len(fcrs)):
            if fcrs[j].filename == fcr.filename:
                last_occurence = j
        if last_occurence == i:
            if fcr.change_type == "modify":
                if not modify_files_dict:
                    files_to_modify_messages[fcr.filename] += f"\n\n<file_to_modify filename=\"{fcr.filename}\">\n{cloned_repo.get_file_contents(file_path=fcr.filename)}\n</file_to_modify>"
                else: # show the latest contents of the file
                    latest_file_contents = get_latest_contents(fcr.filename, cloned_repo, modify_files_dict)
                    files_to_modify_messages[fcr.filename] += f"\n\n<file_to_modify filename=\"{fcr.filename}\">\n{latest_file_contents}\n</file_to_modify>"
            elif fcr.change_type == "create":
                files_to_modify_messages[fcr.filename] += f"\n<file_to_create filename=\"{fcr.filename}\">\n{fcr.instructions}\n</file_to_create>"
    # now we combine the messages into a single string
    already_added_files = set([])
    for fcr in fcrs:
        if fcr.filename in already_added_files:
            continue
        files_to_modify_string += files_to_modify_messages[fcr.filename]
        already_added_files.add(fcr.filename)

    deduped_file_names = list(set([fcr.filename for fcr in fcrs]))
    combined_request_message = combined_request_unformatted \
        .replace("{files_to_modify}", files_to_modify_string.lstrip('\n')) \
        .replace("{files_to_modify_list}", english_join(deduped_file_names)) \
        .replace("{completed_prompt}", completed_prompt)
    if relevant_filepaths:
        relevant_file_paths_string = ""
        for relevant_file_path in relevant_filepaths:
            if relevant_file_path not in cloned_repo.get_file_list():
                logger.warning(f"Relevant file path {relevant_file_path} not found in cloned repo.")
                continue
            if relevant_file_path in [fcr.filename for fcr in fcrs]:
                logger.warning(f"Relevant file path {relevant_file_path} is already in the list of files to modify.")
                continue
            relevant_file_paths_string += f"\n\n<relevant_module filename=\"{relevant_file_path}\">\n{cloned_repo.get_file_contents(file_path=relevant_file_path)}\n</relevant_module>"
        relevant_file_paths_string = f"<relevant_files>\n{relevant_file_paths_string}\n</relevant_files>"
        combined_request_message.replace("{relevant_files}", f'\nHere are some relevant modules, such as useful helper functions for resolving this issue. You likely will not need to edit these modules but may need to import them or understand their usage interface: {relevant_file_paths_string}\n')
    else:
        combined_request_message.replace("{relevant_files}", "")
    user_message = f"<user_request>\n{request}\n</user_request>\n{combined_request_message}"
    return user_message

# find out if any changes were made by matching the contents of the files
def changes_made(modify_files_dict: dict[str, dict[str, str]], previous_modify_files_dict) -> bool:
    # check if there are any changes made
    for file_name, file_data in modify_files_dict.items():
        if file_name not in previous_modify_files_dict:
            if file_data['contents'] != file_data["original_contents"]:
                return True
            else:
                continue
        if file_data['contents'] != previous_modify_files_dict[file_name]['contents']:
            return True
    return False

past_tense_mapping = {
    "modify": "modified",
    "create": "created",
}

# Magic
def ordinal(n: int):
    return "%d%s" % (n,"tsnrhtdd"[(n//10%10!=1)*(n%10<4)*n%10::4]) # noqa

def render_plan(fcrs: list[FileChangeRequest]) -> str:
    current_fcr_index = 0
    for current_fcr_index, fcr in enumerate(fcrs):
        if not fcr.is_completed:
            break
    plan = f"You have {len(fcrs)} changes to make and you are currently working on the {ordinal(current_fcr_index + 1)} task."
    for i, fcr in enumerate(fcrs):
        if i < current_fcr_index:
            plan += f"\n\nTask {i}: You have previously {past_tense_mapping[fcr.change_type]} {fcr.filename}, where you were asked to:\n\n{fcr.instructions}"
        elif i == current_fcr_index:
            plan += f"\n\nTask {i}: Your CURRENT TASK is to {fcr.change_type} {fcr.filename}. The specific instructions to do so are listed below:\n\n{fcr.instructions}"
        else:
            plan += f"\n\nTask {i}: You will later need to {fcr.change_type} {fcr.filename}. The specific instructions to do so are listed below:\n\n{fcr.instructions}"
    return plan.strip('\n')

def render_current_task(fcrs: list[FileChangeRequest]) -> str:
    current_fcr_index = 0
    for current_fcr_index, fcr in enumerate(fcrs):
        if not fcr.is_completed:
            break
    fcr = fcrs[current_fcr_index]
    return f"The CURRENT TASK is to {fcr.change_type} {fcr.filename}. The specific instructions to do so are listed below:\n\n<current_task>\n{fcr.instructions}\n</current_task>"

def modify(
    fcrs: list[FileChangeRequest],
    request: str,
    cloned_repo: ClonedRepo,
    relevant_filepaths: list[str],
    chat_logger: ChatLogger | None = None,
    use_openai: bool = False,
) -> dict[str, dict[str, str]]:
    # join fcr in case of duplicates
    user_message = create_user_message(
        fcrs=fcrs,
        request=request,
        cloned_repo=cloned_repo,
        relevant_filepaths=relevant_filepaths,
    )
    chat_gpt = ChatGPT()
    full_instructions = instructions + (modify_tools_openai if use_openai else modify_tools)
    chat_gpt.messages = [Message(role="system", content=full_instructions)]
    try:
        function_calls_string = chat_gpt.chat_anthropic(
            content=f"Here is the intial user request, plan, and state of the code files:\n{user_message}",
            stop_sequences=["</function_call>"],
            model=MODEL,
            message_key="user_request",
            use_openai=use_openai,
        )
    except Exception as e:
        logger.error(f"Error in chat_anthropic: {e}")
        chat_logger.add_chat(
            {
                "model": chat_gpt.model,
                "messages": [{"role": message.role, "content": message.content} for message in chat_gpt.messages],
                "output": f"ERROR:\n{e}\nEND OF ERROR",
            })
        return {}
    modify_files_dict = {}
    llm_state = {
        "initial_check_results": {},
        "done_counter": 0,
        "request": request,
        "plan": render_plan(fcrs), 
        "current_task": render_current_task(fcrs),
        "user_message_index": 1,
        "user_message_index_chat_logger": 1,
        "fcrs": fcrs,
        "previous_attempt": "",
    }
    # this message list is for the chat logger to have a detailed insight into why failures occur
    detailed_chat_logger_messages = [{"role": message.role, "content": message.content} for message in chat_gpt.messages]
    # used to determine if changes were made
    previous_modify_files_dict = copy.deepcopy(modify_files_dict)
    for i in range(len(fcrs) * 15):
        if use_openai:
            function_call = validate_and_parse_function_call_openai(function_calls_string, chat_gpt)
        else:
            function_call = validate_and_parse_function_call(function_calls_string, chat_gpt)
        if function_call:
            # note that detailed_chat_logger_messages is meant to be modified in place by handle_function_call
            function_output, modify_files_dict, llm_state = handle_function_call(cloned_repo, function_call, modify_files_dict, llm_state, chat_logger_messages=detailed_chat_logger_messages, use_openai=use_openai)
            if function_output == "DONE":
                # add the diff of all changes to chat_logger
                if chat_logger:
                    final_message = "DONE\nHere is a summary of all the files changed:\n\n"
                    for file_name, file_data in modify_files_dict.items():
                        file_diff = generate_diff(file_data['original_contents'], file_data['contents'])
                        if file_diff:
                            final_message += f"\nChanges made to {file_name}:\n{file_diff}"
                    chat_logger.add_chat({
                        "model": chat_gpt.model,
                        "messages": detailed_chat_logger_messages,
                        "output": f"{final_message}",
                    })
                break
            detailed_chat_logger_messages.append({"role": "user", "content": function_output})

            if modify_files_dict: # update the state of the LLM
                user_message = create_user_message(
                    fcrs=fcrs,
                    request=request,
                    cloned_repo=cloned_repo,
                    relevant_filepaths=relevant_filepaths,
                    modify_files_dict=modify_files_dict
                )
                user_message = f"Here is the UPDATED user request, plan, and state of the code changes. REVIEW THIS CAREFULLY!\n{user_message}"
                
                # update context if a change was made
                if changes_made(modify_files_dict, previous_modify_files_dict):
                    # remove the previous user message and add it to the end, do not remove if it is the inital user message
                    if llm_state["user_message_index"] != 1:
                        chat_gpt.messages.pop(llm_state["user_message_index"])
                    if llm_state["user_message_index_chat_logger"] != 1:
                        detailed_chat_logger_messages.pop(llm_state["user_message_index_chat_logger"])
                    chat_gpt.messages.append(Message(role="user", content=user_message))
                    detailed_chat_logger_messages.append({"role": "user", "content": user_message})
                    # update the index
                    llm_state["user_message_index"] = len(chat_gpt.messages) - 1
                    llm_state["user_message_index_chat_logger"] = len(detailed_chat_logger_messages) - 1
                previous_modify_files_dict = copy.deepcopy(modify_files_dict)
        else:
            function_output = "FAILURE: No function calls were made or your last function call was incorrectly formatted. The correct syntax for function calling is this:\n" \
                + "<function_call>\n<invoke>\n<tool_name>tool_name</tool_name>\n<parameters>\n<param_name>param_value</param_name>\n</parameters>\n</invoke>\n</function_call>"
        if chat_logger:
            if i == len(fcrs) * 10 - 1:
                chat_logger.add_chat(
                    {
                        "model": chat_gpt.model,
                        "messages": detailed_chat_logger_messages,
                        "output": f"WARNING We have reached the end the max amount of iterations: {i + 1}, but we have not finished with our changes yet!",
                    })
            else:
                chat_logger.add_chat(
                    {
                        "model": chat_gpt.model,
                        "messages": detailed_chat_logger_messages,
                        "output": detailed_chat_logger_messages[-1]["content"],
                    })
        try:
            function_calls_string = chat_gpt.chat_anthropic(
                content=function_output,
                model=MODEL,
                stop_sequences=["</function_call>"],
                use_openai=use_openai,
            )
            detailed_chat_logger_messages.append({"role": "assistant", "content": function_calls_string})
        except Exception as e:
            logger.error(f"Error in chat_anthropic: {e}")
            chat_logger.add_chat(
                {
                    "model": chat_gpt.model,
                    "messages": detailed_chat_logger_messages,
                    "output": f"ERROR: AN ERROR OCCURED ON ITERATION {i + 1}:\n{e}\nEND OF ERROR",
                })
            break
    # before we return clean up modify files dict by removing any files with no changes
    files_to_remove = []
    for file_name, file_data in modify_files_dict.items():
        if not file_data or file_data['original_contents'] == file_data['contents']:
            files_to_remove.append(file_name)
    for file_name in files_to_remove:
        modify_files_dict.pop(file_name)
        logger.info(f"Removed file {file_name} from modify_files_dict as it had no changes.")
    return modify_files_dict


def generate_diffs(modify_files_dict: dict[str, dict[str, str]]) -> dict[str, str]:
    changes_made = False
    for file_name, file_data in modify_files_dict.items():
        new_contents = file_data["contents"]
        original_contents = file_data["original_contents"]
        diff = generate_diff(original_contents, new_contents)
        if diff:
            changes_made = True
    return changes_made

def create_tool_call_response(tool_name: str, tool_call_response_contents: str) -> str:
    return f"<function_results>\n<result>\n<tool_name>{tool_name}<tool_name>\n<stdout>\n{tool_call_response_contents}\n</stdout>\n</result>\n</function_results>"

def get_latest_contents(file_name: str, cloned_repo: ClonedRepo, modify_files_dict: dict) -> str:
    if file_name in modify_files_dict and "contents" in modify_files_dict[file_name]:
        return modify_files_dict[file_name]["contents"]
    elif file_name in cloned_repo.get_file_list():
        return cloned_repo.get_file_contents(file_name)
    else:
        return ""

def handle_function_call(
    cloned_repo: ClonedRepo,
    function_call: AnthropicFunctionCall,
    modify_files_dict: dict[str, dict[str, str]],
    llm_state: dict,
    chat_logger_messages: list[dict[str, str]] | None = None,
    use_openai: bool = False,
) :
    # iterate through modify_files_dict and generate diffs
    llm_response = ""
    tool_name = function_call.function_name
    tool_call = function_call.function_parameters
    if tool_name == "submit_result":
        changes_made = False
        changes_made = generate_diffs(modify_files_dict)
        if changes_made:
            llm_response = "DONE"
        else:
            llm_state["done_counter"] += 1
            if llm_state["done_counter"] > 3:
                llm_response = "DONE"
            else:
                llm_response = "ERROR\n\nNo changes were made. Please continue working on your task."
    elif tool_name == "no_tool_call":
        if use_openai:
            llm_response = NO_TOOL_CALL_PROMPT_OPENAI
        else:
            llm_response = NO_TOOL_CALL_PROMPT
    elif tool_name == "make_change":
        error_message = ""
        for key in ["file_name", "original_code", "new_code"]:
            if key not in tool_call:
                error_message += f"Missing {key} in tool call. Call the tool again but this time provide the {key}.\n"
                if key == "new_code" or key == "original_code":
                    error_message += "\n\nIt is likely the reason why you have missed these keys is because the original_code block you provided is WAY TOO LARGE and as such you have missed the closing xml tags. REDUCE the original_code block to be under 10 lines of code!"
        warning_message = ""
        if not error_message:
            for _ in range(1): # this is super jank code but it works for now - only for easier error message handling
                # ensure the file we are editting exists and is in modify_files_dict
                if "file_name" in tool_call:
                    file_name = tool_call["file_name"].strip()
                    # if not in codebase or has not been created
                    if not os.path.exists(os.path.join(cloned_repo.repo_dir, file_name)) and file_name not in modify_files_dict:
                        error_message += f"The file {file_name} does not exist. Make sure that you have spelled the file name correctly!\n"
                        break
                llm_state['initial_check_results'][file_name] = get_check_results(file_name, get_latest_contents(file_name, cloned_repo, modify_files_dict))
                success_message = ""
                original_code = tool_call["original_code"].strip("\n")
                new_code = tool_call["new_code"].strip("\n")
                if new_code == original_code:
                    error_message += "The new_code and original_code are the same. Are you CERTAIN this change needs to be made? If you are certain this change needs to be made, MAKE SURE that the new_code and original_code are NOT the same."
                    break
                if not original_code:
                    error_message = "The original_code is empty. Make sure that the original_code is not empty and that it is a valid section of code that you are trying to replace."
                # get the latest contents of the file
                file_contents = get_latest_contents(file_name, cloned_repo, modify_files_dict)
                # if the file is not in modify_files_dict, add it
                if not (file_name in modify_files_dict):
                    modify_files_dict[file_name] = {"contents": file_contents, "original_contents": file_contents}
                warning_message = ""
                
                # handle special case where there are \r\n characters in the current chunk as this will cause search and replace to ALWAYS fail
                if "\r\n" in file_contents:
                    # replace in current chunk
                    file_contents = file_contents.replace("\r\n", "\n")
                # check to see that the original_code is in the new_code by trying all possible indentations
                correct_indent, rstrip_original_code = manual_code_check(file_contents, original_code)
                # if the original_code couldn't be found in the chunk we need to let the llm know
                if original_code not in file_contents and correct_indent == -1:
                    # TODO: add weighted ratio to the choices, penalize whitespace less
                    best_match, best_score = find_best_match(original_code, file_contents)

                    if best_score > 80:
                        error_message = f"The original_code provided does not appear to be present in file {file_name}. The original_code contains:\n```\n{tool_call['original_code']}\n```\nDid you mean the following?\n```\n{best_match}\n```\nHere is the diff:\n```\n{generate_diff(tool_call['original_code'], best_match)}\n```"
                    else:
                        error_message = f"The original_code provided does not appear to be present in file {file_name}. The original_code contains:\n```\n{tool_call['original_code']}\n```\nBut this section of code was not found anywhere inside the current file. DOUBLE CHECK that the change you are trying to make is not already implemented in the code!"
                    
                    # first check the lines in original_code, if it is too long, ask for smaller changes
                    original_code_lines_length = len(original_code.split("\n"))
                    if original_code_lines_length > 10:
                        error_message += f"\n\nThe original_code seems to be quite long with {original_code_lines_length} lines of code. Break this large change up into a series of SMALLER changes to avoid errors like these! Try to make sure the original_code is under 10 lines. DOUBLE CHECK to make sure that this make_change tool call is only attempting a singular change, if it is not, make sure to split this make_change tool call into multiple smaller make_change tool calls!"
                    else:
                        # generate the diff between the original code and the current chunk to help the llm identify what it messed up
                        # chunk_original_code_diff = generate_diff(original_code, current_chunk) - not necessary
                        error_message += "\n\nDOUBLE CHECK that the original_code you have provided is correct, if it is not, correct it then make another replacement with the corrected original_code. The original_code MUST be in section A in order for you to make a change. DOUBLE CHECK to make sure that this make_change tool call is only attempting a singular change, if it is not, make sure to split this make_change tool call into multiple smaller make_change tool calls!"
                    break
                # ensure original_code and new_code has the correct indents
                new_code_lines = new_code.split("\n")
                new_code = "\n".join(f'{correct_indent*" "}{line}' for line in new_code_lines)
                if rstrip_original_code:
                    original_code_lines = [line.rstrip() for line in original_code.split("\n")]
                else:
                    original_code_lines = original_code.split("\n")
                original_code = "\n".join(f'{correct_indent*" "}{line}' for line in original_code_lines)
                # before we apply changes make sure original_code is unique inside current_chunk
                current_chunk_occurences = file_contents.count(original_code)
                if current_chunk_occurences > 1:
                    error_message = f"The original_code is not unique in the file {file_name}. It appears {current_chunk_occurences} times! original_code MUST be unique, add some more lines for context!"
                    break

                # apply changes
                new_file_contents = file_contents.replace(original_code, new_code, 1)
                # Check if changes were made
                if new_file_contents == file_contents:
                    logger.warning("No changes were made to the code.")
                    error_message = "No changes were made, it seems the changes you requested were not applied or made no difference to the code file."
                    break
                
                # Check if the changes are valid
                if not error_message:
                    check_results = get_check_results(file_name, new_file_contents)
                    check_results_message = check_results.is_worse_than_message(llm_state['initial_check_results'][file_name])
                    failing_parse = check_results.parse_error_message if not llm_state['initial_check_results'][file_name].parse_error_message else ""
                    current_diff = generate_diff(
                        file_contents, new_file_contents
                    )
                    if failing_parse:
                        error_message = f"Error: Invalid code changes have been applied. You requested the following changes:\n\n```diff\n{current_diff}\n```\n\nBut it produces invalid code with the following error logs:\n```\n{failing_parse}\n```\n\nFirst, identify where the broken code occurs, why it is broken and what the correct change should be. Then, retry the make_change tool with different changes that yield valid code."
                        break
                    elif check_results_message:
                        warning_message = check_results_message
        if error_message:
            llm_response = f"ERROR\n\n{error_message}"
        if not error_message:
            success_message = (
                f"SUCCESS\n\nThe following changes have been applied to {file_name}:\n\n"
                + generate_diff(file_contents, new_file_contents)
            ) + f"{warning_message}\n\nYou can continue to make changes to the file {file_name} and call the make_change tool again, or handle the rest of the plan. REMEMBER to add all necessary imports at the top of the file, if the import is not already there!"
<<<<<<< HEAD
=======
            # set contents
            if file_name not in modify_files_dict:
                modify_files_dict[file_name] = {
                    "contents": file_contents,
                    "original_contents": file_contents,
                }
>>>>>>> 8c9dda9f
            next_step, feedback = ModifyEvaluatorAgent().evaluate_patch(
                problem_statement=llm_state["request"],
                patch = generate_diff(file_contents, new_file_contents, n=10),
                changed_files=modify_files_dict,
                new_file_contents=new_file_contents,
                current_plan=llm_state["plan"],
                current_task=llm_state["current_task"],
                previous_attempt=llm_state["previous_attempt"],
                file_name=file_name,
                warning_message=warning_message,
                chat_logger_messages=chat_logger_messages,
            )

            if next_step == "COMPLETE":
                # Sets first fcr that is not completed to completed
                for fcr in llm_state["fcrs"]:
                    if not fcr.is_completed:
                        fcr.is_completed = True
                        break
                llm_state["plan"] = render_plan(llm_state["fcrs"])
                llm_state["current_task"] = render_current_task(llm_state["fcrs"])
                llm_response = f"{success_message}"
                modify_files_dict[file_name]['contents'] = new_file_contents
                llm_state["previous_attempt"] = ""
            elif next_step == "CONTINUE":
                # guard modify files
                llm_response = f"SUCCESS\n\nThe changes have been applied. However, we need to fix a few more things before moving to the next task of the plan. Here is the feedback from the user:\n\n```\n{generate_diff(file_contents, new_file_contents)}\n```\n{feedback}"
                modify_files_dict[file_name]['contents'] = new_file_contents
                previous_attempt = f"<previous_attempt>\nThe contractor previously made this change:\n\n```diff\n{generate_diff(file_contents, new_file_contents)}\n```\n\nAnd you accepted with the following feedback:\n{feedback}\n</previous_attempt>"
                llm_state["previous_attempt"] = previous_attempt
            else:
                previous_attempt = f"<previous_attempt>\nThe contractor previously attempted at making this change:\n\n```diff\n{generate_diff(file_contents, new_file_contents)}\n```\n\nAnd you rejected it with the following feedback:\n{feedback}\n</previous_attempt>"
                llm_state["previous_attempt"] = previous_attempt
                llm_response = f"Changes Rejected with ERROR:\n\n{feedback}"
    elif tool_name == "create_file":
        error_message = ""
        success_message = ""
        for key in tool_call_parameters[tool_name]:
            if key not in tool_call:
                error_message += f"No {key} was provided in the {tool_name} tool call. Call the tool again but this time provide the {key}.\n"
        if not error_message:
            new_file_path = tool_call["file_path"].strip()
            new_file_name = tool_call["file_name"].strip()
            new_file_contents = tool_call["contents"].strip()
            new_file_dir = os.path.join(cloned_repo.repo_dir, new_file_path)
            new_full_file_path = os.path.join(new_file_path, new_file_name)
            new_full_file_path_with_cwd = os.path.join(cloned_repo.repo_dir, new_file_path, new_file_name)
            # ensure file doesn't already exist
            if os.path.exists(new_full_file_path_with_cwd):
                error_message = f"The file {new_full_file_path} already exists. Modify this existing file instead of attempting to create a new one!"
            # ensure directory is valid
            if not os.path.isdir(new_file_dir):
                error_message = f"The directory {new_file_path} is not valid. Make sure you have the correct directory path!"
            # ensure that the directory of the new full path exists, in case the file name is weird
            if not os.path.exists(os.path.dirname(new_full_file_path_with_cwd)):
                error_message = f"The directory {os.path.dirname(new_full_file_path)} does not exist. Make sure the new file you want to create exists within an existing directory!"
            # if no issues, create the file by placing it in modify_files_dict
            if not error_message:
                modify_files_dict[new_full_file_path] = {"contents": new_file_contents, "original_contents": ""}
                success_message = f"The new file {new_full_file_path} has been created successfully with the following contents:\n\n{new_file_contents}"
        if error_message:
            llm_response = f"ERROR\n\n{error_message}"
        else:
            llm_response = f"SUCCESS\n\n{success_message}"
    else:
        llm_response = f"ERROR\nUnexpected tool name: {tool_name}"
    return llm_response, modify_files_dict, llm_state

if __name__ == "__main__":
    pass<|MERGE_RESOLUTION|>--- conflicted
+++ resolved
@@ -756,15 +756,12 @@
                 f"SUCCESS\n\nThe following changes have been applied to {file_name}:\n\n"
                 + generate_diff(file_contents, new_file_contents)
             ) + f"{warning_message}\n\nYou can continue to make changes to the file {file_name} and call the make_change tool again, or handle the rest of the plan. REMEMBER to add all necessary imports at the top of the file, if the import is not already there!"
-<<<<<<< HEAD
-=======
             # set contents
             if file_name not in modify_files_dict:
                 modify_files_dict[file_name] = {
                     "contents": file_contents,
                     "original_contents": file_contents,
                 }
->>>>>>> 8c9dda9f
             next_step, feedback = ModifyEvaluatorAgent().evaluate_patch(
                 problem_statement=llm_state["request"],
                 patch = generate_diff(file_contents, new_file_contents, n=10),
