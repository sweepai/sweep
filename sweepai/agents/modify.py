import os

from rapidfuzz import fuzz, process

from loguru import logger
from sweepai.core.chat import ChatGPT
from sweepai.core.entities import FileChangeRequest, Message
from sweepai.core.reflection_utils import ModifyEvaluatorAgent
from sweepai.utils.chat_logger import ChatLogger
from sweepai.utils.convert_openai_anthropic import AnthropicFunctionCall
from sweepai.utils.diff import generate_diff
from sweepai.utils.github_utils import ClonedRepo
from sweepai.utils.modify_utils import manual_code_check
from sweepai.utils.utils import get_check_results

modify_tools = """<tool_description>
<tool_name>make_change</tool_name>
<description>
Make a SINGLE, TARGETED code change in a file. Preserve whitespace, comments, and style. Changes should be minimal, self-contained, and address only one specific modification. If a change affects multiple separate code sections, use multiple calls to this tool, one for each section.
</description>
<parameters>
<parameter>
<name>justification</name>
<type>str</type>
<description>
Explain how this SINGLE change contributes to fulfilling the user's request.
</description>
</parameter>
<parameter>
<name>file_name</name>
<type>str</type>
<description>
Name of the file where the change will be made. Ensure correct spelling as this is case-sensitive.
</description>
</parameter>
<parameter>
<name>original_code</name>
<type>str</type>
<description>
The existing lines of code that need modification or replacement. This should be a SINGLE, CONTINUOUS block of code, not multiple separate sections. Include unchanged surrounding lines for context.
</description>
</parameter>
<parameter>
<name>new_code</name>
<type>str</type>
<description>
The new lines of code to replace the original code, implementing the SINGLE desired change. If the change is complex, break it into smaller targeted changes and use separate make_change calls for each.
</description>
</parameter>
</parameters>
</tool_description>

<tool_description>
<tool_name>create_file</tool_name>
<description>
Create a new code file in the specified location with the given file name and extension. This is useful when the task requires adding entirely new functionality or classes to the codebase.
</description>
<parameters>
<parameter>
<name>file_path</name>
<type>str</type>
<description>
The path where the new file should be created, relative to the root of the codebase. Do not include the file name itself.
</description>
</parameter>
<parameter>
<name>file_name</name>
<type>str</type>
<description>
The name to give the new file, including the extension. Ensure the name is clear, descriptive, and follows existing naming conventions.
</description>
</parameter>
<parameter>
<name>contents</name>
<type>str</type>
<description>
The initial contents of the new file.
</description>
</parameter>
<parameter>
<name>justification</name>
<type>str</type>
<description>
Explain why creating this new file is necessary to complete the task and how it integrates with the existing codebase structure.
</description>
</parameter>
</parameters>
</tool_description>

<tool_description>
<tool_name>submit_result</tool_name>
<description>
Indicate that the task is complete and all requirements have been met. Provide the final code changes or solution.
</description>
<parameters>
<parameter>
<name>justification</name>
<type>str</type>
<description>
Summarize the code changes made and explain how they fulfill the user's original request. Provide the complete, modified code if applicable.
</description>
</parameter>
</parameters>
</tool_description>"""

instructions = """You are an expert software developer tasked with editing code to fulfill the user's request. Your goal is to make the necessary changes to the codebase while following best practices and respecting existing conventions. 

To complete the task, follow these steps:

1. If new functionality is required that doesn't fit into existing files, create a new file with an appropriate name and location.

2. Make the code changes in a targeted way:
    - Preserve existing whitespace, comments and code style
    - Make surgical edits to only the required lines of code
    - If a change is complex, break it into smaller incremental changes
    - Ensure each change is complete and functional before moving on
        When providing code snippets, be extremely precise with indentation:
        - Count the exact number of spaces used for indentation
        - If tabs are used, specify that explicitly 
        - Ensure the indentation of the code snippet matches the original file exactly
3. After making all the changes, review the modified code to verify it fully satisfies the original request.
4. Once you are confident the task is complete, submit the final solution.

In this environment, you have access to the following tools to assist in fulfilling the user request:

You MUST call them like this:
<function_call>
<invoke>
<tool_name>$TOOL_NAME</tool_name>
<parameters>
<$PARAMETER_NAME>$PARAMETER_VALUE</$PARAMETER_NAME>
...
</parameters>
</invoke>
</function_call>

Here are the tools available:

""" + modify_tools

NO_TOOL_CALL_PROMPT = """FAILURE
No function calls were made or your last function call was incorrectly formatted. The correct syntax for function calling is this:

<function_call>
<invoke>
<tool_name>tool_name</tool_name>
<parameters>
<param_name>param_value</param_name>
</parameters>
</invoke>
</function_call>

Here is an example:

<function_call>
<invoke>
<tool_name>analyze_problem_and_propose_plan</tool_name>
<parameters>
<problem_analysis>The problem analysis goes here</problem_analysis>
<proposed_plan>The proposed plan goes here</proposed_plan>
</parameters>
</invoke>
</function_call>

If you are really done, call the submit_result function.
"""

tool_call_parameters = {
    "make_change": ["justification", "file_name", "original_code", "new_code"],
    "create_file": ["justification", "file_name", "file_path", "contents"],
    "submit_result": ["justification"],
}

def english_join(items: list[str]) -> str:
    if len(items) == 0:
        return ""
    if len(items) == 1:
        return items[0]
    if len(items) == 2:
        return f"{items[0]} and {items[1]}"
    return ", ".join(items[:-1]) + f", and {items[-1]}"

MODEL = "claude-3-opus-20240229"

def validate_and_parse_function_call(
    function_calls_string: str, chat_gpt: ChatGPT
) -> list[AnthropicFunctionCall]:
    function_calls = AnthropicFunctionCall.mock_function_calls_from_string(
        function_calls_string.strip("\n") + "\n</function_call>"
    )  # add end tag
    if len(function_calls) > 0:
        chat_gpt.messages[-1].content = (
            chat_gpt.messages[-1].content.rstrip("\n") + "\n</function_call>"
        )  # add end tag to assistant message
        return function_calls[0] if len(function_calls) > 0 else None

    # try adding </invoke> tag as well
    function_calls = AnthropicFunctionCall.mock_function_calls_from_string(
        function_calls_string.strip("\n") + "\n</invoke>\n</function_call>"
    )
    if len(function_calls) > 0:
        # update state of chat_gpt
        chat_gpt.messages[-1].content = (
            chat_gpt.messages[-1].content.rstrip("\n") + "\n</invoke>\n</function_call>"
        )
        return function_calls[0] if len(function_calls) > 0 else None
    # try adding </parameters> tag as well
    function_calls = AnthropicFunctionCall.mock_function_calls_from_string(
        function_calls_string.strip("\n")
        + "\n</parameters>\n</invoke>\n</function_call>"
    )
    if len(function_calls) > 0:
        # update state of chat_gpt
        chat_gpt.messages[-1].content = (
            chat_gpt.messages[-1].content.rstrip("\n")
            + "\n</parameters>\n</invoke>\n</function_call>"
        )
    return function_calls[0] if len(function_calls) > 0 else None

def create_user_message(
        fcrs: list[FileChangeRequest],
        request: str,
        cloned_repo: ClonedRepo,
        relevant_filepaths: list[str] = None,
        modify_files_dict: dict[str, dict[str, str]] = None
    ) -> str:
    combined_request_unformatted = "{relevant_files}# Plan of Code Changes\n\nIn order to solve the user's request you will need to modify or create {files_to_modify_list}. Here are the instructions for the edits you need to make:\n\n<files_to_change>\n{files_to_modify}\n</files_to_change>"
    if modify_files_dict:
        combined_request_unformatted += "\nThe above files reflect the latest updates you have already made"
    files_to_modify = ""
    for fcr in fcrs:
        files_to_modify += f"\n\nYou will need to {fcr.change_type} {fcr.filename}. The specific instructions to do so are listed below:\n\n{fcr.instructions}"
        if fcr.change_type == "modify":
            if not modify_files_dict:
                files_to_modify += f"\n\n<file_to_modify filename=\"{fcr.filename}\">\n{cloned_repo.get_file_contents(file_path=fcr.filename)}\n</file_to_modify>"
            else: # show the latest contents of the file
                latest_file_contents = get_latest_contents(fcr.filename, cloned_repo, modify_files_dict)
                files_to_modify += f"\n\n<file_to_modify filename=\"{fcr.filename}\">\n{latest_file_contents}\n</file_to_modify>"
        elif fcr.change_type == "create":
            files_to_modify += f"\n<file_to_create filename=\"{fcr.filename}\">\n{fcr.instructions}\n</file_to_create>"
    
    combined_request_message = combined_request_unformatted \
        .replace("{files_to_modify}", files_to_modify.lstrip('\n')) \
        .replace("{files_to_modify_list}", english_join([fcr.filename for fcr in fcrs]))
    if relevant_filepaths:
        relevant_file_paths_string = ""
        for relevant_file_path in relevant_filepaths:
            if relevant_file_path not in cloned_repo.get_file_list():
                logger.warning(f"Relevant file path {relevant_file_path} not found in cloned repo.")
                continue
            if relevant_file_path in [fcr.filename for fcr in fcrs]:
                logger.warning(f"Relevant file path {relevant_file_path} is already in the list of files to modify.")
                continue
            relevant_file_paths_string += f"\n\n<relevant_module filename=\"{relevant_file_path}\">\n{cloned_repo.get_file_contents(file_path=relevant_file_path)}\n</relevant_module>"
        relevant_file_paths_string = f"<relevant_files>\n{relevant_file_paths_string}\n</relevant_files>"
        combined_request_message.replace("{relevant_files}", f'\nHere are some relevant modules, such as useful helper functions for resolving this issue. You likely will not need to edit these modules but may need to import them or understand their usage interface: {relevant_file_paths_string}\n')
    user_message = f"<user_request>\n{request}\n</user_request>\n{combined_request_message}"
    return user_message

def modify(
        fcrs: list[FileChangeRequest],
        request: str,
        cloned_repo: ClonedRepo,
        relevant_filepaths: list[str],
        chat_logger: ChatLogger | None = None,
    ) -> dict[str, dict[str, str]]:
    # join fcr in case of duplicates
    joined_fcrs = []
    # join fcr start
    for fcr in fcrs:
        if not any(fcr.filename == joined_fcr.filename for joined_fcr in joined_fcrs):
            joined_fcrs.append(fcr) # only add if it doesn't exist
        else:
            for joined_fcr in joined_fcrs:
                if joined_fcr.filename == fcr.filename:
                    joined_fcr.instructions += f"\n\n{fcr.instructions}" # add the instructions to the existing fcr
    fcrs = joined_fcrs
    # join fcr end
    user_message = create_user_message(
        fcrs=fcrs,
        request=request,
        cloned_repo=cloned_repo,
        relevant_filepaths=relevant_filepaths,
    )
    chat_gpt = ChatGPT()
    chat_gpt.messages = [Message(role="system", content=instructions)]
    try:
        function_calls_string = chat_gpt.chat_anthropic(
            content=user_message,
            stop_sequences=["</function_call>"],
            model=MODEL,
            message_key="user_request",
        )
    except Exception as e:
        logger.error(f"Error in chat_anthropic: {e}")
        return {}
    modify_files_dict = {}
    llm_state = {
        "initial_check_results": {},
        "done_counter": 0,
        "request": request,
        "plan": "\n".join(f"<instructions file_name={fcr.filename}>\n{fcr.instructions}\n</instructions>" for fcr in fcrs)
    }
    # this message list is for the chat logger to have a detailed insight into why failures occur
    detailed_chat_logger_messages = [{"role": message.role, "content": message.content} for message in chat_gpt.messages]
    for i in range(len(fcrs) * 10):
        function_call = validate_and_parse_function_call(function_calls_string, chat_gpt)
        if function_call:
            # note that detailed_chat_logger_messages is meant to be modified in place by handle_function_call
            function_output, modify_files_dict, llm_state = handle_function_call(cloned_repo, function_call, modify_files_dict, llm_state, chat_logger_messages=detailed_chat_logger_messages)
            if function_output == "DONE":
                # add the diff of all changes to chat_logger
                if chat_logger:
                    final_message = "DONE\nHere is a summary of all the files changed:\n\n"
                    for file_name, file_data in modify_files_dict.items():
                        file_diff = generate_diff(file_data['original_contents'], file_data['contents'])
                        if file_diff:
                            final_message += f"\nChanges made to {file_name}:\n{file_diff}"
                    chat_logger.add_chat({
                        "model": chat_gpt.model,
                        "messages": detailed_chat_logger_messages,
                        "output": f"{final_message}",
                    })
                break
            detailed_chat_logger_messages.append({"role": "user", "content": function_output})

            if modify_files_dict: # update the state of the LLM
                user_message = create_user_message(
                    fcrs=fcrs,
                    request=request,
                    cloned_repo=cloned_repo,
                    relevant_filepaths=relevant_filepaths,
                    modify_files_dict=modify_files_dict
                )
                chat_gpt.messages[1].content = user_message # overwrite the old user message
                detailed_chat_logger_messages[1]['content'] = user_message
        else:
            function_output = "FAILURE: No function calls were made or your last function call was incorrectly formatted. The correct syntax for function calling is this:\n" \
                + "<function_call>\n<invoke>\n<tool_name>tool_name</tool_name>\n<parameters>\n<param_name>param_value</param_name>\n</parameters>\n</invoke>\n</function_call>"
        if chat_logger:
            if i == len(fcrs) * 10 - 1:
                chat_logger.add_chat(
                    {
                        "model": chat_gpt.model,
                        "messages": detailed_chat_logger_messages,
                        "output": f"WARNING We have reached the end the max amount of iterations: {i + 1}, but we have not finished with our changes yet!",
                    })
            else:
                chat_logger.add_chat(
                    {
                        "model": chat_gpt.model,
                        "messages": detailed_chat_logger_messages,
                        "output": detailed_chat_logger_messages[-1]["content"],
                    })
        try:
            function_calls_string = chat_gpt.chat_anthropic(
                content=function_output,
                model=MODEL,
                stop_sequences=["</function_call>"],
            )
            detailed_chat_logger_messages.append({"role": "assistant", "content": function_calls_string})
        except Exception as e:
            logger.error(f"Error in chat_anthropic: {e}")
            chat_logger.add_chat(
                {
                    "model": chat_gpt.model,
                    "messages": detailed_chat_logger_messages,
                    "output": f"ERROR: AN ERROR OCCURED ON ITERATION {i + 1}:\n{e}\nEND OF ERROR",
                })
            break
    # before we return clean up modify files dict by removing any files with no changes
    files_to_remove = []
    for file_name, file_data in modify_files_dict.items():
        if not file_data or file_data['original_contents'] == file_data['contents']:
            files_to_remove.append(file_name)
    for file_name in files_to_remove:
        modify_files_dict.pop(file_name)
        logger.info(f"Removed file {file_name} from modify_files_dict as it had no changes.")
    return modify_files_dict


def generate_diffs(modify_files_dict: dict[str, dict[str, str]]) -> dict[str, str]:
    changes_made = False
    for file_name, file_data in modify_files_dict.items():
        new_contents = file_data["contents"]
        original_contents = file_data["original_contents"]
        diff = generate_diff(original_contents, new_contents)
        if diff:
            changes_made = True
    return changes_made

def create_tool_call_response(tool_name: str, tool_call_response_contents: str) -> str:
    return f"<function_results>\n<result>\n<tool_name>{tool_name}<tool_name>\n<stdout>\n{tool_call_response_contents}\n</stdout>\n</result>\n</function_results>"

def get_latest_contents(file_name: str, cloned_repo: ClonedRepo, modify_files_dict: dict) -> str:
    if file_name in modify_files_dict and "contents" in modify_files_dict[file_name]:
        return modify_files_dict[file_name]["contents"]
    elif file_name in cloned_repo.get_file_list():
        return cloned_repo.get_file_contents(file_name)
    else:
        return ""

def handle_function_call(
        cloned_repo: ClonedRepo,
        function_call: AnthropicFunctionCall,
        modify_files_dict: dict[str, dict[str, str]],
        llm_state: dict,
        chat_logger_messages: list[dict[str, str]] | None = None
    ) :
    # iterate through modify_files_dict and generate diffs
    llm_response = ""
    tool_name = function_call.function_name
    tool_call = function_call.function_parameters
    if tool_name == "submit_result":
        changes_made = False
        changes_made = generate_diffs(modify_files_dict)
        if changes_made:
            llm_response = "DONE"
        else:
            llm_state["done_counter"] += 1
            if llm_state["done_counter"] > 3:
                llm_response = "DONE"
            else:
                llm_response = "ERROR\n\nNo changes were made. Please continue working on your task."
    elif tool_name == "no_tool_call":
        llm_response = NO_TOOL_CALL_PROMPT
    elif tool_name == "make_change":
        error_message = ""
        for key in ["file_name", "original_code", "new_code"]:
            if key not in tool_call:
                error_message += f"Missing {key} in tool call.Call the tool again but this time provide the {key}.\n"
                if key == "new_code" or key == "original_code":
                    error_message += "\n\nIt is likely the reason why you have missed these keys is because the original_code block you provided is WAY TOO LARGE and as such you have missed the closing xml tags. REDUCE the original_code block to be under 10 lines of code!"
        for _ in range(1): # this is super jank code but it works for now - only for easier error message handling
            # ensure the file we are editting exists and is in modify_files_dict
            if "file_name" in tool_call:
                file_name = tool_call["file_name"].strip()
                # if not in codebase or has not been created
                if not os.path.exists(os.path.join(cloned_repo.repo_dir, file_name)) and file_name not in modify_files_dict:
                    error_message += f"The file {file_name} does not exist. Make sure that you have spelled the file name correctly!\n"
                    break
            llm_state['initial_check_results'][file_name] = get_check_results(file_name, get_latest_contents(file_name, cloned_repo, modify_files_dict))
            success_message = ""
            original_code = tool_call["original_code"].strip("\n")
            new_code = tool_call["new_code"].strip("\n")
            if new_code == original_code:
                error_message += "The new_code and original_code are the same. Are you CERTAIN this change needs to be made? If you are certain this change needs to be made, MAKE SURE that the new_code and original_code are NOT the same."
                break
            # get the latest contents of the file
            file_contents = get_latest_contents(file_name, cloned_repo, modify_files_dict)
            warning_message = ""
            
            # handle special case where there are \r\n characters in the current chunk as this will cause search and replace to ALWAYS fail
            if "\r\n" in file_contents:
                # replace in current chunk
                file_contents = file_contents.replace("\r\n", "\n")
            # check to see that the original_code is in the new_code by trying all possible indentations
            correct_indent, rstrip_original_code = manual_code_check(file_contents, original_code)
            # if the original_code couldn't be found in the chunk we need to let the llm know
            if original_code not in file_contents and correct_indent == -1:

                # Might have perf issues with long files
                # TODO: add weighted ratio to the choices, penalize whitespace less
                potential_choices = []
                num_lines = len(file_contents.split("\n"))
                for start_line in range(num_lines):
                    for end_line in range(start_line + 1, num_lines):
                        potential_choices.append("\n".join(file_contents.split("\n")[start_line:end_line]))
                best_match, score, _index = process.extractOne(tool_call["original_code"], choices=potential_choices, scorer=fuzz.WRatio)

                if score > 80:
                    error_message = f"The original_code provided does not appear to be present in file {file_name}. The original_code contains:\n```\n{tool_call['original_code']}\n```\nDid you mean the following?\n```\n{best_match}\n```\nHere is the diff:\n```\n{generate_diff(tool_call['original_code'], best_match)}\n```"
                else:
                    error_message = f"The original_code provided does not appear to be present in file {file_name}. The original_code contains:\n```\n{tool_call['original_code']}\n```\nBut this section of code was not found anywhere inside the current file. DOUBLE CHECK that the change you are trying to make is not already implemented in the code!"
                
                # first check the lines in original_code, if it is too long, ask for smaller changes
                original_code_lines_length = len(original_code.split("\n"))
                if original_code_lines_length > 10:
                    error_message += f"\n\nThe original_code seems to be quite long with {original_code_lines_length} lines of code. Break this large change up into a series of SMALLER changes to avoid errors like these! Try to make sure the original_code is under 10 lines. DOUBLE CHECK to make sure that this make_change tool call is only attempting a singular change, if it is not, make sure to split this make_change tool call into multiple smaller make_change tool calls!"
                else:
                    # generate the diff between the original code and the current chunk to help the llm identify what it messed up
                    # chunk_original_code_diff = generate_diff(original_code, current_chunk) - not necessary
                    error_message += "\n\nDOUBLE CHECK that the original_code you have provided is correct, if it is not, correct it then make another replacement with the corrected original_code. The original_code MUST be in section A in order for you to make a change. DOUBLE CHECK to make sure that this make_change tool call is only attempting a singular change, if it is not, make sure to split this make_change tool call into multiple smaller make_change tool calls!"
                break
            # ensure original_code and new_code has the correct indents
            new_code_lines = new_code.split("\n")
            new_code = "\n".join(f'{correct_indent*" "}{line}' for line in new_code_lines)
            if rstrip_original_code:
                original_code_lines = [line.rstrip() for line in original_code.split("\n")]
            else:
                original_code_lines = original_code.split("\n")
            original_code = "\n".join(f'{correct_indent*" "}{line}' for line in original_code_lines)
            # before we apply changes make sure original_code is unique inside current_chunk
            current_chunk_occurences = file_contents.count(original_code)
            if current_chunk_occurences > 1:
                error_message = f"The original_code is not unique in the file {file_name}. It appears {current_chunk_occurences} times! original_code MUST be unique, add some more lines for context!"
                break

            # apply changes
            new_file_contents = file_contents.replace(original_code, new_code, 1)
            # Check if changes were made
            if new_file_contents == file_contents:
                logger.warning("No changes were made to the code.")
                error_message = "No changes were made, it seems the changes you requested were not applied or made no difference to the code file."
                break
            
            # Check if the changes are valid
            if not error_message:
                check_results = get_check_results(file_name, new_file_contents)
                # check_results_message = check_results.is_worse_than_message(initial_check_results) - currently unused
                failing_parse = check_results.parse_error_message if not llm_state['initial_check_results'][file_name].parse_error_message else ""
                current_diff = generate_diff(
                    file_contents, new_file_contents
                )
                if failing_parse:
                    error_message = f"Error: Invalid code changes have been applied. You requested the following changes:\n\n```diff\n{current_diff}\n```\n\nBut it produces invalid code with the following error logs:\n```\n{failing_parse}\n```\n\nFirst, identify where the broken code occurs, why it is broken and what the correct change should be. Then, retry the make_change tool with different changes that yield valid code."
                    break
        if error_message:
            llm_response = f"ERROR\n\n{error_message}"
        if not error_message:
            success_message = (
                f"SUCCESS\n\nThe following changes have been applied to {file_name}:\n\n"
                + generate_diff(file_contents, new_file_contents)
            ) + f"{warning_message}\n\nYou can continue to make changes to the file {file_name} and call the make_change tool again, or handle the rest of the plan. REMEMBER to add all necessary imports at the top of the file, if the import is not already there!"
            # set contents
            if file_name not in modify_files_dict:
                modify_files_dict[file_name] = {}
            next_step, feedback = ModifyEvaluatorAgent().evaluate_patch(
                problem_statement=llm_state["request"],
                patch = generate_diff(file_contents, new_file_contents),
                changed_files=modify_files_dict,
                new_file_contents=new_file_contents,
                current_plan=llm_state["plan"],
                file_name=file_name,
                chat_logger_messages=chat_logger_messages
            )
            if next_step == "COMPLETE":
                llm_response = f"{success_message}"
                modify_files_dict[file_name]["original_contents"] = file_contents if "original_contents" not in modify_files_dict[file_name] else modify_files_dict[file_name]["original_contents"]
                modify_files_dict[file_name]['contents'] = new_file_contents
            elif next_step == "CONTINUE":
                # guard modify files
<<<<<<< HEAD
                llm_response = f"Changes Applied with FEEDBACK:\n\n{generate_diff(file_contents, new_file_contents)}\n{feedback}"
=======
                llm_response = f"SUCCESS\n\nThe changes have been applied. However, here is some feedback from the user:\n\n```\n{generate_diff(file_contents, new_file_contents)}\n```\n{message_to_contractor}"
>>>>>>> 4fa02e55
                modify_files_dict[file_name]["original_contents"] = file_contents if "original_contents" not in modify_files_dict[file_name] else modify_files_dict[file_name]["original_contents"]
                modify_files_dict[file_name]['contents'] = new_file_contents
            else:
                llm_response = f"Changes Rejected with ERROR:\n\n{feedback}"
    elif tool_name == "create_file":
        error_message = ""
        success_message = ""
        for key in tool_call_parameters[tool_name]:
            if key not in tool_call:
                error_message += f"No {key} was provided in the {tool_name} tool call. Call the tool again but this time provide the {key}.\n"
        if not error_message:
            new_file_path = tool_call["file_path"].strip()
            new_file_name = tool_call["file_name"].strip()
            new_file_contents = tool_call["contents"].strip()
            new_file_dir = os.path.join(cloned_repo.repo_dir, new_file_path)
            new_full_file_path = os.path.join(new_file_path, new_file_name)
            new_full_file_path_with_cwd = os.path.join(cloned_repo.repo_dir, new_file_path, new_file_name)
            # ensure file doesn't already exist
            if os.path.exists(new_full_file_path_with_cwd):
                error_message = f"The file {new_full_file_path} already exists. Modify this existing file instead of attempting to create a new one!"
            # ensure directory is valid
            if not os.path.isdir(new_file_dir):
                error_message = f"The directory {new_file_path} is not valid. Make sure you have the correct directory path!"
            # ensure that the directory of the new full path exists, in case the file name is weird
            if not os.path.exists(os.path.dirname(new_full_file_path_with_cwd)):
                error_message = f"The directory {os.path.dirname(new_full_file_path)} does not exist. Make sure you the new file you want to create exists within an existing directory!"
            # if no issues, create the file by placing it in modify_files_dict
            if not error_message:
                modify_files_dict[new_full_file_path] = {"contents": new_file_contents, "original_contents": ""}
                success_message = f"The new file {new_full_file_path} has been created successfully with the following contents:\n\n{new_file_contents}"
        if error_message:
            llm_response = f"ERROR\n\n{error_message}"
        else:
            llm_response = f"SUCCESS\n\n{success_message}"
    else:
        llm_response = f"ERROR\nUnexpected tool name: {tool_name}"
    return llm_response, modify_files_dict, llm_state

if __name__ == "__main__":
    pass<|MERGE_RESOLUTION|>--- conflicted
+++ resolved
@@ -540,11 +540,7 @@
                 modify_files_dict[file_name]['contents'] = new_file_contents
             elif next_step == "CONTINUE":
                 # guard modify files
-<<<<<<< HEAD
-                llm_response = f"Changes Applied with FEEDBACK:\n\n{generate_diff(file_contents, new_file_contents)}\n{feedback}"
-=======
-                llm_response = f"SUCCESS\n\nThe changes have been applied. However, here is some feedback from the user:\n\n```\n{generate_diff(file_contents, new_file_contents)}\n```\n{message_to_contractor}"
->>>>>>> 4fa02e55
+                llm_response = f"SUCCESS\n\nThe changes have been applied. However, here is some feedback from the user:\n\n```\n{generate_diff(file_contents, new_file_contents)}\n```\n{feedback}"
                 modify_files_dict[file_name]["original_contents"] = file_contents if "original_contents" not in modify_files_dict[file_name] else modify_files_dict[file_name]["original_contents"]
                 modify_files_dict[file_name]['contents'] = new_file_contents
             else:
