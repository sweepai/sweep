--- conflicted
+++ resolved
@@ -269,400 +269,5 @@
     return modify_files_dict
 
 
-<<<<<<< HEAD
-def generate_diffs(modify_files_dict: dict[str, dict[str, str]]) -> dict[str, str]:
-    changes_made = False
-    for file_name, file_data in modify_files_dict.items():
-        new_contents = file_data["contents"]
-        original_contents = file_data["original_contents"]
-        diff = generate_diff(original_contents, new_contents)
-        if diff:
-            changes_made = True
-    return changes_made
-
-def generate_diff_string(modify_files_dict: dict[str, dict[str, str]]) -> dict[str, str]:
-    diff_string = ""
-    for file_name, file_data in modify_files_dict.items():
-        new_contents = file_data["contents"]
-        original_contents = file_data["original_contents"]
-        diff_string += f"{file_name}\n{generate_diff(original_contents, new_contents)}\n"
-    return diff_string
-
-def create_tool_call_response(tool_name: str, tool_call_response_contents: str) -> str:
-    return f"<function_results>\n<result>\n<tool_name>{tool_name}<tool_name>\n<stdout>\n{tool_call_response_contents}\n</stdout>\n</result>\n</function_results>"
-
-def get_latest_contents(file_name: str, cloned_repo: ClonedRepo, modify_files_dict: dict) -> str:
-    if file_name in modify_files_dict and "contents" in modify_files_dict[file_name]:
-        return modify_files_dict[file_name]["contents"]
-    elif file_name in cloned_repo.get_file_list():
-        return cloned_repo.get_file_contents(file_name)
-    else:
-        return ""
-    
-def get_surrounding_lines(file_contents: str, best_match: str) -> tuple[str, str]:
-    best_match_index = file_contents.find(best_match)
-    NUM_LINES_SURROUNDING = 6
-    surrounding_lines_before = "\n"
-    surrounding_lines_after = ""
-    if best_match_index != -1:
-        # OPUS START - this is a hacky way to get the surrounding lines, doesn't handle inline \n
-        # Find the index of the fifth \n before the best_match_index
-        best_match_start = max(0, file_contents.rfind("\n", 0, best_match_index))
-        for _ in range(NUM_LINES_SURROUNDING - 1):
-            best_match_start = max(0, file_contents.rfind("\n", 0, best_match_start))
-
-        # Find the index of the fifth \n after the best_match_index
-        best_match_end = best_match_index + len(best_match)
-        for _ in range(NUM_LINES_SURROUNDING * 2): # 2x the number of lines surrounding after for now
-            best_match_end = file_contents.find("\n", best_match_end + 1)
-            if best_match_end == -1:
-                best_match_end = len(file_contents)
-                break
-        # OPUS END
-        surrounding_lines_before = file_contents[best_match_start:best_match_index]
-        surrounding_lines_after = file_contents[best_match_index:best_match_end]
-    return surrounding_lines_before, surrounding_lines_after
-
-def handle_function_call(
-    cloned_repo: ClonedRepo,
-    function_call: AnthropicFunctionCall,
-    modify_files_dict: dict[str, dict[str, str]],
-    llm_state: dict,
-    chat_logger_messages: list[dict[str, str]] | None = None,
-    use_openai: bool = False,
-):
-    # iterate through modify_files_dict and generate diffs
-    llm_response = ""
-    tool_name = function_call.function_name
-    tool_call = function_call.function_parameters
-    if tool_name == "submit_task":
-        current_fcr_index = get_current_task_index(llm_state["fcrs"])
-        llm_state["completed_changes_per_fcr"][current_fcr_index] += 1
-        changes_made = generate_diffs(modify_files_dict)
-        if changes_made:
-            llm_response = "DONE"
-        else:
-            llm_state["done_counter"] += 1
-            if llm_state["done_counter"] > 3:
-                llm_response = "DONE"
-            else:
-                llm_response = "ERROR\n\nNo changes were made. Please continue working on your task."
-        for fcr in llm_state["fcrs"]:
-            if not fcr.is_completed:
-                fcr.is_completed = True
-                break
-        llm_state["attempt_count"] = 0
-        llm_state['current_task'] = render_current_task(llm_state["fcrs"]) # rerender the current task
-        llm_response = f"SUCCESS\n\nThe previous task is now complete. Please move on to the next task. {llm_state['current_task']}"
-        if all([fcr.is_completed for fcr in llm_state["fcrs"]]):
-            llm_response = "DONE"
-        llm_state["attempt_lazy_change"] = True
-        llm_state["visited_set"] = set()
-    elif tool_name == "no_tool_call":
-        if use_openai:
-            llm_response = NO_TOOL_CALL_PROMPT_OPENAI
-        else:
-            llm_response = NO_TOOL_CALL_PROMPT
-    elif tool_name == "make_change":
-        error_message = ""
-        for key in ["file_name", "original_code", "new_code"]:
-            if key not in tool_call:
-                error_message += f"Missing {key} in tool call. Call the tool again but this time provide the {key}.\n"
-                if key == "new_code" or key == "original_code":
-                    error_message += "\n\nIt is likely the reason why you have missed these keys is because the original_code block you provided is WAY TOO LARGE and as such you have missed the closing xml tags. REDUCE the original_code block to be under 10 lines of code!"
-        if not error_message and not tool_call["original_code"].strip():
-            error_message = EMPTY_ORIGINAL_CODE_PROMPT
-        warning_message = ""
-        if not error_message:
-            for _ in range(1): # this is super jank code but it works for now - only for easier error message handling
-                # ensure the file we are editting exists and is in modify_files_dict
-                if "file_name" in tool_call:
-                    file_name = tool_call["file_name"].strip()
-                    # if not in codebase or has not been created
-                    if not os.path.exists(os.path.join(cloned_repo.repo_dir, file_name)) and file_name not in modify_files_dict:
-                        error_message += f"The file {file_name} does not exist. Make sure that you have spelled the file name correctly!\n"
-                        break
-                llm_state['initial_check_results'][file_name] = get_check_results(file_name, get_latest_contents(file_name, cloned_repo, modify_files_dict))
-                success_message = ""
-                original_code = tool_call["original_code"].strip("\n")
-                new_code = tool_call["new_code"].strip("\n")
-                if tool_call.get("append", "false").strip() == "true":
-                    new_code = original_code + "\n\n" + new_code
-                replace_all = tool_call.get("replace_all", "false").strip() == "true"
-                # get the latest contents of the file
-                file_contents = get_latest_contents(file_name, cloned_repo, modify_files_dict)
-                # if the file is not in modify_files_dict, add it
-                if file_name not in modify_files_dict:
-                    modify_files_dict[file_name] = {"contents": file_contents, "original_contents": file_contents}
-                warning_message = ""
-                
-                # handle special case where there are \r\n characters in the current chunk as this will cause search and replace to ALWAYS fail
-                if "\r\n" in file_contents:
-                    # replace in current chunk
-                    file_contents = file_contents.replace("\r\n", "\n")
-                # check to see that the original_code is in the new_code by trying all possible indentations
-                correct_indent, rstrip_original_code = manual_code_check(file_contents, original_code)
-                # if the original_code couldn't be found in the chunk we need to let the llm know
-                if original_code not in file_contents and correct_indent == -1:
-                    if new_code.strip() and contains_ignoring_whitespace(new_code, file_contents): # TODO: this should go after checking if it's in a different file
-                        error_message = "Your original_code was not found in the file but your new_code was found. This is likely because this fix has already been applied. Validate that this requested feature has already been applied. If so, call the submit_task tool."
-                        break
-                    # TODO: add weighted ratio to the choices, penalize whitespace less
-                    best_match, best_score = find_best_match(original_code, file_contents) # TODO: this should check other files for exact to 90% match
-                    if best_score > 80:
-                        surrounding_lines_before, surrounding_lines_after = get_surrounding_lines(file_contents, best_match)
-                        START_MARKER = "\n===== START =====\n"
-                        END_MARKER = "\n===== END =====\n"
-
-                        best_indent_score = 0
-                        best_indent = 0
-
-                        for indentation in range(0, 10):
-                            indented_original_code = indent(original_code, indentation)
-                            score = rapidfuzz.fuzz.ratio(indented_original_code, best_match)
-                            if score > best_indent_score:
-                                best_indent_score = score
-                                best_indent = indentation
-
-                        first_diff_text = surrounding_lines_before + START_MARKER + indent(original_code, best_indent) + END_MARKER + surrounding_lines_after
-                        second_diff_text = surrounding_lines_before + START_MARKER + best_match + END_MARKER + surrounding_lines_after
-                        best_match_diff = generate_diff(first_diff_text, second_diff_text, n=20) # this is bounded to 14 * 2 lines of context
-                        error_message = f"The original_code provided does not appear to be present in file {file_name}. Your provided original_code contains:\n```\n{tool_call['original_code']}\n```\nDid you mean the following?\n```\n{best_match}\n```\nHere is the difference between the original_code and the most similar existing code from the file, along with its surrounding code:\n```\n{best_match_diff}\n```\n" + DID_YOU_MEAN_PROMPT
-                    else:
-                        # check other files, this code should skip if there are no other files
-                        all_file_contents = list(dict.fromkeys([get_latest_contents(fcr.filename, cloned_repo, modify_files_dict) for fcr in llm_state["fcrs"] if fcr.filename != file_name]))
-                        all_file_names = list(dict.fromkeys([fcr.filename for fcr in llm_state["fcrs"] if fcr.filename != file_name]))
-                        best_matches = [find_best_match(original_code, file_contents) for file_contents in all_file_contents]
-                        for (best_match, best_score), other_file_name in zip(best_matches, all_file_names):
-                            if best_score > 80:
-                                surrounding_lines_before, surrounding_lines_after = get_surrounding_lines(file_contents, best_match)
-                                START_MARKER = "\n===== START =====\n"
-                                END_MARKER = "\n===== END =====\n"
-                                first_diff_text = surrounding_lines_before + START_MARKER + tool_call['original_code'] + END_MARKER + surrounding_lines_after
-                                second_diff_text = surrounding_lines_before + START_MARKER + best_match + END_MARKER + surrounding_lines_after
-                                best_match_diff = generate_diff(first_diff_text, second_diff_text, n=14) # this is bounded to 14 * 2 lines of 
-                                if first_diff_text == second_diff_text or best_match_diff.strip() == "":
-                                    error_message = f"The original_code provided does not appear to be present in file {file_name}. Your provided original_code contains:\n```\n{tool_call['original_code']}\n```\nThe code was found in {other_file_name}. Call make_changes again with the correct file name."
-                                else:
-                                    error_message = f"The original_code provided does not appear to be present in file {file_name}. Your provided original_code contains:\n```\n{tool_call['original_code']}\n```\nDid you mean the {other_file_name} file?\n```\n{best_match}\n```\nHere is the diff and surrounding code:\n```\n{best_match_diff}\n```"
-                                break
-                        else: # if no other file match was found then return this block
-                            error_message = ORIGINAL_CODE_NOT_FOUND_PROMPT.format(
-                                original_code=tool_call['original_code'],
-                                file_path=file_name
-                            )
-                    break
-                # ensure original_code and new_code has the correct indents
-                new_code_lines = new_code.split("\n")
-                original_code_lines = original_code.split("\n")
-                if len(original_code_lines) > 1:
-                    new_code = "\n".join(f'{correct_indent * " "}{line}' for line in new_code_lines)
-                else:
-                    new_code = f'{correct_indent * " "}{new_code.lstrip()}'
-                if rstrip_original_code:
-                    original_code_lines = [line.rstrip() for line in original_code.split("\n")]
-                else:
-                    original_code_lines = original_code.split("\n")
-                if len(original_code_lines) > 1:
-                    """This will match the whitespace from the code file itself"""
-                    best_span = contains_ignoring_whitespace(original_code, file_contents)
-                    start_line, end_line = best_span
-                    original_code = "\n".join(file_contents.split("\n")[start_line:end_line])
-                else:
-                    original_code = f'{correct_indent * " "}{original_code.lstrip()}'
-                # before we apply changes make sure original_code is unique inside current_chunk
-                current_chunk_occurences = file_contents.count(original_code)
-                if current_chunk_occurences > 1 and not replace_all:
-                    if current_chunk_occurences * len(original_code.split("\n")) < 50:
-                        # We start by setting original_code_lines with indentation fixed. Sometimes the model forgets to indent the first line.
-
-                        # INDENTATION FIX START #
-                        start_line = -1
-                        min_diff = inf
-                        file_contents_lines = file_contents.split("\n")
-                        for index, _line in enumerate(file_contents_lines):
-                            if all(original_line.lstrip() == file_contents_line.lstrip() for original_line, file_contents_line in zip(original_code_lines, file_contents_lines[index:index + len(original_code_lines)])):
-                                # if abs(len(line) - len(first_line)) < min_diff:
-                                current_diff = sum(abs(len(original_line) - len(file_contents_line)) for original_line, file_contents_line in zip(original_code_lines, file_contents_lines[index:index + len(original_code_lines)]))
-                                if current_diff < min_diff:
-                                    min_diff = current_diff
-                                    start_line = index
-                                    if min_diff == 0:
-                                        break
-
-                        if start_line == -1:
-                            error_message = f"The original_code is not unique to the file `{file_name}`. It appears {current_chunk_occurences} times in the file. If you would like to replace all occurrences, add a `replace_all` parameter set to `true`. Otherwise, for the `original_code` to be valid, it must be unique within the file.\n\n" + MULTIPLE_OCCURRENCES_PROMPT
-                            break
-                            
-                        original_code_lines = file_contents_lines[start_line:start_line + len(original_code_lines)]
-                        # INDENTATION FIX END #
-
-                        # Then we find all the matches and their surrounding lines.
-                        matches = []
-                        surrounding_lines = 10
-
-                        for i in range(len(file_contents_lines)):
-                            if "\n".join(original_code_lines) == "\n".join(file_contents_lines[i:i + len(original_code_lines)]):
-                                match_ = "\n".join(file_contents_lines[max(0, i - surrounding_lines):i])
-                                match_ += "\n" + "===== START =====" + "\n"
-                                match_ += "\n".join(file_contents_lines[i:i + len(original_code_lines)])
-                                match_ += "\n" + "===== END =====" + "\n"
-                                match_ += "\n".join(file_contents_lines[i + len(original_code_lines):i + len(original_code_lines) + surrounding_lines])
-                                matches.append(match_)
-
-                        error_message = f"The original_code is not unique to the file `{file_name}`. It appears {current_chunk_occurences} times in the file. If you would like to replace all occurrences, add a `replace_all` parameter set to `true`. Otherwise, for the `original_code` to be valid, it must be unique within the file.\n\nTo resolve this issue, please provide a unique `original_code` by including some surrounding lines for context. Make sure the selected code snippet appears only once in the file. Here are the {current_chunk_occurences} occurences of the `original_code` in the file with their surrounding lines:\n\n" + "\n\n".join([f"Occurrence {i + 1}:\n```\n{match_}\n```" for i, match_ in enumerate(matches)]) + "\n" + MULTIPLE_OCCURRENCES_PROMPT
-                    else:
-                        error_message = f"The original_code is not unique to the file `{file_name}`. It appears {current_chunk_occurences} times in the file. If you would like to replace all occurrences, add a `replace_all` parameter set to `true`. Otherwise, for the `original_code` to be valid, it must be unique within the file.\n\n" + MULTIPLE_OCCURRENCES_PROMPT
-                    break
-                
-                if original_code not in file_contents:
-                    new_correct_indent, new_rstrip_original_code = manual_code_check(file_contents, new_code)
-                    if new_correct_indent == -1:
-                        error_message = f"The original_code provided does not appear to be present in file {file_name}. Your provided original_code contains:\n```\n{tool_call['original_code']}\n```\nBut this section of code was not found anywhere inside the current file."
-                    else:
-                        error_message = f"The original_code provided does not appear to be present in file {file_name}. However, the new_code provided is present in the file. If you would like to apply this change, please provide the correct original_code. Otherwise, call submit_task to move on to the next task."
-                    break
-                
-                if new_code == original_code:
-                    error_message += "The new_code and original_code are the same. If you are certain this change needs to be made, MAKE SURE that the new_code and original_code are NOT the same."
-                    break
-
-                # apply changes
-                if replace_all:
-                    new_file_contents = file_contents.replace(original_code, new_code)
-                else:
-                    new_file_contents = file_contents.replace(original_code, new_code, 1)
-                # Check if changes were made
-                if new_file_contents == file_contents:
-                    logger.warning("No changes were made to the code.")
-                    error_message = "No changes were made, it seems the changes you requested were not applied or made no difference to the code file."
-                    break
-                
-                # Check if the changes are valid
-                if not error_message:
-                    check_results = get_check_results(file_name, new_file_contents)
-                    check_results_message = check_results.is_worse_than_message(llm_state['initial_check_results'][file_name])
-                    failing_parse = check_results.parse_error_message if not llm_state['initial_check_results'][file_name].parse_error_message else ""
-                    current_diff = generate_diff(
-                        file_contents, new_file_contents, n=10
-                    )
-                    if failing_parse:
-                        error_message = f"Error: Invalid code changes have been applied. You requested the following changes:\n\n```diff\n{current_diff}\n```\n\nBut it produces invalid code with the following error logs:\n```\n{failing_parse}\n```\n\n" + fix_syntax_prompt
-                        # print(error_message)
-                        # breakpoint()
-                        break
-                    elif check_results_message:
-                        warning_message = check_results_message
-                        if "undefined variable" in warning_message.lower():
-                            warning_message += "\n\nDouble check that the newly used variables are defined."
-        if error_message:
-            llm_response = f"ERROR\n\n{error_message}"
-            llm_state["attempt_lazy_change"] = False
-            llm_state["attempt_count"] += 1
-            if llm_state["attempt_count"] > 7:
-                for fcr in llm_state["fcrs"]:
-                    if not fcr.is_completed:
-                        fcr.is_completed = True
-                        break
-                llm_state['current_task'] = render_current_task(llm_state["fcrs"]) # rerender the current task
-                llm_state["attempt_count"] = 0
-                llm_response = f"SKIPPED\n\nThe previous task took too many attempts so we gave up. Please move on to the next task. {llm_state['current_task']}"
-                if all([fcr.is_completed for fcr in llm_state["fcrs"]]):
-                    llm_response = "DONE"
-                llm_state["attempt_lazy_change"] = True # successful application with no warning message means we can attempt lazy change again
-        if not error_message:
-            success_message = (
-                f"SUCCESS\n\nThe following changes have been applied to {file_name}:\n\n"
-                + generate_diff(file_contents, new_file_contents, n=10)
-            ) + f"{warning_message}\n\nYou can continue to make changes to the file {file_name} and call the make_change tool again, or handle the rest of the plan. REMEMBER to add all necessary imports at the top of the file, if the import is not already there!"
-            diff_string = generate_diff(file_contents, new_file_contents)
-            current_fcr_index = get_current_task_index(llm_state["fcrs"])
-            # set contents
-            if file_name not in modify_files_dict:
-                modify_files_dict[file_name] = {
-                    "contents": file_contents,
-                    "original_contents": file_contents,
-                }
-            if warning_message:
-                original_code_indents = len(original_code) - len(original_code.lstrip())
-                new_code_indents = len(new_code) - len(new_code.lstrip())
-                if original_code_indents > new_code_indents:
-                    llm_response = f"SUCCESS\n\nThe following changes have been applied:\n\n```diff\n{generate_diff(file_contents, new_file_contents, n=25)}\n```\nThe code changes also yield the following warnings:\n```\n{warning_message}\n```\n\n{linter_indentation_warning_prompt.format(current_task=llm_state['current_task'])}"
-                else:
-                    llm_response = f"SUCCESS\n\nThe following changes have been applied:\n\n```diff\n{generate_diff(file_contents, new_file_contents, n=25)}\n```\nThe code changes also yield the following warnings:\n```\n{warning_message}\n```\n\n{linter_warning_prompt.format(current_task=llm_state['current_task'])}"
-
-                 #dify_files_dict[file_name]['contents'] = new_file_contents
-                llm_state["attempt_lazy_change"] = False # no longer attempt lazy change
-                # breakpoint()
-            elif llm_state["completed_changes_per_fcr"][current_fcr_index] + 1 < llm_state["changes_per_fcr"][current_fcr_index]:
-                # Incomplete changes, should use a different prompt realistically
-                llm_response = f"SUCCESS\n\nThe following changes have been applied:\n\n```diff\n{generate_diff(file_contents, new_file_contents, n=25)}\n```\n{self_review_prompt.format(current_task=llm_state['current_task'])}"
-                modify_files_dict[file_name]['contents'] = new_file_contents
-                llm_state["attempt_lazy_change"] = True
-
-                llm_state["completed_changes_per_fcr"][current_fcr_index] += 1
-            elif diff_string.count("\n+") + diff_string.count("\n-") > 10:
-                llm_response = f"SUCCESS\n\nThe following changes have been applied:\n\n```diff\n{generate_diff(file_contents, new_file_contents, n=25)}\n```\n\n{self_review_prompt.format(current_task=llm_state['current_task'])}"
-                # breakpoint()
-                modify_files_dict[file_name]['contents'] = new_file_contents
-                llm_state["attempt_lazy_change"] = False # no longer attempt lazy change
-            else:
-                llm_response = f"SUCCESS\n\nThe following changes have been applied:\n\n```diff\n{generate_diff(file_contents, new_file_contents, n=25)}\n```\n{self_review_prompt.format(current_task=llm_state['current_task'])}"
-                modify_files_dict[file_name]['contents'] = new_file_contents
-
-                # Success without warning, let's move onto the next task:
-                changes_made = generate_diffs(modify_files_dict)
-                if changes_made:
-                    llm_response = "DONE"
-                else:
-                    llm_response = "ERROR\n\nNo changes were made. Please continue working on your task."
-                for fcr in llm_state["fcrs"]:
-                    if not fcr.is_completed:
-                        fcr.is_completed = True
-                        break
-                llm_state['current_task'] = render_current_task(llm_state["fcrs"]) # rerender the current task
-                llm_state["attempt_count"] = 0
-                llm_response = f"SUCCESS\n\nThe previous task is now complete. Please move on to the next task. {llm_state['current_task']}"
-                if all([fcr.is_completed for fcr in llm_state["fcrs"]]):
-                    llm_response = "DONE"
-
-                llm_state["attempt_lazy_change"] = True # successful application with no warning message means we can attempt lazy change again
-                llm_state["completed_changes_per_fcr"][current_fcr_index] += 1
-    elif tool_name == "create_file":
-        error_message = ""
-        success_message = ""
-        for key in tool_call_parameters[tool_name]:
-            if key not in tool_call:
-                error_message += f"No {key} was provided in the {tool_name} tool call. Call the tool again but this time provide the {key}.\n"
-        if not error_message:
-            new_file_path = tool_call["file_path"].strip()
-            new_file_name = tool_call["file_name"].strip()
-            new_file_contents = tool_call["contents"].strip()
-            new_file_dir = os.path.join(cloned_repo.repo_dir, new_file_path)
-            new_full_file_path = os.path.join(new_file_path, new_file_name)
-            new_full_file_path_with_cwd = os.path.join(cloned_repo.repo_dir, new_file_path, new_file_name)
-            # ensure file doesn't already exist
-            if os.path.exists(new_full_file_path_with_cwd):
-                error_message = f"The file {new_full_file_path} already exists. Modify this existing file instead of attempting to create a new one!"
-            # ensure directory is valid
-            if not os.path.isdir(new_file_dir):
-                error_message = f"The directory {new_file_path} is not valid. Make sure you have the correct directory path!"
-            # ensure that the directory of the new full path exists, in case the file name is weird
-            if not os.path.exists(os.path.dirname(new_full_file_path_with_cwd)):
-                error_message = f"The directory {os.path.dirname(new_full_file_path)} does not exist. Make sure the new file you want to create exists within an existing directory!"
-            # if no issues, create the file by placing it in modify_files_dict
-            if not error_message:
-                modify_files_dict[new_full_file_path] = {"contents": new_file_contents, "original_contents": ""}
-                success_message = f"The new file {new_full_file_path} has been created successfully with the following contents:\n\n{new_file_contents}"
-        if error_message:
-            llm_response = f"ERROR\n\n{error_message}"
-        else:
-            llm_response = f"SUCCESS\n\n{success_message}"
-    else:
-        llm_response = f"ERROR\nUnexpected tool name: {tool_name}"
-    return llm_response, modify_files_dict, llm_state
-
-=======
->>>>>>> d9ad6d34
 if __name__ == "__main__":
     pass