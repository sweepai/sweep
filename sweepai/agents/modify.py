--- conflicted
+++ resolved
@@ -813,7 +813,7 @@
                 content=function_calls_string
             ))
         else:
-            model = MODEL if llm_state["attempt_count"] < 5 else SLOW_MODEL
+            model = MODEL
             logger.info(f"Using model: {model}")
             function_calls_string = chat_gpt.chat_anthropic(
                 content=f"Here is the intial user request, plan, and state of the code files:\n{user_message}",
@@ -831,24 +831,9 @@
                 "output": f"ERROR:\n{e}\nEND OF ERROR",
             })
         return {}
-<<<<<<< HEAD
-    modify_files_dict = previous_modify_files_dict
-=======
     if not previous_modify_files_dict:
         previous_modify_files_dict = {}
     modify_files_dict = copy.deepcopy(previous_modify_files_dict)
-    llm_state = {
-        "initial_check_results": {},
-        "done_counter": 0, # keep track of how many times the submit_task tool has been called
-        "request": request,
-        "plan": render_plan(fcrs), 
-        "current_task": render_current_task(fcrs),
-        "user_message_index": 1,  # used for detailed chat logger messages
-        "user_message_index_chat_logger": 1,  # used for detailed chat logger messages
-        "fcrs": fcrs,
-        "previous_attempt": "",
-    }
->>>>>>> b9afe5a3
     # this message list is for the chat logger to have a detailed insight into why failures occur
     detailed_chat_logger_messages = [{"role": message.role, "content": message.content} for message in chat_gpt.messages]
     # used to determine if changes were made
