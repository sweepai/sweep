--- conflicted
+++ resolved
@@ -875,39 +875,11 @@
                     # TODO: add weighted ratio to the choices, penalize whitespace less
                     best_match, best_score = find_best_match(original_code, file_contents) # TODO: this should check other files for exact to 90% match
                     if best_score > 80:
-<<<<<<< HEAD
-                        # expand best_match to include surrounding lines
-                        best_match_index = file_contents.find(best_match)
-                        NUM_LINES_SURROUNDING = 6
-                        surrounding_lines_before = "\n"
-                        surrounding_lines_after = ""
-                        if best_match_index != -1:
-                            # OPUS START - this is a hacky way to get the surrounding lines, doesn't handle inline \n
-                            # Find the index of the fifth \n before the best_match_index
-                            best_match_start = max(0, file_contents.rfind("\n", 0, best_match_index))
-                            for _ in range(NUM_LINES_SURROUNDING - 1):
-                                best_match_start = max(0, file_contents.rfind("\n", 0, best_match_start))
-
-                            # Find the index of the fifth \n after the best_match_index
-                            best_match_end = best_match_index + len(best_match)
-                            for _ in range(NUM_LINES_SURROUNDING * 2): # 2x the number of lines surrounding after for now
-                                best_match_end = file_contents.find("\n", best_match_end + 1)
-                                if best_match_end == -1:
-                                    best_match_end = len(file_contents)
-                                    break
-                            # OPUS END
-                            surrounding_lines_before = file_contents[best_match_start:best_match_index]
-                            surrounding_lines_after = file_contents[best_match_index:best_match_end]
-
+                        surrounding_lines_before, surrounding_lines_after = get_surrounding_lines(file_contents, best_match)
                         START_MARKER = "\n===== START =====\n"
                         END_MARKER = "\n===== END =====\n"
                         first_diff_text = surrounding_lines_before + START_MARKER + tool_call['original_code'] + END_MARKER + surrounding_lines_after
                         second_diff_text = surrounding_lines_before + START_MARKER + best_match + END_MARKER + surrounding_lines_after
-=======
-                        surrounding_lines_before, surrounding_lines_after = get_surrounding_lines(file_contents, best_match)
-                        first_diff_text = surrounding_lines_before + tool_call['original_code'] + surrounding_lines_after
-                        second_diff_text = surrounding_lines_before + best_match + surrounding_lines_after
->>>>>>> fd005e03
                         best_match_diff = generate_diff(first_diff_text, second_diff_text, n=14) # this is bounded to 14 * 2 lines of context
                         error_message = f"The original_code provided does not appear to be present in file {file_name}. Your provided original_code contains:\n```\n{tool_call['original_code']}\n```\nDid you mean the following?\n```\n{best_match}\n```\nHere is the diff and surrounding code:\n```\n{best_match_diff}\n```"
                         # error_message = f"The original_code provided does not appear to be present in file {file_name}. Your provided original_code contains:\n```\n{tool_call['original_code']}\n```\nHere is the diff and surrounding code:\n```\n{best_match_diff}\n```"
@@ -919,8 +891,10 @@
                         for (best_match, best_score), other_file_name in zip(best_matches, all_file_names):
                             if best_score > 80:
                                 surrounding_lines_before, surrounding_lines_after = get_surrounding_lines(file_contents, best_match)
-                                first_diff_text = surrounding_lines_before + tool_call['original_code'] + surrounding_lines_after
-                                second_diff_text = surrounding_lines_before + best_match + surrounding_lines_after
+                                START_MARKER = "\n===== START =====\n"
+                                END_MARKER = "\n===== END =====\n"
+                                first_diff_text = surrounding_lines_before + START_MARKER + tool_call['original_code'] + END_MARKER + surrounding_lines_after
+                                second_diff_text = surrounding_lines_before + START_MARKER + best_match + END_MARKER + surrounding_lines_after
                                 best_match_diff = generate_diff(first_diff_text, second_diff_text, n=14) # this is bounded to 14 * 2 lines of 
                                 if first_diff_text == second_diff_text or best_match_diff.strip() == "":
                                     error_message = f"The original_code provided does not appear to be present in file {file_name}. Your provided original_code contains:\n```\n{tool_call['original_code']}\n```\nThe code was found in {other_file_name}. Call make_changes again with the correct file name."
