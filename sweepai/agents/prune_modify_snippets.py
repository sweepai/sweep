"""
Input: snippets output: snippets to keep
"""

import re

from loguru import logger

from sweepai.core.chat import ChatGPT
from sweepai.core.entities import Message, RegexMatchableBaseModel

system_message_prompt = """You are a genius engineer tasked with identifying only the necessary code snippets for the following code change.
You have been provided with the relevant metadata to the issue.
Please identify only the necessary snippets. If there are none, return an empty response.

You will be given the old_file and potentially relevant code snippets. Describe the changes that should be made, and finally select the necessary snippets for the request.

Respond in the following format:

<snippets_and_plan_analysis>
Describe what should be changed to the snippets from the old_file to complete the request.
Then, for each snippet in a list, determine whether changes should be made. If so, describe the changes needed.
Maximize information density.
</snippets_and_plan_analysis>

<snippets_to_edit>
<index>0</index>
...
<index>n</index>
</snippets_to_edit>"""

user_prompt = """# Code
File path: {file_path}
{old_code}
{changes_made}
# Original request
{request}

<snippets>
{snippets}
</snippets>

Analyse the snippets and plan, and provide your response in the format:

<snippets_and_plan_analysis>
Describe what should be changed to the snippets from the old_file to complete the request.
Then, for each snippet in a list, determine whether changes should be made. If so, describe the changes needed.
Maximize information density.
</snippets_and_plan_analysis>

<snippets_to_edit>
<index>
0
</index>
...
<index>
n
</index>
</snippets_to_edit>"""


class PrunedSnippets(RegexMatchableBaseModel):
    snippet_indices: list[int] = []

    @classmethod
<<<<<<< HEAD
    def from_string(cls, pruned_snippets_response: str, **kwargs) -> "PrunedSnippets":
        snippet_indices = []
=======
    def from_string(cls, pruned_snippets_response: str, **kwargs) -> 'PrunedSnippets':
        snippet_indices = set([0])
>>>>>>> 2b7afaa0
        pruned_snippets_pattern = r"""<index>(\n)?(?P<index>.*?)</index>"""
        for match_ in re.finditer(
            pruned_snippets_pattern, pruned_snippets_response, re.DOTALL
        ):
            index = match_.group("index").strip("\n")
            index = int(index)
            if index != None:
                snippet_indices.add(index)
        snippet_indices = list(snippet_indices)
        return cls(
            snippet_indices=snippet_indices,
        )


class PruneModifySnippets(ChatGPT):
    def prune_modify_snippets(
        self,
        snippets: list[str],
        file_path: str,
        changes_made: str,
        old_code: str,
        request: str,
        **kwargs,
    ) -> list[int]:
        try:
            if old_code:
                old_code = f"<old_code>\n```\n{old_code}\n```\n</old_code>"
            self.messages[0] = Message(
                role="system", content=system_message_prompt, key="system"
            )
            response = self.chat(
                user_prompt.format(
                    snippets=snippets,
                    file_path=file_path,
                    changes_made=changes_made,
                    old_code=old_code,
                    request=request,
                )
            )
            snippet_indices = PrunedSnippets.from_string(response)
            return snippet_indices.snippet_indices
        except SystemExit:
            raise SystemExit
        except Exception as e:
            logger.error(f"An error occurred: {e}")
            return []


if __name__ == "__main__":
    pruned_snippets_response = """<snippets_to_edit>
<index>0</index>
<index>1</index>
<index>2</index>
</snippets_to_edit>"""
    snippet_indices = PrunedSnippets.from_string(pruned_snippets_response)
    print(snippet_indices.snippet_indices)<|MERGE_RESOLUTION|>--- conflicted
+++ resolved
@@ -63,13 +63,8 @@
     snippet_indices: list[int] = []
 
     @classmethod
-<<<<<<< HEAD
     def from_string(cls, pruned_snippets_response: str, **kwargs) -> "PrunedSnippets":
-        snippet_indices = []
-=======
-    def from_string(cls, pruned_snippets_response: str, **kwargs) -> 'PrunedSnippets':
         snippet_indices = set([0])
->>>>>>> 2b7afaa0
         pruned_snippets_pattern = r"""<index>(\n)?(?P<index>.*?)</index>"""
         for match_ in re.finditer(
             pruned_snippets_pattern, pruned_snippets_response, re.DOTALL
