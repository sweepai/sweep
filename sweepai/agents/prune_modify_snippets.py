--- conflicted
+++ resolved
@@ -74,11 +74,7 @@
             if index != None:
                 snippet_indices.add(index)
         if len(snippet_indices) > 0:
-<<<<<<< HEAD
-            snippet_indices.add(0) # always/only add this if it decides to modify something
-=======
             snippet_indices.add(0)
->>>>>>> 90f8c10c
         snippet_indices = list(snippet_indices)
         return cls(
             snippet_indices=snippet_indices,
