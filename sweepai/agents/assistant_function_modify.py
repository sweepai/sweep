--- conflicted
+++ resolved
@@ -11,11 +11,8 @@
     submit_schema,
 )
 from sweepai.agents.assistant_wrapper import openai_assistant_call
-<<<<<<< HEAD
 from sweepai.agents.agent_utils import MAX_CHARS
-=======
 from sweepai.config.server import USE_ASSISTANT
->>>>>>> 590a1a8a
 from sweepai.core.entities import AssistantRaisedException, Message, Snippet
 from sweepai.core.repo_parsing_utils import read_file_with_fallback_encodings
 from sweepai.utils.chat_logger import ChatLogger, discord_log_error
@@ -67,36 +64,6 @@
 
 TOOLS_MAX_CHARS = 20000
 
-<<<<<<< HEAD
-=======
-
-# ensure that all additional_messages are 32768 characters at most, if not split them
-def ensure_additional_messages_length(
-    additional_messages: list[Message],
-) -> list[Message]:
-    for i, additional_message in enumerate(additional_messages):
-        if len(additional_message.content) > MAX_CHARS:
-            wrapper = textwrap.TextWrapper(width=MAX_CHARS, replace_whitespace=False)
-            new_messages = wrapper.wrap(additional_message.content)
-            # replace the original message with the broken up messages
-            for j, new_message in enumerate(new_messages):
-                if j == 0:
-                    additional_messages[i] = Message(
-                        role=additional_message.role,
-                        content=new_message,
-                    )
-                else:
-                    additional_messages.insert(
-                        i + j,
-                        Message(
-                            role=additional_message.role,
-                            content=new_message,
-                        ),
-                    )
-    return additional_messages
-
-
->>>>>>> 590a1a8a
 def build_keyword_search_match_results(
     match_indices: list[int],
     chunks: list[str],
