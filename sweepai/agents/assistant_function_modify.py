--- conflicted
+++ resolved
@@ -8,7 +8,7 @@
     keyword_search_schema,
     search_and_replace_schema,
 )
-from sweepai.agents.assistant_wrapper import iudex_call, openai_assistant_call
+from sweepai.agents.assistant_wrapper import iudex_call
 from sweepai.core.chat import ChatGPT
 from sweepai.core.entities import AssistantRaisedException, Message
 from sweepai.utils.chat_logger import ChatLogger, discord_log_error
@@ -26,7 +26,9 @@
 Your job is to make edits to the file to complete the user "# Request".
 """
 
-instructions = preamble + """
+instructions = (
+    preamble
+    + """
 # Instructions
 - Use the keyword_search function to find the right places to make changes.
 - Use the search_and_replace function to read relevant sections of the code and propose changes on them.
@@ -34,6 +36,7 @@
     - Make the minimum necessary search_and_replace calls to make changes to the snippets.
     - Write multiple small changes instead of a single large change.
 """
+)
 
 search_and_replace_instructions = """Identify and list the minimal changes that need to be made to the file, by listing all locations that should receive these changes and the changes to be made.
 
@@ -84,6 +87,7 @@
 
 MAX_CHARS = 32000
 TOOLS_MAX_CHARS = 20000
+
 
 # ensure that all additional_messages are 32768 characters at most, if not split them
 def ensure_additional_messages_length(additional_messages: list[Message]):
@@ -107,6 +111,7 @@
                     )
     return additional_messages
 
+
 # @file_cache(ignore_params=["file_path", "chat_logger"])
 def function_modify(
     request: str,
@@ -122,6 +127,7 @@
     seed: int = None,
 ):
     try:
+
         def save_ticket_progress(assistant_id: str, thread_id: str, run_id: str):
             if assistant_conversation:
                 assistant_conversation.update_from_ids(
@@ -170,17 +176,11 @@
                 content=f"# Request\n{request}",
             ),
         ]
-<<<<<<< HEAD
         assistant_generator = iudex_call(
             request=f"# Request\n{request}",
-=======
-        # make sure all additional messages are < 32k chars long
-        additional_messages = ensure_additional_messages_length(additional_messages)
-        assistant_generator = openai_assistant_call(
             request="",  # already present in additional_messages
->>>>>>> a2474394
             instructions=instructions,
-            additional_messages=additional_messages,
+            additional_messages=ensure_additional_messages_length(additional_messages),
             # chat_logger=chat_logger,
             assistant_id=assistant_id,
             save_ticket_progress=(
@@ -242,15 +242,27 @@
                         break
 
                     # send to LLM to generate replaces_to_make
-                    chatgpt = ChatGPT.from_system_message_string(instructions, chat_logger)  # instantiate new for fresh message history
+                    chatgpt = ChatGPT.from_system_message_string(
+                        instructions, chat_logger
+                    )  # instantiate new for fresh message history
                     # TODO: stuff as much of the file + section IDs as fits into message prefix
-                    search_and_replace_prompt = "\n".join(code_sections) + f"\n\n{search_and_replace_instructions}\n# Request\n{task}"
-                    search_and_replace_response = chatgpt.chat(search_and_replace_prompt, response_format={ "type": "json_object" })
+                    search_and_replace_prompt = (
+                        "\n".join(code_sections)
+                        + f"\n\n{search_and_replace_instructions}\n# Request\n{task}"
+                    )
+                    search_and_replace_response = chatgpt.chat(
+                        search_and_replace_prompt,
+                        response_format={"type": "json_object"},
+                    )
                     if not search_and_replace_response:
-                        error_message = "No response from the LLM when attempting to write changes."
+                        error_message = (
+                            "No response from the LLM when attempting to write changes."
+                        )
                         break
                     try:
-                        replaces_to_make = json.loads(search_and_replace_response)["replaces_to_make"]
+                        replaces_to_make = json.loads(search_and_replace_response)[
+                            "replaces_to_make"
+                        ]
                     except Exception as e:
                         logger.error(e)
                         error_message = "Invalid response from the LLM when attempting to write changes."
@@ -264,23 +276,30 @@
                     for index, replace_to_make in enumerate(replaces_to_make):
                         for key in ["section_id", "old_code", "new_code"]:
                             if key not in replace_to_make:
-                                error_message = error_message_prefix + f"Missing {key} in replace_to_make."
+                                error_message = (
+                                    error_message_prefix
+                                    + f"Missing {key} in replace_to_make."
+                                )
                                 break
                             if not isinstance(replace_to_make[key], str):
-                                error_message = error_message_prefix + f"{key} should be a string."
+                                error_message = (
+                                    error_message_prefix + f"{key} should be a string."
+                                )
                                 break
 
                         if error_message:
                             break
 
-<<<<<<< HEAD
                         section_letter = replace_to_make["section_id"]
                         section_id = excel_col_to_int(section_letter)
                         old_code = replace_to_make["old_code"].strip("\n")
                         new_code = replace_to_make["new_code"].strip("\n")
 
                         if section_id >= len(chunks):
-                            error_message = error_message_prefix + f"Could not find section {section_letter} in file {file_path}, which has {len(chunks)} sections."
+                            error_message = (
+                                error_message_prefix
+                                + f"Could not find section {section_letter} in file {file_path}, which has {len(chunks)} sections."
+                            )
                             break
                         chunk = new_chunks[section_id]
                         if old_code not in chunk:
@@ -290,9 +309,14 @@
                                 if old_code in chunk
                             ]
                             chunks_with_old_code = chunks_with_old_code[:5]
-                            error_message = error_message_prefix + f"The old_code in the {index}th replace_to_make does not appear to be present in section {section_letter}. The old_code contains:\n```\n{old_code}\n```\nBut section {section_letter} has code:\n```\n{chunk}\n```"
+                            error_message = (
+                                error_message_prefix
+                                + f"The old_code in the {index}th replace_to_make does not appear to be present in section {section_letter}. The old_code contains:\n```\n{old_code}\n```\nBut section {section_letter} has code:\n```\n{chunk}\n```"
+                            )
                             if chunks_with_old_code:
-                                error_message += f"\n\nDid you mean one of the following sections?"
+                                error_message += (
+                                    f"\n\nDid you mean one of the following sections?"
+                                )
                                 error_message += "\n".join(
                                     [
                                         f'\n<section id="{int_to_excel_col(index + 1)}">\n{chunks[index]}\n</section>\n```'
@@ -309,41 +333,12 @@
                         new_contents = new_contents.replace(chunk, new_chunk, 1)
                         if new_contents == current_contents:
                             logger.warning("No changes were made to the code.")
-=======
-                            if section_id >= len(chunks):
-                                error_message = f"Could not find section {section_letter} in file {file_path}, which has {len(chunks)} sections."
-                                break
-                            chunk = new_chunks[section_id]
-                            if old_code not in chunk:
-                                chunks_with_old_code = [
-                                    index
-                                    for index, chunk in enumerate(chunks)
-                                    if old_code in chunk
-                                ]
-                                chunks_with_old_code = chunks_with_old_code[:5]
-                                error_message = f"The old_code in the {index}th replace_to_make does not appear to be present in section {section_letter}. The old_code contains:\n```\n{old_code}\n```\nBut section {section_letter} has code:\n```\n{chunk}\n```"
-                                if chunks_with_old_code:
-                                    error_message += "\n\nDid you mean one of the following sections?"
-                                    error_message += "\n".join(
-                                        [
-                                            f'\n<section id="{int_to_excel_col(index + 1)}">\n{chunks[index]}\n</section>\n```'
-                                            for index in chunks_with_old_code
-                                        ]
-                                    )
-                                else:
-                                    error_message += "\n\nMake another replacement. In the analysis_and_identification, first identify the indentation or spelling error. Consider missing or misplaced whitespace, comments or delimiters. Then, identify what should be the correct old_code, and make another replacement with the corrected old_code."
-                                break
-                            new_chunk = chunk.replace(old_code, new_code, 1)
-                            if new_chunk == chunk:
-                                logger.warning("No changes were made to the code.")
-                            new_chunks[section_id] = new_chunk
-                            new_contents = new_contents.replace(chunk, new_chunk, 1)
-                            if new_contents == current_contents:
-                                logger.warning("No changes were made to the code.")
->>>>>>> a2474394
 
                     if not error_message and new_contents == current_contents:
-                        error_message = error_message_prefix + "No changes were made, make sure old_code and new_code are not the same."
+                        error_message = (
+                            error_message_prefix
+                            + "No changes were made, make sure old_code and new_code are not the same."
+                        )
 
                     if not error_message:
                         # If the initial code failed, we don't need to/can't check the new code
@@ -360,7 +355,10 @@
                             success_message = f"The following changes have been applied:\n```diff\n{diff}\n```\nYou can continue to make changes to the code sections and call the `search_and_replace` function again."
                         else:
                             diff = generate_diff(current_contents, new_contents)
-                            error_message = error_message_prefix + f"No changes have been applied. This is because when the following changes are applied:\n\n```diff\n{diff}\n```\n\nIt yields invalid code with the following error message:\n```\n{message}\n```\n\nPlease retry search_and_replace with different changes that yield valid code."
+                            error_message = (
+                                error_message_prefix
+                                + f"No changes have been applied. This is because when the following changes are applied:\n\n```diff\n{diff}\n```\n\nIt yields invalid code with the following error message:\n```\n{message}\n```\n\nPlease retry search_and_replace with different changes that yield valid code."
+                            )
 
                     if error_message:
                         logger.error(error_message)
@@ -425,10 +423,14 @@
 
                             match_letter = int_to_excel_col(match_index + 1)
                             match_letters.append(match_letter)
-                            match_sections.append(f"<section id='{match_letter}'> ({len(lines_containing_keyword)} matches)\n{match_display}\n</section>\n")
+                            match_sections.append(
+                                f"<section id='{match_letter}'> ({len(lines_containing_keyword)} matches)\n{match_display}\n</section>\n"
+                            )
 
                     if match_letters and match_sections:
-                        logger.debug(f"Keyword search matched sections: {match_sections}")
+                        logger.debug(
+                            f"Keyword search matched sections: {match_sections}"
+                        )
                         tool_name, tool_call = assistant_generator.send(
                             {
                                 "section_ids": match_letters,
