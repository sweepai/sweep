--- conflicted
+++ resolved
@@ -10,11 +10,8 @@
 from sweepai.agents.agent_utils import ensure_additional_messages_length
 from sweepai.config.client import SweepConfig
 from sweepai.core.entities import AssistantRaisedException, FileChangeRequest, Message
-<<<<<<< HEAD
 from sweepai.core.reflection_utils import ModifyEvaluatorAgent
 from sweepai.logn.cache import file_cache
-=======
->>>>>>> 39f8f2d5
 from sweepai.utils.chat_logger import ChatLogger, discord_log_error
 from sweepai.utils.diff import generate_diff
 from sweepai.utils.file_utils import read_file_with_fallback_encodings
@@ -66,7 +63,6 @@
 </function_calls>
 
 Here are the tools available:
-<<<<<<< HEAD
 <tools>
 <tool_description>
 <tool_name>analyze_problem_and_propose_plan</tool_name>
@@ -92,8 +88,6 @@
 </parameters>
 </tool_description>
 
-=======
->>>>>>> 39f8f2d5
 <tool_description>
 <tool_name>search_codebase</tool_name>
 <description>
@@ -125,7 +119,6 @@
 </tool_description>
 
 <tool_description>
-<<<<<<< HEAD
 <tool_name>analyze_and_identify_changes</tool_name>
 <description>
 Determine the minimal code changes required in a file to implement a piece of the functionality. Consider edge cases, error handling, and necessary imports.
@@ -149,8 +142,6 @@
 </tool_description>
 
 <tool_description>
-=======
->>>>>>> 39f8f2d5
 <tool_name>view_file</tool_name>
 <description>
 View the contents of a file from the codebase. Useful for viewing code in context before making changes.
@@ -647,14 +638,10 @@
                     error_message = ""
                     for key in ["file_name", "original_code", "new_code"]:
                         if key not in tool_call:
-<<<<<<< HEAD
                             error_message += f"Missing {key} in tool call.Call the tool again but this time provide the {key}.\n"
                             # special case where original_code is so long it forgets new_code
                             if key == "new_code" or key == "original_code":
                                 error_message += f"\n\nIt is likely the reason why you have missed these keys is because the original_code you provided is WAY TOO LARGE and as such you have missed the closing xml tags. REDUCE the original_code block to be under 10 lines of code!"
-=======
-                            error_message += f"Missing {key} in tool call. Call the tool again but this time provide the {key}.\n"
->>>>>>> 39f8f2d5
                     for _ in range(1): # this is super jank code but it works for now - only for easier error message handling
                         # ensure the file we are editting exists and is in modify_files_dict
                         if "file_name" in tool_call:
