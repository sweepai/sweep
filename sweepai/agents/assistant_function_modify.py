--- conflicted
+++ resolved
@@ -19,6 +19,8 @@
 from sweepai.utils.diff import generate_diff
 from sweepai.utils.progress import AssistantConversation, TicketProgress
 from sweepai.utils.utils import check_code, chunk_code
+from sweepai.core.repo_parsing_utils import read_file_with_fallback_encodings
+from sweepai.agents.assistant_functions import submit_schema
 
 # Pre-amble using ideas from https://github.com/paul-gauthier/aider/blob/main/aider/coders/udiff_prompts.py
 # Doesn't regress on the benchmark but improves average code generated and avoids empty comments.
@@ -123,17 +125,12 @@
             else:
                 match_display += f"{line}\n"
         match_display = match_display.strip("\n")
-        num_matches_message = (
-            f" ({len(lines_containing_keyword)} matches)"
-            if lines_containing_keyword
-            else " (No keyword matches, just shown for context)"
-        )
+        num_matches_message = f" ({len(lines_containing_keyword)} matches)" if lines_containing_keyword else " (No keyword matches, just shown for context)"
         if not readonly:
             success_message += f"<section id='{int_to_excel_col(match_index + 1)}'>{num_matches_message}\n{match_display}\n</section>\n"
         else:
             success_message += f"<readonly_section>{num_matches_message}\n{match_display}\n</readonly_section>\n"
     return success_message
-
 
 def english_join(items: list[str]) -> str:
     if len(items) == 0:
@@ -144,7 +141,6 @@
         return f"{items[0]} and {items[1]}"
     return ", ".join(items[:-1]) + f", and {items[-1]}"
 
-<<<<<<< HEAD
 def english_join(items: list[str]) -> str:
     if len(items) == 0:
         return ""
@@ -154,8 +150,6 @@
         return f"{items[0]} and {items[1]}"
     return ", ".join(items[:-1]) + f", and {items[-1]}"
 
-=======
->>>>>>> ef03480d
 
 # @file_cache(ignore_params=["file_path", "chat_logger"])
 def function_modify(
@@ -215,6 +209,7 @@
             "\n".join(file_contents_lines[max(snippet.start - 1, 0) : snippet.end])
             for snippet in original_snippets
         ]
+        # import pdb; pdb.set_trace()
 
         # split our relevant files into chunks
         relevant_file_chunks = defaultdict(list)
