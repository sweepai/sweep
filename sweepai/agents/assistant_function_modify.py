import json
import traceback

from loguru import logger

from sweepai.agents.assistant_functions import (
    keyword_search_schema,
    search_and_replace_schema,
)
from sweepai.agents.assistant_wrapper import iudex_call, openai_assistant_call
from sweepai.core.chat import ChatGPT
from sweepai.core.entities import AssistantRaisedException, Message
from sweepai.utils.chat_logger import ChatLogger, discord_log_error
from sweepai.utils.diff import generate_diff
from sweepai.utils.progress import AssistantConversation, TicketProgress
from sweepai.utils.utils import check_code, chunk_code

# Pre-amble using ideas from https://github.com/paul-gauthier/aider/blob/main/aider/coders/udiff_prompts.py
# Doesn't regress on the benchmark but improves average code generated and avoids empty comments.
preamble = """You are an expert software developer and your job is to edit code to complete the user's request.
You are diligent and tireless and always COMPLETELY IMPLEMENT the needed code!
You NEVER leave comments describing code without implementing it!
Always use best practices when coding.
Respect and use existing conventions, libraries, etc that are already present in the code base.
Your job is to make edits to the file to complete the user "# Request".
"""

instructions = preamble + """
# Instructions
- Use the keyword_search function to find the right places to make changes.
- Use the search_and_replace function to read relevant sections of the code and propose changes on them.
    - Keep whitespace and comments.
    - Make the minimum necessary search_and_replace calls to make changes to the snippets.
    - Write multiple small changes instead of a single large change.
"""

search_and_replace_instructions = """Identify and list the minimal changes that need to be made to the file, by listing all locations that should receive these changes and the changes to be made.

- Be sure to consider all imports that are required to complete the task.
- Keep existing whitespace and comments.
- Write multiple small changes instead of a single large change.
- NEVER include duplicate changes to the same section ID. A section can only have 0 or 1 change.
- Analyze the code and identify your intended changes first.

Your changes must be valid JSON under the following schema.
See example below:
{
    "analysis_and_identification": "We will replace do_old_bad_thing with do_new_good_thing. This requires an additional argument which we retrieve above.",
    "replaces_to_make": [
        {
            "section_id": "AW",
            "old_code": "       foo = get_foo()",
            "new_code": "       foo = get_foo()\n      bar = get_bar()",
        }
        {
            "section_id": "BZ",
            "old_code": "       res = do_old_bad_thing(foo)",
            "new_code": "       res = do_new_good_thing(foo, bar)",
        },
    ]
}
"""

# TODO: fuzzy search for keyword_search


def int_to_excel_col(n):
    result = ""
    while n > 0:
        n, remainder = divmod(n - 1, 26)
        result = chr(65 + remainder) + result
    return result


def excel_col_to_int(s):
    result = 0
    for char in s:
        result = result * 26 + (ord(char) - 64)
    return result - 1


MAX_CHARS = 32000
TOOLS_MAX_CHARS = 20000


# @file_cache(ignore_params=["file_path", "chat_logger"])
def function_modify(
    request: str,
    file_path: str,
    file_contents: str,
    additional_messages: list[Message] = [],
    chat_logger: ChatLogger | None = None,
    assistant_id: str = None,
    start_line: int = -1,
    end_line: int = -1,
    ticket_progress: TicketProgress | None = None,
    assistant_conversation: AssistantConversation | None = None,
    seed: int = None,
):
    try:

        def save_ticket_progress(assistant_id: str, thread_id: str, run_id: str):
            if assistant_conversation:
                assistant_conversation.update_from_ids(
                    assistant_id=assistant_id, run_id=run_id, thread_id=thread_id
                )
            ticket_progress.save()

        current_contents = file_contents
        initial_code_valid, _ = check_code(file_path, current_contents)
        initial_code_valid = initial_code_valid or (
            "<<<<<<<" in current_contents and ">>>>>>>" in current_contents
        )

        original_snippets = chunk_code(current_contents, file_path, 700, 200)
        # original_snippets = chunk_code(current_contents, file_path, 1500, 200)
        file_contents_lines = current_contents.split("\n")
        chunks = [
            "\n".join(file_contents_lines[snippet.start : snippet.end])
            for snippet in original_snippets
        ]
        code_sections = []  # TODO: do this for the new sections after modifications
        current_code_section = ""
        for i, chunk in enumerate(chunks):
            idx = int_to_excel_col(i + 1)
            section_display = f'<section id="{idx}">\n{chunk}\n</section id="{idx}">'
            if len(current_code_section) + len(section_display) > MAX_CHARS - 1000:
                code_sections_string = f"# Code\nFile path:{file_path}\n<sections>\n{current_code_section}\n</sections>"
                code_sections.append(code_sections_string)
                current_code_section = section_display
            else:
                current_code_section += "\n" + section_display
        code_sections.append(current_code_section)
        code_sections_string = "\n".join(code_sections)
        additional_messages += [
            *reversed(
                [
                    Message(
                        role="user",
                        content=code_section,
                    )
                    for code_section in code_sections
                ]
            ),
            Message(
                role="user",
                content=f"# Request\n{request}",
            ),
        ]
        assistant_generator = openai_assistant_call(
            request="",  # already present in additional_messages
            instructions=instructions,
            additional_messages=additional_messages,
            # chat_logger=chat_logger,
            assistant_id=assistant_id,
            save_ticket_progress=(
                save_ticket_progress if ticket_progress is not None else None
            ),
            assistant_name="Code Modification Function Assistant",
            tools=[
                {"type": "function", "function": search_and_replace_schema},
                {"type": "function", "function": keyword_search_schema},
            ],
        )

        try:
            done_counter = 0
            tool_name, tool_call = assistant_generator.send(None)
            for i in range(10000):
                print(tool_name, json.dumps(tool_call, indent=2))
                if tool_name == "done":
                    diff = generate_diff(file_contents, current_contents)
                    if diff:
                        break
                    else:
                        done_counter += 1
                        if done_counter >= 3:
                            break
                        tool_name, tool_call = assistant_generator.send(
                            "ERROR\nNo changes were made. Please continue working on your task."
                        )
                elif tool_name == "propose_problem_analysis_and_plan":
                    tool_name, tool_call = assistant_generator.send(
                        "SUCCESS\nSounds like a great plan! Let's start by using the keyword_search function to find the right places to make changes, and the search_and_replace function to make the changes."
                    )
                elif tool_name == "search_and_replace":
                    error_message = ""
                    success_message = ""

                    for key in ["analysis_and_identification", "task", "section_ids"]:
                        if key not in tool_call:
                            error_message = f"Missing {key} in search_and_replace."
                            break

                    if error_message:
                        break

                    task = tool_call["task"]
                    section_ids = tool_call["section_ids"]

                    # gather requested code sections from IDs
                    requested_sections = []
                    for section_letter in section_ids:
                        section_id = excel_col_to_int(section_letter)
                        if section_id >= len(chunks):
                            error_message = f"Could not find section {section_letter} in file {file_path}, which has {len(chunks)} sections."
                            break

                        requested_sections.append(chunks[section_id])

                    if error_message:
                        break

                    # send to LLM to generate replaces_to_make
                    chatgpt = ChatGPT.from_system_message_string(instructions, chat_logger)  # instantiate new for fresh message history
                    # TODO: stuff as much of the file + section IDs as fits into message prefix
                    search_and_replace_prompt = "\n".join(code_sections) + f"\n\n{search_and_replace_instructions}\n# Request\n{task}"
                    search_and_replace_response = chatgpt.chat(search_and_replace_prompt, response_format={ "type": "json_object" })
                    if not search_and_replace_response:
                        error_message = "No response from the LLM when attempting to write changes."
                        break
                    try:
                        replaces_to_make = json.loads(search_and_replace_response)["replaces_to_make"]
                    except Exception as e:
                        logger.error(e)
                        error_message = "Invalid response from the LLM when attempting to write changes."
                        break

                    # apply the replaces_to_make
                    error_message_prefix = f"Attempted to apply replaces_to_make:\n{json.dumps(replaces_to_make, indent=2)}\n\nBut encountered error:\n"
                    new_contents = current_contents
                    new_chunks = [chunk for chunk in chunks]  # deepcopy

                    for index, replace_to_make in enumerate(replaces_to_make):
                        for key in ["section_id", "old_code", "new_code"]:
                            if key not in replace_to_make:
                                error_message = error_message_prefix + f"Missing {key} in replace_to_make."
                                break
                            if not isinstance(replace_to_make[key], str):
                                error_message = error_message_prefix + f"{key} should be a string."
                                break

                        if error_message:
                            break

<<<<<<< HEAD
                        section_letter = replace_to_make["section_id"]
                        section_id = excel_col_to_int(section_letter)
                        old_code = replace_to_make["old_code"].strip("\n")
                        new_code = replace_to_make["new_code"].strip("\n")

                        if section_id >= len(chunks):
                            error_message = error_message_prefix + f"Could not find section {section_letter} in file {file_path}, which has {len(chunks)} sections."
                            break
                        chunk = new_chunks[section_id]
                        if old_code not in chunk:
                            chunks_with_old_code = [
                                index
                                for index, chunk in enumerate(chunks)
                                if old_code in chunk
                            ]
                            chunks_with_old_code = chunks_with_old_code[:5]
                            error_message = error_message_prefix + f"The old_code in the {index}th replace_to_make does not appear to be present in section {section_letter}. The old_code contains:\n```\n{old_code}\n```\nBut section {section_letter} has code:\n```\n{chunk}\n```"
                            if chunks_with_old_code:
                                error_message += f"\n\nDid you mean one of the following sections?"
                                error_message += "\n".join(
                                    [
                                        f'\n<section id="{int_to_excel_col(index + 1)}">\n{chunks[index]}\n</section>\n```'
                                        for index in chunks_with_old_code
                                    ]
                                )
                            else:
                                error_message += f"\n\nMake another replacement. In the analysis_and_identification, first identify the indentation or spelling error. Consider missing or misplaced whitespace, comments or delimiters. Then, identify what should be the correct old_code, and make another replacement with the corrected old_code."
                            break
                        new_chunk = chunk.replace(old_code, new_code, 1)
                        if new_chunk == chunk:
                            logger.warning("No changes were made to the code.")
                        new_chunks[section_id] = new_chunk
                        new_contents = new_contents.replace(chunk, new_chunk, 1)
                        if new_contents == current_contents:
                            logger.warning("No changes were made to the code.")
=======
                            if section_id >= len(chunks):
                                error_message = f"Could not find section {section_letter} in file {file_path}, which has {len(chunks)} sections."
                                break
                            chunk = new_chunks[section_id]
                            if old_code not in chunk:
                                chunks_with_old_code = [
                                    index
                                    for index, chunk in enumerate(chunks)
                                    if old_code in chunk
                                ]
                                chunks_with_old_code = chunks_with_old_code[:5]
                                error_message = f"The old_code in the {index}th replace_to_make does not appear to be present in section {section_letter}. The old_code contains:\n```\n{old_code}\n```\nBut section {section_letter} has code:\n```\n{chunk}\n```"
                                if chunks_with_old_code:
                                    error_message += "\n\nDid you mean one of the following sections?"
                                    error_message += "\n".join(
                                        [
                                            f'\n<section id="{int_to_excel_col(section_id + 1)}">\n{chunks[index]}\n</section>\n```'
                                            for index in chunks_with_old_code
                                        ]
                                    )
                                else:
                                    error_message += "\n\nMake another replacement. In the analysis_and_identification, first identify the indentation or spelling error. Consider missing or misplaced whitespace, comments or delimiters. Then, identify what should be the correct old_code, and make another replacement with the corrected old_code."
                                break
                            new_chunk = chunk.replace(old_code, new_code, 1)
                            if new_chunk == chunk:
                                logger.warning("No changes were made to the code.")
                            new_chunks[section_id] = new_chunk
                            new_contents = new_contents.replace(chunk, new_chunk, 1)
                            if new_contents == current_contents:
                                logger.warning("No changes were made to the code.")
>>>>>>> bc057a18

                    if not error_message and new_contents == current_contents:
                        error_message = error_message_prefix + "No changes were made, make sure old_code and new_code are not the same."

                    if not error_message:
                        # If the initial code failed, we don't need to/can't check the new code
                        is_valid, message = (
                            (True, "")
                            if not initial_code_valid
                            else check_code(file_path, new_contents)
                        )
                        if is_valid:
                            diff = generate_diff(current_contents, new_contents)
                            current_contents = new_contents

                            # Re-initialize
                            success_message = f"The following changes have been applied:\n```diff\n{diff}\n```\nYou can continue to make changes to the code sections and call the `search_and_replace` function again."
                        else:
                            diff = generate_diff(current_contents, new_contents)
                            error_message = error_message_prefix + f"No changes have been applied. This is because when the following changes are applied:\n\n```diff\n{diff}\n```\n\nIt yields invalid code with the following error message:\n```\n{message}\n```\n\nPlease retry search_and_replace with different changes that yield valid code."

                    if error_message:
                        logger.error(error_message)
                        tool_name, tool_call = assistant_generator.send(
                            f"ERROR\n{error_message}"
                        )
                    else:
                        logger.info(success_message)
                        # tool_name, tool_call = assistant_generator.send(
                        #     f"SUCCESS\nThe following changes have been applied: successfully\n```diff\n{diff}\n```\nYou can continue to make changes to the code sections and call the `search_and_replace` function again."
                        # )
                        tool_name, tool_call = assistant_generator.send(
                            f"SUCCESS\n\n{success_message}"
                        )
                elif tool_name == "keyword_search":
                    error_message = ""
                    success_message = ""

                    for key in ["justification", "keyword"]:
                        if key not in tool_call:
                            error_message = f"Missing {key} in keyword_search."
                            break

                    if not error_message:
                        keyword = tool_call["keyword"]
                        matches = []
                        for i, chunk in enumerate(chunks):
                            if keyword in chunk:
                                matches.append(i)
                        if not matches:
                            error_message = f"The keyword {keyword} does not appear to be present in the code. Consider missing or misplaced whitespace, comments or delimiters."
                        else:
                            success_message = (
                                "The keyword was found in the following sections:\n\n"
                            )
                        for match_index in matches:
                            match = chunks[match_index]
                            match_lines = match.split("\n")
                            lines_containing_keyword = [
                                i
                                for i, line in enumerate(match_lines)
                                if keyword in line
                            ]
                            cols_of_keyword = [
                                match_lines[line_containing_keyword].index(keyword)
                                for line_containing_keyword in lines_containing_keyword
                            ]
                            match_display = ""
                            for i, line in enumerate(match_lines):
                                if i in lines_containing_keyword:
                                    match_display += (
                                        f"{line}\n"
                                        + " "
                                        * (
                                            cols_of_keyword[
                                                lines_containing_keyword.index(i)
                                            ]
                                        )
                                        + "^\n"
                                    )
                                else:
                                    match_display += f"{line}\n"
                            match_display = match_display.strip("\n")
                            success_message += f"<section id='{int_to_excel_col(match_index + 1)}'> ({len(lines_containing_keyword)} matches)\n{match_display}\n</section>\n"

                    if error_message:
                        logger.debug(error_message)
                        tool_name, tool_call = assistant_generator.send(
                            f"ERROR\n\n{error_message}"
                        )
                    else:
                        logger.debug(success_message)
                        tool_name, tool_call = assistant_generator.send(
                            f"SUCCESS\n{success_message}\n\nMake additional keyword_search calls to find other keywords, view_sections calls to view surrounding sections, or continue to make changes by calling the search_and_replace function."
                        )
                elif tool_name == "view_sections":
                    if "section_ids" not in tool_call:
                        error_message = "No section_ids found in tool call."

                    if not isinstance(tool_call["section_ids"], list):
                        error_message = "section_ids should be a list."

                    if not len(tool_call["section_ids"]):
                        error_message = "section_ids should not be empty."

                    # get one section before and after each section
                    section_indices = set()
                    for section_id in tool_call["section_ids"]:
                        section_index = excel_col_to_int(section_id)
                        section_indices.update(
                            (
                                int_to_excel_col(max(0, section_index - 1)),
                                int_to_excel_col(min(len(chunks), section_index)),
                                int_to_excel_col(min(len(chunks), section_index + 1)),
                                int_to_excel_col(min(len(chunks), section_index + 2)),
                            )
                        )
                    section_indices = sorted(list(section_indices))
                    if not error_message:
                        success_message = "Here are the sections:" + "\n\n".join(
                            [
                                f"<section id='{section_id}'>\n{chunks[excel_col_to_int(section_id)]}\n</section>"
                                for section_id in section_indices
                            ]
                        )

                    if error_message:
                        logger.debug(error_message)
                        tool_name, tool_call = assistant_generator.send(
                            f"ERROR\n\n{error_message}"
                        )
                    else:
                        logger.debug(success_message)
                        tool_name, tool_call = assistant_generator.send(
                            f"SUCCESS\n{success_message}\n\nMake additional view_sections or keyword_search calls to find other keywords or sections or continue to make changes by calling the search_and_replace function."
                        )
                else:
                    tool_name, tool_call = assistant_generator.send(
                        f"ERROR\nUnexpected tool name: {tool_name}"
                    )
            else:
                logger.error("Too many iterations.")
        except StopIteration:
            pass
        diff = generate_diff(file_contents, current_contents)
        if diff:
            logger.info("Changes made:")
            logger.info(diff[: min(1000, len(diff))])
        else:
            logger.warning("No changes were made.")
        if current_contents != file_contents:
            return current_contents
    except AssistantRaisedException as e:
        logger.exception(e)
        discord_log_error(
            str(e)
            + "\n\n"
            + traceback.format_exc()
            + "\n\n"
            + str(chat_logger.data if chat_logger else "")
            + "\n\n"
            + str(ticket_progress.tracking_id if ticket_progress else "")
        )
    except Exception as e:
        logger.exception(e)
        # TODO: Discord
        discord_log_error(
            str(e)
            + "\n\n"
            + traceback.format_exc()
            + "\n\n"
            + str(chat_logger.data if chat_logger else "")
            + "\n\n"
            + str(ticket_progress.tracking_id if ticket_progress else "")
        )
        return None
    return None


# # @file_cache(ignore_params=["file_path", "chat_logger"])
# def function_modify(
#     request: str,
#     file_path: str,
#     file_contents: str,
#     additional_messages: list[Message] = [],
#     chat_logger: ChatLogger | None = None,
#     assistant_id: str = None,
#     start_line: int = -1,
#     end_line: int = -1,
#     ticket_progress: TicketProgress | None = None,
#     assistant_conversation: AssistantConversation | None = None,
#     seed: int = None,
# ):
#     try:

#         def save_ticket_progress(assistant_id: str, thread_id: str, run_id: str):
#             if assistant_conversation:
#                 assistant_conversation.update_from_ids(
#                     assistant_id=assistant_id, run_id=run_id, thread_id=thread_id
#                 )
#             ticket_progress.save()

#         current_contents = file_contents
#         initial_code_valid, _ = check_code(file_path, current_contents)
#         initial_code_valid = initial_code_valid or (
#             "<<<<<<<" in current_contents and ">>>>>>>" in current_contents
#         )  # If there's a merge conflict, we still check that the final code is valid

#         original_snippets = chunk_code(current_contents, file_path, 700, 200)
#         file_contents_lines = current_contents.split("\n")
#         chunks = [
#             "\n".join(file_contents_lines[snippet.start : snippet.end])
#             for snippet in original_snippets
#         ]
#         code_sections = []  # TODO: do this for the new sections after modifications
#         current_code_section = ""
#         for i, chunk in enumerate(chunks):
#             section_display = chunk
#             if len(current_code_section) + len(section_display) > MAX_CHARS - 1000:
#                 code_sections_string = f"# Code\nFile path:{file_path}\n<code>\n```\n{current_code_section}\n```\n</code>\n"
#                 code_sections.append(code_sections_string)
#                 current_code_section = section_display
#             else:
#                 current_code_section += "\n" + section_display
#         code_sections.append(current_code_section)
#         code_sections_string = "\n".join(code_sections)
#         additional_messages += [
#             *reversed(
#                 [
#                     Message(
#                         role="user",
#                         content=code_section,
#                     )
#                     for code_section in code_sections
#                 ]
#             ),
#             Message(
#                 role="user",
#                 content=f"# Request\n{request}",
#             ),
#         ]
#         assistant_generator = openai_assistant_call(
#             request="",  # already present in additional_messages
#             instructions=instructions,
#             additional_messages=additional_messages,
#             chat_logger=chat_logger,
#             assistant_id=assistant_id,
#             save_ticket_progress=(
#                 save_ticket_progress if ticket_progress is not None else None
#             ),
#             assistant_name="Code Modification Function Assistant",
#             tools=[
#                 {"type": "code_interpreter"},
#                 {"type": "function", "function": search_and_replace_schema},
#                 {"type": "function", "function": keyword_search_schema},
#             ],
#         )

#         try:
#             tool_name, tool_call = assistant_generator.send(None)
#             for i in range(50):
#                 print(tool_name, json.dumps(tool_call, indent=2))
#                 if tool_name == "multi_tool_use.parallel":
#                     key_value_pairs = list(tool_call.items())
#                     if len(key_value_pairs) > 1:
#                         tool_name, tool_call = assistant_generator.send(
#                             f"ERROR\nOnly one tool call is allowed at a time."
#                         )
#                         continue
#                     key, value = list(tool_call.items())[0]
#                     tool_name = key
#                     tool_call = value
#                 if tool_name == "search_and_replace":
#                     error_message = ""
#                     success_message = ""
#                     new_contents = current_contents

#                     if "replaces_to_make" not in tool_call:
#                         error_message = "No replaces_to_make found in tool call."
#                     else:
#                         for index, replace_to_make in enumerate(
#                             tool_call["replaces_to_make"]
#                         ):
#                             for key in ["old_code", "new_code"]:
#                                 if key not in replace_to_make:
#                                     error_message = f"Missing {key} in replace_to_make."
#                                     break
#                                 if not isinstance(replace_to_make[key], str):
#                                     error_message = f"{key} should be a string."
#                                     break

#                             if error_message:
#                                 break

#                             old_code = replace_to_make["old_code"].strip("\n")
#                             new_code = replace_to_make["new_code"].strip("\n")

#                             if old_code not in new_contents:
#                                 error_message += f"\n\nThe old contents can not be found in the new_contents for replacement {index}. Make another replacement. In the analysis_and_identification, first identify the indentation or spelling error. Consider missing or misplaced whitespace, comments or delimiters. Then, identify what should be the correct old_code, and make another replacement with the corrected old_code."
#                                 break
#                             new_contents = new_contents.replace(old_code, new_code, 1)
#                             if new_contents == current_contents:
#                                 logger.warning("No changes were made to the code.")
#                     if not error_message and new_contents == current_contents:
#                         error_message = "No changes were made, make sure old_code and new_code are not the same."

#                     if not error_message:
#                         # If the initial code is invalid, we don't need to/can't check the new code
#                         is_valid, message = (
#                             (True, "")
#                             if not initial_code_valid
#                             else check_code(file_path, new_contents)
#                         )
#                         if is_valid:
#                             diff = generate_diff(current_contents, new_contents)
#                             current_contents = new_contents
#                             success_message = f"The following changes have been applied:\n```diff\n{diff}\n```\nYou can continue to make changes to the code sections and call the `search_and_replace` function again."
#                         else:
#                             diff = generate_diff(current_contents, new_contents)
#                             error_message = f"No changes have been applied. This is because when the following changes are applied:\n\n```diff\n{diff}\n```\n\nIt produces invalid code with the following error message:\n```\n{message}\n```\n\nPlease retry the search_and_replace with different changes that yield valid code."

#                     if error_message:
#                         logger.error(error_message)
#                         tool_name, tool_call = assistant_generator.send(
#                             f"ERROR\nNo changes were made due to the following error:\n\n{error_message}"
#                         )
#                     else:
#                         logger.info(success_message)
#                         tool_name, tool_call = assistant_generator.send(
#                             f"SUCCESS\nHere are the new code sections:\n\n{success_message}"
#                         )
#                 elif tool_name == "keyword_search":
#                     error_message = ""
#                     success_message = ""

#                     for key in ["justification", "keyword"]:
#                         if key not in tool_call:
#                             error_message = f"Missing {key} in keyword_search."
#                             break

#                     if not error_message:
#                         keyword = tool_call["keyword"]
#                         matches = []
#                         lines = current_contents.splitlines()
#                         for i, line in enumerate(lines):
#                             if keyword in line:
#                                 matches.append(i)
#                         if not matches:
#                             error_message = f"The keyword {keyword} does not appear to be present in the code. Consider missing or misplaced whitespace, comments or delimiters."
#                         else:
#                             success_message = (
#                                 "The keyword was found on the following lines:\n\n"
#                             )
#                         for line_number in matches:
#                             line = lines[line_number]
#                             col_of_keyword = max(
#                                 line.index(keyword) + len(str(line_number)) + 1, 0
#                             )
#                             match_display = (
#                                 f"{line_number}: {line}\n {' ' * col_of_keyword}^\n"
#                             )
#                             success_message += f"{match_display}"

#                     if error_message:
#                         logger.debug(error_message)
#                         tool_name, tool_call = assistant_generator.send(
#                             f"ERROR\nThe search failed due to the following error:\n\n{error_message}"
#                         )
#                     else:
#                         logger.debug(success_message)
#                         tool_name, tool_call = assistant_generator.send(
#                             f"SUCCESS\nHere are the lines containing the keywords:\n\n{success_message}"
#                         )
#                 else:
#                     assistant_generator.send(
#                         f"ERROR\nUnexpected tool name: {tool_name}"
#                     )
#         except StopIteration:
#             pass
#         diff = generate_diff(file_contents, current_contents)
#         if diff:
#             logger.info("Changes made:")
#             logger.info(diff[: min(1000, len(diff))])
#         if current_contents != file_contents:
#             return current_contents
#         logger.warning("No changes were made.")
#     except AssistantRaisedException as e:
#         logger.exception(e)
#         discord_log_error(
#             str(e)
#             + "\n\n"
#             + traceback.format_exc()
#             + "\n\n"
#             + str(chat_logger.data if chat_logger else "")
#             + "\n\n"
#             + str(ticket_progress.tracking_id if ticket_progress else "")
#         )
#     except Exception as e:
#         logger.exception(e)
#         # TODO: Discord
#         discord_log_error(
#             str(e)
#             + "\n\n"
#             + traceback.format_exc()
#             + "\n\n"
#             + str(chat_logger.data if chat_logger else "")
#             + "\n\n"
#             + str(ticket_progress.tracking_id if ticket_progress else "")
#         )
#         return None
#     return None


if __name__ == "__main__":
    request = "Make the try-except blocks simpler in on_ticket.py"
    additional_messages = [
        Message(
            role="user",
            content="# Repo & Issue Metadata\nRepo: sweep: Sweep: AI-powered Junior Developer for small features and bug fixes.\nIssue Title: Convert any all logger.errors to logger.exceptions in on_ticket.py",
            name=None,
            function_call=None,
            key="issue_metadata",
        )
    ]
    file_contents = open("sweepai/handlers/on_ticket.py", "r").read()
    response = function_modify(
        request=request,
        file_path="sweepai/handlers/on_ticket.py",
        file_contents=file_contents,
        # chat_logger=ChatLogger(
        #     {
        #         "username": "kevinlu1248",
        #         "title": "Convert any all logger.errors to logger.exceptions in on_ticket.py",
        #     }
        # ),
        # additional_messages=additional_messages,
    )<|MERGE_RESOLUTION|>--- conflicted
+++ resolved
@@ -243,7 +243,6 @@
                         if error_message:
                             break
 
-<<<<<<< HEAD
                         section_letter = replace_to_make["section_id"]
                         section_id = excel_col_to_int(section_letter)
                         old_code = replace_to_make["old_code"].strip("\n")
@@ -279,38 +278,6 @@
                         new_contents = new_contents.replace(chunk, new_chunk, 1)
                         if new_contents == current_contents:
                             logger.warning("No changes were made to the code.")
-=======
-                            if section_id >= len(chunks):
-                                error_message = f"Could not find section {section_letter} in file {file_path}, which has {len(chunks)} sections."
-                                break
-                            chunk = new_chunks[section_id]
-                            if old_code not in chunk:
-                                chunks_with_old_code = [
-                                    index
-                                    for index, chunk in enumerate(chunks)
-                                    if old_code in chunk
-                                ]
-                                chunks_with_old_code = chunks_with_old_code[:5]
-                                error_message = f"The old_code in the {index}th replace_to_make does not appear to be present in section {section_letter}. The old_code contains:\n```\n{old_code}\n```\nBut section {section_letter} has code:\n```\n{chunk}\n```"
-                                if chunks_with_old_code:
-                                    error_message += "\n\nDid you mean one of the following sections?"
-                                    error_message += "\n".join(
-                                        [
-                                            f'\n<section id="{int_to_excel_col(section_id + 1)}">\n{chunks[index]}\n</section>\n```'
-                                            for index in chunks_with_old_code
-                                        ]
-                                    )
-                                else:
-                                    error_message += "\n\nMake another replacement. In the analysis_and_identification, first identify the indentation or spelling error. Consider missing or misplaced whitespace, comments or delimiters. Then, identify what should be the correct old_code, and make another replacement with the corrected old_code."
-                                break
-                            new_chunk = chunk.replace(old_code, new_code, 1)
-                            if new_chunk == chunk:
-                                logger.warning("No changes were made to the code.")
-                            new_chunks[section_id] = new_chunk
-                            new_contents = new_contents.replace(chunk, new_chunk, 1)
-                            if new_contents == current_contents:
-                                logger.warning("No changes were made to the code.")
->>>>>>> bc057a18
 
                     if not error_message and new_contents == current_contents:
                         error_message = error_message_prefix + "No changes were made, make sure old_code and new_code are not the same."
