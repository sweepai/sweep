--- conflicted
+++ resolved
@@ -216,11 +216,6 @@
                 content=f"# Request\n{request}",
             ),
         ]
-<<<<<<< HEAD
-        # make sure all additional messages are < 32k chars long
-        # additional_messages = ensure_additional_messages_length(additional_messages)
-=======
->>>>>>> 10119a79
         assistant_generator = openai_assistant_call(
             request="",  # already present in additional_messages
             instructions=instructions,
