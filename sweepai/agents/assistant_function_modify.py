--- conflicted
+++ resolved
@@ -200,12 +200,6 @@
         # get code for relevant filepaths
         try:
             for relevant_file_path in relevant_filepaths:
-<<<<<<< HEAD
-                relevant_file_content = read_file_with_fallback_encodings(relevant_file_path)
-                relevant_file_contents[relevant_file_path] = relevant_file_content
-        except Exception as e:
-            logger.error(f"Error occured while attempting to fetch contents for relevant file: {e}")
-=======
                 relevant_file_content = read_file_with_fallback_encodings(
                     relevant_file_path
                 )
@@ -214,7 +208,6 @@
             logger.error(
                 f"Error occured while attempting to fetch contents for relevant file: {e}"
             )
->>>>>>> eac6fb41
         initial_code_valid, _ = check_code(file_path, current_contents)
         initial_code_valid = initial_code_valid or (
             "<<<<<<<" in current_contents and ">>>>>>>" in current_contents
@@ -226,13 +219,9 @@
         relevant_file_snippets: dict[str, list[Snippet]] = defaultdict(list)
         # now we chunk relevant file contents
         for relevant_file_path, relevant_file_content in relevant_file_contents.items():
-<<<<<<< HEAD
-            relevant_file_snippet = chunk_code(relevant_file_content, relevant_file_path, 700, 200)
-=======
             relevant_file_snippet = chunk_code(
                 relevant_file_content, relevant_file_path, 700, 200
             )
->>>>>>> eac6fb41
             relevant_file_snippets[relevant_file_path] = relevant_file_snippet
 
         file_contents_lines = current_contents.split("\n")
@@ -457,13 +446,9 @@
                     if not error_message:
                         keyword = tool_call["keyword"]
                         match_indices = []
-<<<<<<< HEAD
-                        relevant_file_match_indices: dict[str, list[int]] = defaultdict(list)
-=======
                         relevant_file_match_indices: dict[str, list[int]] = defaultdict(
                             list
                         )
->>>>>>> eac6fb41
                         # search current code file
                         for i, chunk in enumerate(chunks):
                             if keyword in chunk:
@@ -471,17 +456,6 @@
                                 match_indices.append(i)
                                 match_indices.append(min(len(chunks) - 1, i + 1))
                         # search all relevant code files
-<<<<<<< HEAD
-                        for relevant_file_path, relevant_file_chunk_group in relevant_file_chunks.items():
-                            for i, chunk in enumerate(relevant_file_chunk_group):
-                                if keyword in chunk:
-                                    relevant_file_match_indices[relevant_file_path].append(max(0, i - 1))
-                                    relevant_file_match_indices[relevant_file_path].append(i)
-                                    relevant_file_match_indices[relevant_file_path].append(min(len(relevant_file_chunk_group) - 1, i + 1))
-                        
-                        match_indices = sorted(list(set(match_indices)))
-                        relevant_file_match_indices = {k: sorted(list(set(v))) for k, v in relevant_file_match_indices.items()}
-=======
                         for (
                             relevant_file_path,
                             relevant_file_chunk_group,
@@ -505,22 +479,12 @@
                             k: sorted(list(set(v)))
                             for k, v in relevant_file_match_indices.items()
                         }
->>>>>>> eac6fb41
                         if not match_indices and not relevant_file_match_indices:
                             error_message = f"The keyword {keyword} does not appear to be present in the code. Consider missing or misplaced whitespace, comments or delimiters."
                         else:
                             # for matches inside current code file
                             if match_indices:
                                 starter_message = f"The keyword {keyword} was found in the following sections:\n\n"
-<<<<<<< HEAD
-                                success_message += build_keyword_search_match_results(match_indices, chunks, keyword, starter_message)
-                            # for matches inside relevant code files
-                            if relevant_file_match_indices:
-                                for relevant_file_path, relevant_file_match_indices in relevant_file_match_indices.items():
-                                    starter_message = f"The keyword {keyword} was found in the following sections of the relevant file {relevant_file_path}:\n\n"
-                                    success_message += build_keyword_search_match_results(relevant_file_match_indices, relevant_file_chunks[relevant_file_path], keyword, starter_message)
-                        
-=======
                                 success_message += build_keyword_search_match_results(
                                     match_indices, chunks, keyword, starter_message
                                 )
@@ -540,7 +504,6 @@
                                         )
                                     )
 
->>>>>>> eac6fb41
                     if error_message:
                         logger.debug(error_message)
                         tool_name, tool_call = assistant_generator.send(
