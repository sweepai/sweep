import os
import json
import subprocess
import traceback
from collections import defaultdict

from loguru import logger

from sweepai.agents.assistant_wrapper import openai_assistant_call, tool_call_parameters
from sweepai.agents.agent_utils import ensure_additional_messages_length
from sweepai.config.client import SweepConfig
from sweepai.core.entities import AssistantRaisedException, FileChangeRequest, Message
from sweepai.logn.cache import file_cache
from sweepai.utils.chat_logger import ChatLogger, discord_log_error
from sweepai.utils.diff import generate_diff
from sweepai.utils.file_utils import read_file_with_fallback_encodings
from sweepai.utils.github_utils import ClonedRepo, update_file
from sweepai.utils.progress import AssistantConversation, TicketProgress
from sweepai.utils.str_utils import get_all_indices_of_substring
from sweepai.utils.utils import CheckResults, get_check_results
from sweepai.utils.modify_utils import post_process_rg_output, manual_code_check

# Pre-amble using ideas from https://github.com/paul-gauthier/aider/blob/main/aider/coders/udiff_prompts.py
# Doesn't regress on the benchmark but improves average code generated and avoids empty comments.

# Add COT to each tool

instructions = """You are an expert software developer tasked with editing code to fulfill the user's request. Your goal is to make the necessary changes to the codebase while following best practices and respecting existing conventions. 

To complete the task, follow these steps:

1. Carefully analyze the user's request to identify the key requirements and changes needed. Break down the problem into smaller sub-tasks.

2. Search the codebase for relevant files, functions, classes, and variables related to the task at hand. Use the search results to determine where changes need to be made. 

3. For each relevant file, identify the minimal code changes required to implement the desired functionality. Consider edge cases, error handling, and necessary imports.

4. If new functionality is required that doesn't fit into existing files, create a new file with an appropriate name and location.

5. Make the code changes in a targeted way:
   - Preserve existing whitespace, comments and code style
   - Make surgical edits to only the required lines of code
   - If a change is complex, break it into smaller incremental changes
   - Ensure each change is complete and functional before moving on

6. When providing code snippets, be extremely precise with indentation:
   - Count the exact number of spaces used for indentation
   - If tabs are used, specify that explicitly 
   - Ensure the indentation of the code snippet matches the original file exactly
7. After making all the changes, review the modified code to verify it fully satisfies the original request.
8. Once you are confident the task is complete, submit the final solution.

In this environment, you have access to the following tools to assist in fulfilling the user request:

You MUST call them like this:
<function_calls>
<invoke>
<tool_name>$TOOL_NAME</tool_name>
<parameters>
<$PARAMETER_NAME>$PARAMETER_VALUE</$PARAMETER_NAME>
...
</parameters>
</invoke>
</function_calls>

Here are the tools available:
<tools>
<tool_description>
<tool_name>analyze_problem_and_propose_plan</tool_name>
<description>
Carefully analyze the user's request to identify the key requirements, changes needed, and any constraints or considerations. Break down the problem into sub-tasks.
</description>
<parameters>
<parameter>
<name>problem_analysis</name>
<type>str</type>
<description>
Provide a thorough analysis of the user's request, identifying key details, requirements, intended behavior changes, and any other relevant information. Organize and prioritize the sub-tasks needed to fully address the request.
</description>
</parameter>
<parameter>
<name>proposed_plan</name>
<type>str</type>
<description>
Describe the plan to solve the problem, including the keywords to search, modifications to make, and all required imports to complete the task.
</description>
</parameter>
</parameters>
</tool_description>

<tool_description>
<tool_name>search_codebase</tool_name>
<description>
Search the codebase for files, functions, classes, or variables relevant to a task. Searches can be scoped to a single file or across the entire codebase.
</description>
<parameters>
<parameter>
<name>justification</name>
<type>str</type>
<description>
Explain why searching for this query is relevant to the task and how the results will inform the code changes.
</description>
</parameter>
<parameter>
<name>file_name</name>
<type>str</type>
<description>
(Optional) The name of a specific file to search within. If not provided, the entire codebase will be searched.
</description>
</parameter>
<parameter>
<name>keyword</name>
<type>str</type>
<description>
The search query, such as a function name, class name, or variable. Provide only one query term per search.
</description>
</parameter>
</parameters>
</tool_description>

<tool_description>
<tool_name>analyze_and_identify_changes</tool_name>
<description>
Determine the minimal code changes required in a file to implement a piece of the functionality. Consider edge cases, error handling, and necessary imports.
</description>
<parameters>
<parameter>
<name>file_name</name>
<type>str</type>
<description>
The name of the file where changes need to be made.
</description>
</parameter>
<name>changes</name>
<type>str</type>
<description>
Describe the changes to make in the file. Specify the location of each change and provide the code modifications. Include any required imports or updates to existing code.
</description>
</parameter>
</parameters>
</tool_description>

<tool_description>
<tool_name>view_file</tool_name>
<description>
View the contents of a file from the codebase. Useful for viewing code in context before making changes.
</description>
<parameters>
<parameter>
<name>justification</name>
<type>str</type>
<description>
Explain why viewing this file is necessary to complete the task or better understand the existing code.
</description>
</parameter>
<parameter>
<name>file_name</name>
<type>str</type>
<description>
The name of the file to retrieve, including the extension. File names are case-sensitive.
</description>
</parameter>
</parameters>
</tool_description>

<tool_description>
<tool_name>make_change</tool_name>
<description>
Make a SINGLE, TARGETED code change in a file. Preserve whitespace, comments and style. Changes should be minimal, self-contained and only address one specific modification. If a change requires modifying multiple separate code sections, use multiple calls to this tool, one for each independent change.
</description>
<parameters>
<parameter>
<name>justification</name>
<type>str</type>
<description>
Explain how this SINGLE change contributes to fulfilling the user's request.
</description>
</parameter>
<parameter>
<name>file_name</name>
<type>str</type>
<description>
Name of the file to make the change in. Ensure correct spelling as this is case-sensitive.
</description>
</parameter>
<parameter>
<name>original_code</name>
<type>str</type>
<description>
The existing lines of code that need to be modified or replaced. This should be a SINGLE, CONTINUOUS block of code, not multiple separate sections. Include unchanged surrounding lines for context.
</description>
</parameter>
<parameter>
<name>new_code</name>
<type>str</type>
<description>
The new lines of code to replace the original code, implementing the SINGLE desired change. If the change is complex, break it into smaller targeted changes and use separate make_change calls for each.
</description>
</parameter>
</parameters>
</tool_description>

<tool_description>
<tool_name>create_file</tool_name>
<description>
Create a new code file in the specified location with the given file name and extension. This is useful when the task requires adding entirely new functionality or classes to the codebase.
</description>
<parameters>
<parameter>
<name>file_path</name>
<type>str</type>
<description>
The path where the new file should be created, relative to the root of the codebase. Do not include the file name itself.
</description>
</parameter>
<parameter>
<name>file_name</name>
<type>str</type>
<description>
The name to give the new file, including the extension. Ensure the name is clear, descriptive, and follows existing naming conventions.
</description>
</parameter>
<parameter>
<parameter>
<name>contents</name>
<type>str</type>
<description>
The contents of this new file.
</description>
</parameter>
<parameter>
<name>justification</name>
<type>str</type>
<description>
Explain why creating this new file is necessary to complete the task and how it fits into the existing codebase structure.
</description>
</parameter>
</parameters>
</tool_description>

<tool_description>
<tool_name>submit_result</tool_name>
<description>
Indicate that the task is complete and all requirements have been satisfied. Provide the final code changes or solution.
</description>
<parameters>
<parameter>
<name>justification</name>
<type>str</type>
<description>
Summarize the code changes made and how they fulfill the user's original request. Provide the complete, modified code if applicable.
</description>
</parameter>
</parameters>
</tool_description>
"""

# NO_TOOL_CALL_PROMPT = """ERROR
# No tool calls were made. If you are done, please use the submit_result tool to indicate that you have completed the task. If you believe you are stuck, use the search_codebase tool to further explore the codebase or get additional context if necessary.

NO_TOOL_CALL_PROMPT = """FAILURE
No function calls were made or your last function call was incorrectly formatted. The correct syntax for function calling is this:

<function_calls>
<invoke>
<tool_name>tool_name</tool_name>
<parameters>
<param_name>param_value</param_name>
</parameters>
</invoke>
</function_calls>

Here is an example:

<function_calls>
<invoke>
<tool_name>analyze_problem_and_propose_plan</tool_name>
<parameters>
<problem_analysis>The problem analysis goes here</problem_analysis>
<proposed_plan>The proposed plan goes here</proposed_plan>
</parameters>
</invoke>
</function_calls>

If you are really done, call the submit function.
"""

unformatted_tool_call_response = "<function_results>\n<result>\n<tool_name>{tool_name}<tool_name>\n<stdout>\n{tool_call_response_contents}\n</stdout>\n</result>\n</function_results>"


def int_to_excel_col(n):
    result = ""
    if n == 0:
        result = "A"
    while n > 0:
        n, remainder = divmod(n - 1, 26)
        result = chr(65 + remainder) + result
    return result


def excel_col_to_int(s):
    result = 0
    for char in s:
        result = result * 26 + (ord(char) - 64)
    return result - 1

TOOLS_MAX_CHARS = 20000

def build_keyword_search_match_results(
    match_indices: list[int], # list of all indices where keyword appears in file_contents
    file_contents: str,
    keyword: str,
    starter_message: str,
) -> str:
    file_lines = file_contents.split("\n")
    file_lines_length = [len(line) for line in file_lines]
    # actual code lines
    all_matches = []
    # index of match
    match_line_indices = []
    # for each match
    for match_index in match_indices:
        # find correct row
        running_sum = 0
        for i in range(len(file_lines)):
            if match_index >= running_sum and match_index <= running_sum + file_lines_length[i]:
                match_display = (
                    f"{file_lines[i]}\n"
                    + " " * (match_index - running_sum)
                    + "^" * len(keyword)
                    + "\n"
                )
                match_line_indices.append(i)
                break
            running_sum += file_lines_length[i] + 1
        match_display = match_display.strip("\n")

        all_matches.append(f"\n{match_display}")
    
    # gather context lines around each match
    context_lines_index = []
    extra_lines = 40 # configurable value about how many lines to include around each match
    for index in match_line_indices:
        for i in range(max(0, index - extra_lines), min(index + extra_lines + 1, len(file_lines))):
            context_lines_index.append(i)
    
    context_lines_index = sorted(list(set(context_lines_index)))
    success_message = ""
    for i in range(len(context_lines_index)):
        line_index = context_lines_index[i]
        # see if we should print ...
        if i == 0: # first context line
            if line_index != 0:
                success_message += "\n..."
        if line_index in match_line_indices: # print match
            all_matches_index = match_line_indices.index(line_index)
            success_message += f"{all_matches[all_matches_index]}"
        else: # print context line
            success_message += f"\n{file_lines[line_index]}"
        
        # last context line
        if i == len(context_lines_index) - 1:
            if line_index != len(file_lines) - 1:
                success_message += "\n..."
        else:
            next_line_index = context_lines_index[i + 1]
            if next_line_index - 1 != line_index:
                success_message += "\n..."

    return starter_message + f"\n{success_message}"


def english_join(items: list[str]) -> str:
    if len(items) == 0:
        return ""
    if len(items) == 1:
        return items[0]
    if len(items) == 2:
        return f"{items[0]} and {items[1]}"
    return ", ".join(items[:-1]) + f", and {items[-1]}"

def generate_status_message(file_path: str, fcrs: list[FileChangeRequest]) -> str:
    if not fcrs or len(fcrs) == 1:
        return f"You will resolve the issue by editing {file_path}."
    index = -1
    for i, fcr in enumerate(fcrs):
        if fcr.filename == file_path:
            index = i
            break
    else:
        logger.warning(f"Could not find file {file_path} in list of FCRs.")
        return f"You will resolve the issue by editing {file_path}."
    message = ""
    if index > 1:
        message += f"You have already made changes to {english_join([fcr.filename for fcr in fcrs[:index]])}. "
    message += f"You will resolve the issue by editing {file_path}. "
    if index < len(fcrs) - 1:
        message += f"You will edit the files {english_join([fcr.filename for fcr in fcrs[index + 1:]])} later."
    return message.strip()

# returns formatted response
def create_tool_call_response(tool_name: str, tool_call_response_contents: str) -> str:
    return unformatted_tool_call_response.replace("{tool_name}", tool_name).replace("{tool_call_response_contents}", tool_call_response_contents)

def default_dict_value():
    return {"contents": "", "original_contents": ""}

# returns dictionary of all changes made
@file_cache(ignore_params=["file_path", "chat_logger", "cloned_repo", "assistant_id", "ticket_progress", "assistant_conversation", "cwd"])
def function_modify(
    fcrs: list[FileChangeRequest],
    request: str,
    cloned_repo: ClonedRepo,
    additional_messages: list[Message] = [],
    chat_logger: ChatLogger | None = None,
    assistant_id: str = None,
    ticket_progress: TicketProgress | None = None,
    assistant_conversation: AssistantConversation | None = None,
    seed: int = None,
    relevant_filepaths: list[str] = [],
    cwd: str | None = None,
    previous_modify_files_dict: dict[str, dict[str, str | list[str]]] = None,
) -> dict[str, dict[str, str | list[str]]] | None:
    try:
        logger.info("Starting function_modify_unstable")
        def save_ticket_progress(assistant_id: str, thread_id: str, run_id: str):
            if assistant_conversation:
                assistant_conversation.update_from_ids(
                    assistant_id=assistant_id, run_id=run_id, thread_id=thread_id
                )
            ticket_progress.save()
        # dictionary mapping a file path to various data used in modify, this needs to be stateful, so it is possible that previous_modify_files_dict
        modify_files_dict = previous_modify_files_dict or defaultdict(default_dict_value)
        cwd = cwd or cloned_repo.repo_dir
        # current_contents = contents_of_file
        sweep_config: SweepConfig = SweepConfig()
        # current_file_to_modify_contents = f"<current_file_to_modify filename=\"{file_path}\">\n{chunked_file_contents}\n</current_file_to_modify>"
        # fcrs_message = generate_status_message(file_path, fcrs)
        relevant_file_paths_string = ", ". join(relevant_filepaths) 
        combined_request_unformatted = "In order to solve the user's request you will need to modify/create the following files:\n\n{files_to_modify}\n\nThe order you choose to modify/create these files is up to you.\n"
        files_to_modify = ""
        for fcr in fcrs:
<<<<<<< HEAD
            files_to_modify += f"\n\nYou will need to {fcr.change_type} {fcr.filename}, the specific instructions to do so are listed below:\n\n{fcr.instructions}"
        combined_request_message = combined_request_unformatted.replace("{files_to_modify}", files_to_modify.lstrip('\n'))
=======
            files_to_modify += f"You will need to {fcr.change_type} {fcr.filename}, the specific instructions to do so are listed below:\n\n{fcr.instructions}\n\n"
        combined_request_message = combined_request_unformatted.replace("{files_to_modify}", files_to_modify)
>>>>>>> 1c21a820
        new_additional_messages = [
            Message(
                role="user",
                content=f"# Request\n{request}",
            ),
            Message(
                role="user",
                content=f"\n{combined_request_message}",
            )
        ]
        if relevant_file_paths_string:
            new_additional_messages.append(Message(
                role="user",
                content=f'You should view the following relevant files: {relevant_file_paths_string}\n\nREMEMBER YOUR END GOAL IS TO SATISFY THE # Request'
            ))
        additional_messages = additional_messages + new_additional_messages

        initial_check_results: dict[str, CheckResults] = {}
        # add any already made changes to the additional_messages
        for file_path, file_data in modify_files_dict.items():
            diff = generate_diff(file_data["original_contents"], file_data["contents"])
            if diff:
                additional_messages.append(
                    Message(
                        role="user",
                        content=f"The following changes in {file_path} have already been applied in an attempt to address this problem:\n```\n"
                        + diff
                        + "\n```",
                    )
                )
            # go through any already made changes and generate the intial_check_results
            initial_check_results[file_path] = get_check_results(file_path, file_data['original_contents'])
        assistant_generator = openai_assistant_call(
            request="",  # already present in additional_messages
            instructions=instructions,
            additional_messages=ensure_additional_messages_length(additional_messages),
            chat_logger=chat_logger,
            assistant_id=assistant_id,
            save_ticket_progress=(
                save_ticket_progress if ticket_progress is not None else None
            ),
            assistant_name="Code Modification Function Assistant",
            tools=[],
        )

        try:
            done_counter = 0
            tool_name, tool_call = assistant_generator.send(None)
            for i in range(100):  # TODO: tune this parameter
                print(tool_name, json.dumps(tool_call, indent=2))
                if tool_name == "done":
                    changes_made = False
                    # iterate through modify_files_dict and generate diffs
                    diffs_made = defaultdict(str)
                    for file_name, file_data in modify_files_dict.items():
                        new_contents = file_data["contents"]
                        original_contents = file_data["original_contents"]
                        diff = generate_diff(original_contents, new_contents)
                        if diff:
                            changes_made = True
                            diffs_made[file_name] = diff

                    if changes_made:
                        break
                    else:
                        done_counter += 1
                        if done_counter >= 3:
                            break
                        error_message = create_tool_call_response("submit_result", "ERROR\n\nNo changes were made. Please continue working on your task.")
                        tool_name, tool_call = assistant_generator.send(
                            error_message
                        )                  
                elif tool_name == "no_tool_call":
                    error_message = ""
                    tool_name, tool_call = assistant_generator.send(
                        NO_TOOL_CALL_PROMPT
                    )
                elif tool_name == "analyze_problem_and_propose_plan":
                    error_message = ""
                    success_message = create_tool_call_response(tool_name, "SUCCESS\n\nSounds like a great plan! Lets get started!")
                    tool_name, tool_call = assistant_generator.send(
                        success_message
                    )
                elif tool_name == "analyze_and_identify_changes":
                    error_message = ""
                    # make sure the change is for an existing or newly created file
                    if "file_name" not in tool_call:
                        error_message = "Missing file_name in tool call. Call the tool again but this time provide the file_name."
                    if not error_message:
                        file_name = tool_call["file_name"].strip()
                        if not os.path.exists(os.path.join(cwd, file_name)) and file_name not in modify_files_dict:
                            error_message = f"The file {file_name} does not exist. Make sure that you have spelled the file name correctly!"
                    if not error_message:
                        success_message = create_tool_call_response(tool_name, "SUCCESS\n\nNice work! Now use the make_change tool to make the listed changes one at a time. If there are multiple changes required, call the make_change tool multiple times.")
                        tool_name, tool_call = assistant_generator.send(
                            success_message
                        )
                    else:
                        error_message = create_tool_call_response(tool_name, f"ERROR\n\n{error_message}")
                        tool_name, tool_call = assistant_generator.send(
                            error_message
                        )
                elif tool_name == "view_file":
                    error_message = ""
                    file_name = tool_call["file_name"].strip()
                    full_file_name = os.path.join(cwd, file_name)
                    # not in code base and not created
                    if not os.path.exists(full_file_name) and file_name not in modify_files_dict:
                        similar_file_paths = "\n".join(
                            [
                                f"- {path}"
                                for path in cloned_repo.get_similar_file_paths(
                                    file_name
                                )
                            ]
                        )
                        error_message = f"The file {file_name} does not exists. {'Did you mean one of the following files?' if similar_file_paths else ''}\n{similar_file_paths}"
                    if not error_message:
                        # if this is the first time viewing this file
                        if file_name not in modify_files_dict:
                            try:
                                file_contents = read_file_with_fallback_encodings(full_file_name)
                            except Exception as e:
                                logger.error(f"Error occured while attempting to read the file {file_name}: {e}")
                                error_message = f"Error occured while attempting to read the file {file_name}: {e}"
                            if not error_message:
                                # update data for this file inside modify_files_dict unless it already exists
                                modify_files_dict[file_name] = {"contents": file_contents, "original_contents": file_contents}
                                initial_check_results[file_name] = get_check_results(file_name, file_contents)
                        else:
                            # filename already exists in modify_files_dict, implies edits were made to it
                            file_contents = modify_files_dict[file_name]["contents"]
                        logger.debug(f'SUCCESS\n\nHere is the file:\n\n<file filename="{file_name}">\n{file_contents}\n</file filename="{file_name}">')
                        success_message = create_tool_call_response(tool_name, f'SUCCESS\n\nHere is the file:\n\n<file filename="{file_name}">\n{file_contents}\n</file filename="{file_name}">')
                        tool_name, tool_call = assistant_generator.send(
                            success_message
                        )
                    if error_message:
                        logger.debug(f"ERROR in view_file\n\n{error_message}")
                        error_message = create_tool_call_response(tool_name, f"ERROR\n\n{error_message}")
                        tool_name, tool_call = assistant_generator.send(
                            error_message
                        )
                elif tool_name == "make_change":
                    error_message = ""
                    for key in ["file_name", "original_code", "new_code"]:
                        if key not in tool_call:
                            error_message += f"Missing {key} in tool call.Call the tool again but this time provide the {key}.\n"
                    for _ in range(1): # this is super jank code but it works for now - only for easier error message handling
                        # ensure the file we are editting exists and is in modify_files_dict
                        if "file_name" in tool_call:
                            file_name = tool_call["file_name"].strip()
                            # if not in codebase or has not been created
                            if not os.path.exists(os.path.join(cwd, file_name)) and file_name not in modify_files_dict:
                                error_message += f"The file {file_name} does not exist. Make sure that you have spelled the file name correctly!\n"
                            if file_name not in modify_files_dict:
                                error_message += f"You have not viewed {file_name} yet! Are you CERTAIN this is the file you want to modify? If so, view the file first with the view_file tool and then call the make_change tool again.\n"
                        if error_message:
                            break
                        success_message = ""
                        original_code = tool_call["original_code"].strip("\n")
                        new_code = tool_call["new_code"].strip("\n")
                        if new_code == original_code:
                            error_message += "The new_code and original_code are the same. Are you CERTAIN this change needs to be made? If you are certain this change needs to be made, MAKE SURE that the new_code and original_code are NOT the same."
                            break
                        # get the contents for the file
                        file_contents = modify_files_dict[file_name]['contents']
                        warning_message = ""
                        
                        # handle special case where there are \r\n characters in the current chunk as this will cause search and replace to ALWAYS fail
                        if "\r\n" in file_contents:
                            # replace in current chunk
                            file_contents = file_contents.replace("\r\n", "\n")
                        # check to see that the original_code is in the new_code by trying all possible indentations
                        correct_indent, rstrip_original_code = manual_code_check(file_contents, original_code)
                        # if the original_code couldn't be found in the chunk we need to let the llm know
                        if original_code not in file_contents and correct_indent == -1:
                            error_message = f"The original_code provided does not appear to be present in file {file_name}. The original_code contains:\n```\n{original_code}\n```\nBut this section of code was not found anywhere inside the current file. DOUBLE CHECK that the change you are trying to make is not already implemented in the code!"
                            # first check the lines in original_code, if it is too long, ask for smaller changes
                            original_code_lines_length = len(original_code.split("\n"))
                            if original_code_lines_length > 7:
                                error_message += f"\n\nThe original_code seems to be quite long with {original_code_lines_length} lines of code. Break this large change up into a series of SMALLER changes to avoid errors like these! Try to make sure the original_code is under 7 lines. DOUBLE CHECK to make sure that this make_change tool call is only attempting a singular change, if it is not, make sure to split this make_change tool call into multiple smaller make_change tool calls!"
                            else:
                                # generate the diff between the original code and the current chunk to help the llm identify what it messed up
                                # chunk_original_code_diff = generate_diff(original_code, current_chunk) - not necessary
                                error_message += "\n\nDOUBLE CHECK that the original_code you have provided is correct, if it is not, correct it then make another replacement with the corrected original_code. The original_code MUST be in section A in order for you to make a change. DOUBLE CHECK to make sure that this make_change tool call is only attempting a singular change, if it is not, make sure to split this make_change tool call into multiple smaller make_change tool calls!"
                            break
                        # ensure original_code and new_code has the correct indents
                        new_code_lines = new_code.split("\n")
                        new_code = "\n".join(f'{correct_indent*" "}{line}' for line in new_code_lines)
                        if rstrip_original_code:
                            original_code_lines = [line.rstrip() for line in original_code.split("\n")]
                        else:
                            original_code_lines = original_code.split("\n")
                        original_code = "\n".join(f'{correct_indent*" "}{line}' for line in original_code_lines)
                        # before we apply changes make sure original_code is unique inside current_chunk
                        current_chunk_occurences = file_contents.count(original_code)
                        if current_chunk_occurences > 1:
                            error_message = f"The original_code is not unique in the file {file_name}. It appears {current_chunk_occurences} times! original_code MUST be unique, add some more lines for context!"
                            break

                        # apply changes
                        new_file_contents = file_contents.replace(original_code, new_code, 1)
                        # Check if changes were made
                        if new_file_contents == file_contents:
                            logger.warning("No changes were made to the code.")
                            error_message = "No changes were made, it seems the changes you requested were not applied or made no difference to the code file."
                            break
                        
                        # Check if the changes are valid
                        if not error_message:
                            check_results = get_check_results(file_name, new_file_contents)
                            # check_results_message = check_results.is_worse_than_message(initial_check_results) - currently unused
                            failing_parse = check_results.parse_error_message if not initial_check_results[file_name].parse_error_message else ""
                            current_diff = generate_diff(
                                file_contents, new_file_contents
                            )
                            if failing_parse:
                                error_message = f"Error: Invalid code changes have been applied. You requested the following changes:\n\n```diff\n{current_diff}\n```\n\nBut it produces invalid code with the following error logs:\n{failing_parse}\nFirst, identify where the broken code occurs, why it is broken and what the correct change should be. Then, retry the make_change tool with different changes that yield valid code."
                                break
                    if error_message:
                        logger.error(f"ERROR occured in make_change tool: {error_message}")
                        error_message = create_tool_call_response(tool_name, f"ERROR\n\n{error_message}")
                        tool_name, tool_call = assistant_generator.send(
                            error_message
                        )

                    if not error_message:
                        success_message = (
                            f"SUCCESS\n\nThe following changes have been applied to {file_name}:\n\n"
                            + generate_diff(file_contents, new_file_contents)
                        ) + f"{warning_message}\n\nYou can continue to make changes to the file {file_name} and call the make_change tool again, or go back to searching for keywords using the search_codebase tool, which is great for finding all definitions or usages of a function or class. REMEMBER to add all necessary imports at the top of the file, if the import is not already there!"
                        # set contents
                        modify_files_dict[file_name]['contents'] = new_file_contents
                        logger.info(success_message)

                        success_message = create_tool_call_response(tool_name, f"SUCCESS\n\n{success_message}")
                        
                        tool_name, tool_call = assistant_generator.send(
                            success_message
                        )
                elif tool_name == "create_file":
                    error_message = ""
                    success_message = ""
                    for key in tool_call_parameters[tool_name]:
                        if key not in tool_call:
                            logger.debug(f"No {key} was provided in the {tool_name} tool call. Call the tool again but this time provide the {key}.")
                            error_message += f"No {key} was provided in the {tool_name} tool call. Call the tool again but this time provide the {key}.\n"
                    if not error_message:
                        new_file_path = tool_call["file_path"].strip()
                        new_file_name = tool_call["file_name"].strip()
                        new_file_contents = tool_call["contents"].strip()
                        new_file_dir = os.path.join(cwd, new_file_path)
                        new_full_file_path = os.path.join(new_file_path, new_file_name)
                        new_full_file_path_with_cwd = os.path.join(cwd, new_file_path, new_file_name)
                        # ensure file doesn't already exist
                        if os.path.exists(new_full_file_path_with_cwd):
                            error_message = f"The file {new_full_file_path} already exists. Modify this existing file instead of attempting to create a new one!"
                        # ensure directory is valid
                        if not os.path.isdir(new_file_dir):
                            error_message = f"The directory {new_file_path} is not valid. Make sure you have the correct directory path!"
                        # ensure that the directory of the new full path exists, in case the file name is weird
                        if not os.path.exists(os.path.dirname(new_full_file_path_with_cwd)):
                            error_message = f"The directory {os.path.dirname(new_full_file_path)} does not exist. Make sure you the new file you want to create exists within an existing directory!"
                        # if no issues, create the file by placing it in modify_files_dict
                        if not error_message:
                            modify_files_dict[new_full_file_path] = {"contents": new_file_contents, "original_contents": ""}
                            success_message = f"The new file {new_full_file_path} has been created successfully with the following contents:\n\n{new_file_contents}"
                    if error_message:
                        logger.debug(f"ERROR occured in create_file tool: {error_message}")
                        error_message = create_tool_call_response(tool_name, f"ERROR\n\n{error_message}")
                        tool_name, tool_call = assistant_generator.send(
                            error_message
                        )
                    else:
                        logger.debug(f"SUCCESS\n\n{success_message}")
                        success_message = create_tool_call_response(tool_name, f"SUCCESS\n\n{success_message}")
                        tool_name, tool_call = assistant_generator.send(
                            success_message
                        )
                elif tool_name == "search_codebase":
                    error_message = ""
                    success_message = ""
                    for key in ["keyword"]:
                        if key not in tool_call:
                            logger.debug(f"No {key} was provided in the search_codebase tool call. Call the tool again but this time provide the {key}.")
                            error_message += f"No {key} was provided in the search_codebase tool call. Call the tool again but this time provide the {key}.\n"

                    file_name = ""
                    if "file_name" in tool_call:
                        file_name = tool_call["file_name"].strip()
                        # see if we are searching the whole codebase or not
                        if file_name: # search specific file
                            full_file_path = os.path.join(cwd, file_name)
                            # not in codebase and also not a newly created file
                            if not os.path.exists(full_file_path) and file_name not in modify_files_dict:
                                logger.debug(f"The file {file_name} does not exist. Make sure that you have spelled the file name correctly!")
                                error_message = f"The file {file_name} does not exist. Make sure that you have spelled the file name correctly!"
                            # make sure it is a file and not a directory
                            elif os.path.isdir(full_file_path):
                                logger.debug(f"The file {file_name} is a directory. Make sure you are providing a file name!")
                                error_message += f"The file {file_name} is a directory. Make sure you are providing a file name!"
                            
                    # if no issues continue with search
                    if not error_message:
                        keyword = tool_call["keyword"].strip()
                        # search specific file
                        if file_name:
                            logger.info(f"Searching for keyword {keyword} in file {file_name}")
                            match_indices = []
                            # if the current code file is not in the modify_files_dict, add it
                            if file_name not in modify_files_dict:
                                file_contents = read_file_with_fallback_encodings(full_file_path)
                                modify_files_dict[file_name] = {"contents": file_contents, "original_contents": file_contents}
                                initial_check_results[file_name] = get_check_results(file_name, file_contents)
                            # get contents
                            file_contents = modify_files_dict[file_name]["contents"]
                            match_count = file_contents.count(keyword)

                            # if there are no matches
                            if match_count == 0:
                                logger.debug(f"The search term {keyword} does not appear to be present in the file: {file_name}. Consider missing or misplaced whitespace, comments or delimiters in the keyword.")
                                error_message = f"The search term {keyword} does not appear to be present in the file: {file_name}. Consider missing or misplaced whitespace, comments or delimiters in the keyword."
                            else:
                                match_indices = get_all_indices_of_substring(file_contents, keyword)
                                # for matches inside current code file
                                starter_message = f"The keyword {keyword} was found {match_count} {'time' if match_count == 1 else 'times'} in the file {file_name}. They appear in the following places:\n\n"
                                success_message += (
                                    build_keyword_search_match_results(
                                        match_indices,
                                        file_contents,
                                        keyword,
                                        starter_message
                                    )
                                )
                        else: # search whole codebase
                            logger.info(f"Searching for keyword {keyword} in the entire codebase.")
                            rg_command = ["rg", "-n", "-i" , f'"{keyword}"', cwd]
                            try:
                                # update the cloned repo before running ripgrep as it is possible some of the files have been editted
                                for file_name, file_data in modify_files_dict.items():
                                    updated = update_file(cloned_repo.repo_dir, file_name, file_data["contents"])
                                    if not updated:
                                        raise Exception(f"Failed to update file {file_name} in the cloned repo.")
                            except Exception as e:
                                logger.error(f"FAILURE: An Error occured while trying to update the cloned repo on file {file_name}: {e}")
                                error_message = f"FAILURE: An Error occured while trying to update the cloned repo on file {file_name}: {e}\n"
                                # attempt to undo the updates
                                for file_name, file_data in modify_files_dict.items():
                                    update_file(cloned_repo.repo_dir, file_name, file_data["original_contents"])
                                
                            try:
                                result = subprocess.run(" ".join(rg_command), text=True, shell=True, capture_output=True)
                                output = result.stdout
                                if output:
                                    # post process rip grep output to be more condensed
                                    rg_output_pretty, _ = post_process_rg_output(cwd, sweep_config, output)
                                    if not rg_output_pretty:
                                        error_message += f"FAILURE: No results found for keyword: {keyword} in the entire codebase. Please try a new keyword. If you are searching for a function definition try again with different whitespaces.\n"
                                else:
                                    error_message += f"FAILURE: No results found for keyword: {keyword} in the entire codebase. Please try a new keyword. If you are searching for a function definition try again with different whitespaces.\n"
                            except Exception as e:
                                logger.error(f"FAILURE: An Error occured while trying to reset the cloned repo on file {file_name}: {e}\n")
                                error_message += f"FAILURE: An Error occured while trying to rest the cloned repo on file {file_name}: {e}\n"

                            try:
                                # reset cloned_repo to original state
                                for file_name, file_data in modify_files_dict.items():
                                    updated = update_file(cloned_repo.repo_dir, file_name, file_data["original_contents"])
                                    if not updated:
                                        raise Exception(f"Failed to update file {file_name} in the cloned repo.")
                            except Exception as e:
                                logger.error(f"FAILURE: An Error occured while trying to update the cloned repo on file {file_name}: {e}")
                                error_message = f"FAILURE: An Error occured while trying to update the cloned repo on file {file_name}: {e}"

                            if not error_message:
                                success_message = f"Here are the search_codebase results:\n{rg_output_pretty}\n\n You can use these results to revise your plan by calling the analyze_problem_and_propose_plan tool again. You can also call the analyze_and_identify_changes tool again."
                            else:
                                # if all of the above has failed it is possible that it is attmepting to search for a file name
                                similar_file_paths = cloned_repo.get_similar_file_paths(keyword)
                                similar_file_paths = [path for path in similar_file_paths if path.strip()]
                                if not similar_file_paths:
                                    error_message += f"FAILURE: No file paths were found in the codebase that resemble {keyword}. Please try again!"
                                else:
                                    similar_file_paths_string = "\n".join([f"- {path}" for path in similar_file_paths])
                                    error_message = ""
                                    success_message = f"Here are some files that exist in the code base that resemble the keyword {keyword}:\n{similar_file_paths_string}\n\nYou can use use the view_file tool to explore a file in more detail."

                    if error_message:
                        logger.debug(f"ERROR in search_codebase\n\n{error_message}")
                        error_message = create_tool_call_response(tool_name, f"ERROR\n\n{error_message}")
                        tool_name, tool_call = assistant_generator.send(
                            error_message
                        )
                    else:
                        logger.debug(success_message)
                        suffix = "\n\nMake additional search_codebase calls to find other keywords or start making changes by calling the make_change tool."
                        success_message = create_tool_call_response(tool_name, f"SUCCESS\n\n{success_message}{suffix}")
                        tool_name, tool_call = assistant_generator.send(
                            success_message
                        )
                else:
                    error_message = create_tool_call_response("UNKNOWN TOOL NAME", f"ERROR\nUnexpected tool name: {tool_name}")
                    tool_name, tool_call = assistant_generator.send(
                        error_message
                    )
            else:
                logger.error("Too many iterations.")
        except StopIteration:
            pass
        # return dictionary of file paths to their new contents
        changes_made = False
        diffs_made = defaultdict(str)
        unmodified_files = []
        for file_name, file_data in modify_files_dict.items():
            diff = generate_diff(file_data["original_contents"], file_data["contents"])
            if diff:
                changes_made = True
                diffs_made[file_name] = diff
            else:
                # remove this file from the dictionary
                unmodified_files.append(file_name)
        # remove any unmodified files
        for file_name in unmodified_files:
            modify_files_dict.pop(file_name)
            logger.info(f"Removing {file_name} from modify_files_dict as no changes were made to this file.")

        if changes_made:
            for file_name, diff in diffs_made.items():
                logger.info(f"Changes made to {file_name}:\n\n{diff}")
        else:
            logger.warning("No changes were made.")
        if changes_made:
            logger.info("Finished modifying files!")
            return modify_files_dict
    except AssistantRaisedException as e:
        logger.exception(e)
        discord_log_error(
            str(e)
            + "\n\n"
            + traceback.format_exc()
            + "\n\n"
            + str(chat_logger.data if chat_logger else "")
            + "\n\n"
            + str(ticket_progress.tracking_id if ticket_progress else "")
        )
    except Exception as e:
        logger.exception(e)
        # TODO: Discord
        discord_log_error(
            str(e)
            + "\n\n"
            + traceback.format_exc()
            + "\n\n"
            + str(chat_logger.data if chat_logger else "")
            + "\n\n"
            + str(ticket_progress.tracking_id if ticket_progress else "")
        )
        return None
    return None

if __name__ == "__main__":
    from sweepai.config.server import INSTALLATION_ID
    # request = "Convert any all logger.errors to logger.exceptions in on_ticket.py"
    request = """Split any logger.errors to:
logger = Logger()
logger.errors()
in on_ticket.py""" # this causes a pylint error so it's great for testing
    cloned_repo = ClonedRepo(
        repo_full_name="sweepai/sweep",
        installation_id=INSTALLATION_ID
    )
    additional_messages = [
        Message(
            role="user",
            content="# Repo & Issue Metadata\nRepo: sweep: Sweep: AI-powered Junior Developer for small features and bug fixes.\nIssue Title: Convert any all logger.errors to logger.exceptions in on_ticket.py",
            name=None,
            function_call=None,
            key="issue_metadata",
        )
    ]
    file_contents = open("sweepai/handlers/on_ticket.py", "r").read()
    response = function_modify(
        request=request,
        file_path="sweepai/handlers/on_ticket.py",
        contents_of_file=file_contents,
        cloned_repo=cloned_repo,
        chat_logger=ChatLogger(
            {
                "username": "kevinlu1248",
                "title": request
            }
        ),
        additional_messages=additional_messages,
        ticket_progress=TicketProgress(tracking_id="test_remove_assistant_1"),
    )<|MERGE_RESOLUTION|>--- conflicted
+++ resolved
@@ -440,13 +440,8 @@
         combined_request_unformatted = "In order to solve the user's request you will need to modify/create the following files:\n\n{files_to_modify}\n\nThe order you choose to modify/create these files is up to you.\n"
         files_to_modify = ""
         for fcr in fcrs:
-<<<<<<< HEAD
             files_to_modify += f"\n\nYou will need to {fcr.change_type} {fcr.filename}, the specific instructions to do so are listed below:\n\n{fcr.instructions}"
         combined_request_message = combined_request_unformatted.replace("{files_to_modify}", files_to_modify.lstrip('\n'))
-=======
-            files_to_modify += f"You will need to {fcr.change_type} {fcr.filename}, the specific instructions to do so are listed below:\n\n{fcr.instructions}\n\n"
-        combined_request_message = combined_request_unformatted.replace("{files_to_modify}", files_to_modify)
->>>>>>> 1c21a820
         new_additional_messages = [
             Message(
                 role="user",
