import os
import json
import subprocess
import traceback
from collections import defaultdict

from loguru import logger

from sweepai.agents.assistant_wrapper import openai_assistant_call, tool_call_parameters
from sweepai.agents.agent_utils import ensure_additional_messages_length
from sweepai.config.client import SweepConfig
from sweepai.core.entities import AssistantRaisedException, FileChangeRequest, Message
from sweepai.utils.chat_logger import ChatLogger, discord_log_error
from sweepai.utils.diff import generate_diff
from sweepai.utils.file_utils import read_file_with_fallback_encodings
from sweepai.utils.github_utils import ClonedRepo, update_file
from sweepai.utils.progress import AssistantConversation, TicketProgress
from sweepai.utils.str_utils import get_all_indices_of_substring
from sweepai.utils.utils import CheckResults, get_check_results
from sweepai.utils.modify_utils import post_process_rg_output, manual_code_check

# Pre-amble using ideas from https://github.com/paul-gauthier/aider/blob/main/aider/coders/udiff_prompts.py
# Doesn't regress on the benchmark but improves average code generated and avoids empty comments.

# Add COT to each tool

<<<<<<< HEAD
modify_tools = """
<tool_description>
<tool_name>view_file</tool_name>
<description>
View the contents of a file from the codebase. Useful for viewing code in context before making changes.
</description>
<parameters>
<parameter>
<name>justification</name>
<type>str</type>
<description>
Explain why viewing this file is necessary to complete the task or better understand the existing code.
</description>
</parameter>
<parameter>
<name>file_name</name>
<type>str</type>
<description>
The name of the file to retrieve, including the extension. File names are case-sensitive.
</description>
</parameter>
</parameters>
</tool_description>

=======
instructions = """You are an expert software developer tasked with editing code to fulfill the user's request. Your goal is to make the necessary changes to the codebase while following best practices and respecting existing conventions. 

To complete the task, follow these steps:

1. Carefully analyze the user's request to identify the key requirements and changes needed. Break down the problem into smaller sub-tasks.

2. For each relevant file, identify the minimal code changes required to implement the desired functionality. Consider edge cases, error handling, and necessary imports.

3. If new functionality is required that doesn't fit into existing files, create a new file with an appropriate name and location.

4. Make the code changes in a targeted way:
   - Preserve existing whitespace, comments and code style
   - Make surgical edits to only the required lines of code
   - If a change is complex, break it into smaller incremental changes
   - Ensure each change is complete and functional before moving on

5. When providing code snippets, be extremely precise with indentation:
   - Count the exact number of spaces used for indentation
   - If tabs are used, specify that explicitly 
   - Ensure the indentation of the code snippet matches the original file exactly
6. After making all the changes, review the modified code to verify it fully satisfies the original request.
7. Once you are confident the task is complete, submit the final solution.

In this environment, you have access to the following tools to assist in fulfilling the user request:

You MUST call them like this:
<function_calls>
<invoke>
<tool_name>$TOOL_NAME</tool_name>
<parameters>
<$PARAMETER_NAME>$PARAMETER_VALUE</$PARAMETER_NAME>
...
</parameters>
</invoke>
</function_calls>

Here are the tools available:
>>>>>>> 39f8f2d5
<tool_description>
<tool_name>get_code_snippet_to_change</tool_name>
<description>
You will give the start_line and end_line of a code snippet that needs to be modified. You will recieve the code contained within those lines (inclusive) and then you will call the tool make_code_changes in order to apply the necessary modifications. Assume the code file is 0 indexed.
Make sure that the code snippet you are trying to fetch is as small as possible and contains only the necessary code that needs to be modified.
</description>
<parameters>
<parameter>
<name>justification</name>
<type>str</type>
<description>
Explain how what modifications you will be performing on the code that spans start_line to end_line and how this will contribute to fulfilling the user requests.
</description>
</parameter>
<parameter>
<name>file_name</name>
<type>str</type>
<description>
Name of the file that the code is in. Ensure correct spelling as this is case-sensitive.
</description>
</parameter>
<parameter>
<name>start_line</name>
<type>int</type>
<description>
The starting line of the code snippet that you want to modify. Assume the code file is 0 indexed.
</description>
</parameter>
<parameter>
<name>end_line</name>
<type>int</type>
<description>
The ending line of the code snippet that you want to modify. Assume the code file is 0 indexed.
</description>
</parameter>
</parameters>
</tool_description>

<tool_description>
<tool_name>make_code_changes</tool_name>
<description>
You are to call this tool immediately after you have recieved the output of the get_code_snippet_to_change tool. You will now provide the new code snippet that will replace the code snippet returned to you from the get_code_snippet_to_change to change tool call.
Upon successfully calling this tool you will recieve the unified diff of the changes you have made.
</description>
<parameters>
<parameter>
<name>justification</name>
<type>str</type>
<description>
Explain what changes you are applying and why
</description>
</parameter>
<parameter>
<name>new_code</name>
<type>str</type>
<description>
The new code snippet to replace the code snippet you recieved from the get_code_lines_to_change tool call. Ensure you have valid spacing and indentation.
</description>
</parameter>
</parameters>
</tool_description>

<tool_description>
<<<<<<< HEAD
<tool_name>create_file</tool_name>
<description>
Create a new code file in the specified location with the given file name and extension. This is useful when the task requires adding entirely new functionality or classes to the codebase.
</description>
<parameters>
<parameter>
<name>file_path</name>
<type>str</type>
<description>
The path where the new file should be created, relative to the root of the codebase. Do not include the file name itself.
</description>
</parameter>
<parameter>
<name>file_name</name>
<type>str</type>
<description>
The name to give the new file, including the extension. Ensure the name is clear, descriptive, and follows existing naming conventions.
</description>
</parameter>
<parameter>
<parameter>
<name>contents</name>
<type>str</type>
<description>
The contents of this new file.
</description>
</parameter>
<parameter>
<name>justification</name>
<type>str</type>
<description>
Explain why creating this new file is necessary to complete the task and how it fits into the existing codebase structure.
</description>
</parameter>
</parameters>
</tool_description>

<tool_description>
<tool_name>submit_result</tool_name>
<description>
Indicate that the task is complete and all requirements have been satisfied. Provide the final code changes or solution.
</description>
<parameters>
<parameter>
<name>justification</name>
<type>str</type>
<description>
Summarize the code changes made and how they fulfill the user's original request. Provide the complete, modified code if applicable.
</description>
</parameter>
</parameters>
</tool_description>"""

modify_new_tools = """
<tool_description>
=======
>>>>>>> 39f8f2d5
<tool_name>view_file</tool_name>
<description>
View the contents of a file from the codebase. Useful for viewing code in context before making changes.
</description>
<parameters>
<parameter>
<name>justification</name>
<type>str</type>
<description>
Explain why viewing this file is necessary to complete the task or better understand the existing code.
</description>
</parameter>
<parameter>
<name>file_name</name>
<type>str</type>
<description>
The name of the file to retrieve, including the extension. File names are case-sensitive.
</description>
</parameter>
</parameters>
</tool_description>

<tool_description>
<tool_name>make_change</tool_name>
<description>
Make a SINGLE, TARGETED code change in a file. Preserve whitespace, comments and style. Changes should be minimal, self-contained and only address one specific modification. If a change requires modifying multiple separate code sections, use multiple calls to this tool, one for each independent change.
</description>
<parameters>
<parameter>
<name>justification</name>
<type>str</type>
<description>
Explain how this SINGLE change contributes to fulfilling the user's request.
</description>
</parameter>
<parameter>
<name>file_name</name>
<type>str</type>
<description>
Name of the file to make the change in. Ensure correct spelling as this is case-sensitive.
</description>
</parameter>
<parameter>
<name>original_code</name>
<type>str</type>
<description>
The existing lines of code that need to be modified or replaced. This should be a SINGLE, CONTINUOUS block of code, not multiple separate sections. Include unchanged surrounding lines for context, but keep this
block AS SMALL AS POSSIBLE. This block should not be longer than 10 lines of code!
</description>
</parameter>
<parameter>
<name>new_code</name>
<type>str</type>
<description>
The new lines of code to replace the original code, implementing the SINGLE desired change. If the change is complex, break it into smaller targeted changes and use separate make_change calls for each.
</description>
</parameter>
</parameters>
</tool_description>

<tool_description>
<tool_name>create_file</tool_name>
<description>
Create a new code file in the specified location with the given file name and extension. This is useful when the task requires adding entirely new functionality or classes to the codebase.
</description>
<parameters>
<parameter>
<name>file_path</name>
<type>str</type>
<description>
The path where the new file should be created, relative to the root of the codebase. Do not include the file name itself.
</description>
</parameter>
<parameter>
<name>file_name</name>
<type>str</type>
<description>
The name to give the new file, including the extension. Ensure the name is clear, descriptive, and follows existing naming conventions.
</description>
</parameter>
<parameter>
<parameter>
<name>contents</name>
<type>str</type>
<description>
The contents of this new file.
</description>
</parameter>
<parameter>
<name>justification</name>
<type>str</type>
<description>
Explain why creating this new file is necessary to complete the task and how it fits into the existing codebase structure.
</description>
</parameter>
</parameters>
</tool_description>

<tool_description>
<tool_name>submit_result</tool_name>
<description>
Indicate that the task is complete and all requirements have been satisfied. Provide the final code changes or solution.
</description>
<parameters>
<parameter>
<name>justification</name>
<type>str</type>
<description>
Summarize the code changes made and how they fulfill the user's original request. Provide the complete, modified code if applicable.
</description>
</parameter>
</parameters>
</tool_description>"""

instructions = """You are an expert software developer tasked with editing code to fulfill the user's request. Your goal is to make the necessary changes to the codebase while following best practices and respecting existing conventions. 

To complete the task, follow these steps:

1. If new functionality is required that doesn't fit into existing files, create a new file with an appropriate name and location.

2. Make the code changes in a targeted way:
    - Preserve existing whitespace, comments and code style
    - Make surgical edits to only the required lines of code
    - If a change is complex, break it into smaller incremental changes
    - Ensure each change is complete and functional before moving on
        When providing code snippets, be extremely precise with indentation:
        - Count the exact number of spaces used for indentation
        - If tabs are used, specify that explicitly 
        - Ensure the indentation of the code snippet matches the original file exactly
3. After making all the changes, review the modified code to verify it fully satisfies the original request.
4. Once you are confident the task is complete, submit the final solution.

In this environment, you have access to the following tools to assist in fulfilling the user request:

You MUST call them like this:
<function_calls>
<invoke>
<tool_name>$TOOL_NAME</tool_name>
<parameters>
<$PARAMETER_NAME>$PARAMETER_VALUE</$PARAMETER_NAME>
...
</parameters>
</invoke>
</function_calls>

<<<<<<< HEAD
Here are the tools available:

""" + modify_tools

# NO_TOOL_CALL_PROMPT = """ERROR
# No tool calls were made. If you are done, please use the submit_result tool to indicate that you have completed the task. If you believe you are stuck, use the search_codebase tool to further explore the codebase or get additional context if necessary.


instructions_new = """You are an expert software developer tasked with editing code to fulfill the user's request. Your goal is to make the necessary changes to the codebase while following best practices and respecting existing conventions. 

To complete the task, follow these steps:

1. Go through the list of file change requests that have been provided to you and apply each and every one.

2. Make the code changes in a targeted way:
   - Preserve existing whitespace, comments and code style
   - Make surgical edits to only the required lines of code
   - If a change is complex, break it into smaller incremental changes
   - Ensure each change is complete and functional before moving on

3. When providing code snippets, be extremely precise with indentation:
   - Count the exact number of spaces used for indentation
   - If tabs are used, specify that explicitly 
   - Ensure the indentation of the code snippet matches the original file exactly

4. Once you are confident the task is complete, submit the final solution.

In this environment, you have access to the following tools to assist in fulfilling the user request:

You MUST call them like this:
<function_calls>
<invoke>
<tool_name>$TOOL_NAME</tool_name>
<parameters>
<$PARAMETER_NAME>$PARAMETER_VALUE</$PARAMETER_NAME>
...
</parameters>
</invoke>
</function_calls>

Here are the tools available:
=======
If you are really done, call the submit function.
>>>>>>> 39f8f2d5
"""

unformatted_tool_call_response = "<function_results>\n<result>\n<tool_name>{tool_name}<tool_name>\n<stdout>\n{tool_call_response_contents}\n</stdout>\n</result>\n</function_results>"

def number_lines(code):
  lines = code.splitlines()
  width = len(str(len(lines)))
  return "\n".join(f"{str(i + 1).rjust(width)}  {line}" for i, line in enumerate(lines))

def int_to_excel_col(n):
    result = ""
    if n == 0:
        result = "A"
    while n > 0:
        n, remainder = divmod(n - 1, 26)
        result = chr(65 + remainder) + result
    return result


def excel_col_to_int(s):
    result = 0
    for char in s:
        result = result * 26 + (ord(char) - 64)
    return result - 1

TOOLS_MAX_CHARS = 20000

def build_keyword_search_match_results(
    match_indices: list[int], # list of all indices where keyword appears in file_contents
    file_contents: str,
    keyword: str,
    starter_message: str,
) -> str:
    file_lines = file_contents.split("\n")
    file_lines_length = [len(line) for line in file_lines]
    # actual code lines
    all_matches = []
    # index of match
    match_line_indices = []
    # for each match
    for match_index in match_indices:
        # find correct row
        running_sum = 0
        for i in range(len(file_lines)):
            if match_index >= running_sum and match_index <= running_sum + file_lines_length[i]:
                match_display = (
                    f"{file_lines[i]}\n"
                    + " " * (match_index - running_sum)
                    + "^" * len(keyword)
                    + "\n"
                )
                match_line_indices.append(i)
                break
            running_sum += file_lines_length[i] + 1
        match_display = match_display.strip("\n")

        all_matches.append(f"\n{match_display}")
    
    # gather context lines around each match
    context_lines_index = []
    extra_lines = 40 # configurable value about how many lines to include around each match
    for index in match_line_indices:
        for i in range(max(0, index - extra_lines), min(index + extra_lines + 1, len(file_lines))):
            context_lines_index.append(i)
    
    context_lines_index = sorted(list(set(context_lines_index)))
    success_message = ""
    for i in range(len(context_lines_index)):
        line_index = context_lines_index[i]
        # see if we should print ...
        if i == 0: # first context line
            if line_index != 0:
                success_message += "\n..."
        if line_index in match_line_indices: # print match
            all_matches_index = match_line_indices.index(line_index)
            success_message += f"{all_matches[all_matches_index]}"
        else: # print context line
            success_message += f"\n{file_lines[line_index]}"
        
        # last context line
        if i == len(context_lines_index) - 1:
            if line_index != len(file_lines) - 1:
                success_message += "\n..."
        else:
            next_line_index = context_lines_index[i + 1]
            if next_line_index - 1 != line_index:
                success_message += "\n..."

    return starter_message + f"\n{success_message}"


def english_join(items: list[str]) -> str:
    if len(items) == 0:
        return ""
    if len(items) == 1:
        return items[0]
    if len(items) == 2:
        return f"{items[0]} and {items[1]}"
    return ", ".join(items[:-1]) + f", and {items[-1]}"

def generate_status_message(file_path: str, fcrs: list[FileChangeRequest]) -> str:
    if not fcrs or len(fcrs) == 1:
        return f"You will resolve the issue by editing {file_path}."
    index = -1
    for i, fcr in enumerate(fcrs):
        if fcr.filename == file_path:
            index = i
            break
    else:
        logger.warning(f"Could not find file {file_path} in list of FCRs.")
        return f"You will resolve the issue by editing {file_path}."
    message = ""
    if index > 1:
        message += f"You have already made changes to {english_join([fcr.filename for fcr in fcrs[:index]])}. "
    message += f"You will resolve the issue by editing {file_path}. "
    if index < len(fcrs) - 1:
        message += f"You will edit the files {english_join([fcr.filename for fcr in fcrs[index + 1:]])} later."
    return message.strip()

# returns formatted response
def create_tool_call_response(tool_name: str, tool_call_response_contents: str) -> str:
    return unformatted_tool_call_response.replace("{tool_name}", tool_name).replace("{tool_call_response_contents}", tool_call_response_contents)

def default_dict_value():
    return {"contents": "", "original_contents": ""}

# returns dictionary of all changes made
# @file_cache(ignore_params=["file_path", "chat_logger", "cloned_repo", "assistant_id", "ticket_progress", "assistant_conversation", "cwd"])
def function_modify(
    fcrs: list[FileChangeRequest],
    request: str,
    cloned_repo: ClonedRepo,
    additional_messages: list[Message] = [],
    chat_logger: ChatLogger | None = None,
    assistant_id: str = None,
    ticket_progress: TicketProgress | None = None,
    assistant_conversation: AssistantConversation | None = None,
    seed: int = None,
    relevant_filepaths: list[str] = [],
    cwd: str | None = None,
    previous_modify_files_dict: dict[str, dict[str, str | list[str]]] = None,
) -> dict[str, dict[str, str | list[str]]] | None:
    try:
        logger.info("Starting function_modify_unstable")
        def save_ticket_progress(assistant_id: str, thread_id: str, run_id: str):
            if assistant_conversation:
                assistant_conversation.update_from_ids(
                    assistant_id=assistant_id, run_id=run_id, thread_id=thread_id
                )
            ticket_progress.save()
        # dictionary mapping a file path to various data used in modify, this needs to be stateful, so it is possible that previous_modify_files_dict
        modify_files_dict = previous_modify_files_dict or defaultdict(default_dict_value)
        cwd = cwd or cloned_repo.repo_dir
        # current_contents = contents_of_file
        sweep_config: SweepConfig = SweepConfig()
        # current_file_to_modify_contents = f"<current_file_to_modify filename=\"{file_path}\">\n{chunked_file_contents}\n</current_file_to_modify>"
        # fcrs_message = generate_status_message(file_path, fcrs)
        relevant_file_paths_string = ", ". join(relevant_filepaths) 
        combined_request_unformatted = "In order to solve the user's request you will need to modify/create the following files:\n\n{files_to_modify}\n\nThe order you choose to modify/create these files is up to you.\n"
        files_to_modify = ""
        for fcr in fcrs:
            files_to_modify += f"\n\nYou will need to {fcr.change_type} {fcr.filename}, the specific instructions to do so are listed below:\n\n{fcr.instructions}"
        combined_request_message = combined_request_unformatted.replace("{files_to_modify}", files_to_modify.lstrip('\n'))
        new_additional_messages = [
            # *[
            #     Message(
            #         role="assistant",
            #         content=f"<file_to_modify filename=\"{fcr.filename}\">\n{fcr.instructions}\n</file_to_modify>"
            #     ) for fcr in fcrs
            # ],
            Message(
                role="user",
                content=f"# Request\n{request}",
            ),
            Message(
                role="user",
                content=f"\n{combined_request_message}",
            )
        ]
        if relevant_file_paths_string:
            new_additional_messages.append(Message(
                role="user",
                content=f'You should view the following relevant files: {relevant_file_paths_string}\n\nREMEMBER YOUR END GOAL IS TO SATISFY THE # Request'
            ))
        additional_messages = additional_messages + new_additional_messages

        initial_check_results: dict[str, CheckResults] = {}
        # add any already made changes to the additional_messages
        for file_path, file_data in modify_files_dict.items():
            diff = generate_diff(file_data["original_contents"], file_data["contents"])
            if diff:
                additional_messages.append(
                    Message(
                        role="user",
                        content=f"The following changes in {file_path} have already been applied in an attempt to address this problem:\n```\n"
                        + diff
                        + "\n```",
                    )
                )
            # go through any already made changes and generate the intial_check_results
            initial_check_results[file_path] = get_check_results(file_path, file_data['original_contents'])
        assistant_generator = openai_assistant_call(
            request="",  # already present in additional_messages
            instructions=instructions,
            additional_messages=ensure_additional_messages_length(additional_messages),
            chat_logger=chat_logger,
            assistant_id=assistant_id,
            save_ticket_progress=(
                save_ticket_progress if ticket_progress is not None else None
            ),
            assistant_name="Code Modification Function Assistant",
            tools=[],
        )

        try:
            done_counter = 0
            tool_name, tool_call = assistant_generator.send(None)
            for i in range(100):  # TODO: tune this parameter
                print(tool_name, json.dumps(tool_call, indent=2))
                if tool_name == "done":
                    changes_made = False
                    # iterate through modify_files_dict and generate diffs
                    diffs_made = defaultdict(str)
                    for file_name, file_data in modify_files_dict.items():
                        new_contents = file_data["contents"]
                        original_contents = file_data["original_contents"]
                        diff = generate_diff(original_contents, new_contents)
                        if diff:
                            changes_made = True
                            diffs_made[file_name] = diff

                    if changes_made:
                        break
                    else:
                        done_counter += 1
                        if done_counter >= 3:
                            break
                        error_message = create_tool_call_response("submit_result", "ERROR\n\nNo changes were made. Please continue working on your task.")
                        tool_name, tool_call = assistant_generator.send(
                            error_message
                        )                  
                elif tool_name == "no_tool_call":
                    error_message = ""
                    tool_name, tool_call = assistant_generator.send(
                        NO_TOOL_CALL_PROMPT
                    )
                elif tool_name == "analyze_problem_and_propose_plan":
                    error_message = ""
                    success_message = create_tool_call_response(tool_name, "SUCCESS\n\nSounds like a great plan! Lets get started!")
                    tool_name, tool_call = assistant_generator.send(
                        success_message
                    )
                elif tool_name == "analyze_and_identify_changes":
                    error_message = ""
                    # make sure the change is for an existing or newly created file
                    if "file_name" not in tool_call:
                        error_message = "Missing file_name in tool call. Call the tool again but this time provide the file_name."
                    if not error_message:
                        file_name = tool_call["file_name"].strip()
                        if not os.path.exists(os.path.join(cwd, file_name)) and file_name not in modify_files_dict:
                            error_message = f"The file {file_name} does not exist. Make sure that you have spelled the file name correctly!"
                    if not error_message:
                        success_message = create_tool_call_response(tool_name, "SUCCESS\n\nNice work! Now use the make_change tool to make the listed changes one at a time. If there are multiple changes required, call the make_change tool multiple times.")
                        tool_name, tool_call = assistant_generator.send(
                            success_message
                        )
                    else:
                        error_message = create_tool_call_response(tool_name, f"ERROR\n\n{error_message}")
                        tool_name, tool_call = assistant_generator.send(
                            error_message
                        )
                elif tool_name == "view_file":
                    error_message = ""
                    file_name = tool_call["file_name"].strip()
                    full_file_name = os.path.join(cwd, file_name)
                    # not in code base and not created
                    if not os.path.exists(full_file_name) and file_name not in modify_files_dict:
                        similar_file_paths = "\n".join(
                            [
                                f"- {path}"
                                for path in cloned_repo.get_similar_file_paths(
                                    file_name
                                )
                            ]
                        )
                        error_message = f"The file {file_name} does not exists. {'Did you mean one of the following files?' if similar_file_paths else ''}\n{similar_file_paths}"
                    if not error_message:
                        # if this is the first time viewing this file
                        if file_name not in modify_files_dict:
                            try:
                                file_contents = read_file_with_fallback_encodings(full_file_name)
                            except Exception as e:
                                logger.error(f"Error occured while attempting to read the file {file_name}: {e}")
                                error_message = f"Error occured while attempting to read the file {file_name}: {e}"
                            if not error_message:
                                # update data for this file inside modify_files_dict unless it already exists
                                modify_files_dict[file_name] = {"contents": file_contents, "original_contents": file_contents}
                                initial_check_results[file_name] = get_check_results(file_name, file_contents)
                        else:
                            # filename already exists in modify_files_dict, implies edits were made to it
                            file_contents = modify_files_dict[file_name]["contents"]
                        logger.debug(f'SUCCESS\n\nHere is the file:\n\n<file filename="{file_name}">\n{file_contents}\n</file filename="{file_name}">')
                        success_message = create_tool_call_response(tool_name, f'SUCCESS\n\nHere is the file:\n\n<file filename="{file_name}">\n{file_contents}\n</file filename="{file_name}">')
                        tool_name, tool_call = assistant_generator.send(
                            success_message
                        )
                    if error_message:
                        logger.debug(f"ERROR in view_file\n\n{error_message}")
                        error_message = create_tool_call_response(tool_name, f"ERROR\n\n{error_message}")
                        tool_name, tool_call = assistant_generator.send(
                            error_message
                        )
                elif tool_name == "make_change":
                    error_message = ""
                    for key in ["file_name", "original_code", "new_code"]:
                        if key not in tool_call:
<<<<<<< HEAD
                            error_message += f"Missing {key} in tool call.Call the tool again but this time provide the {key}.\n"
                            if key == "new_code" or key == "original_code":
                                error_message += "\n\nIt is likely the reason why you have missed these keys is because the original_code you provided is WAY TOO LARGE and as such you have missed the closing xml tags. REDUCE the original_code block to be under 10 lines of code!"
=======
                            error_message += f"Missing {key} in tool call. Call the tool again but this time provide the {key}.\n"
>>>>>>> 39f8f2d5
                    for _ in range(1): # this is super jank code but it works for now - only for easier error message handling
                        # ensure the file we are editting exists and is in modify_files_dict
                        if "file_name" in tool_call:
                            file_name = tool_call["file_name"].strip()
                            # if not in codebase or has not been created
                            if not os.path.exists(os.path.join(cwd, file_name)) and file_name not in modify_files_dict:
                                error_message += f"The file {file_name} does not exist. Make sure that you have spelled the file name correctly!\n"
                            if file_name not in modify_files_dict:
                                error_message += f"You have not viewed {file_name} yet! Are you CERTAIN this is the file you want to modify? If so, view the file first with the view_file tool and then call the make_change tool again.\n"
                        if error_message:
                            break
                        success_message = ""
                        original_code = tool_call["original_code"].strip("\n")
                        new_code = tool_call["new_code"].strip("\n")
                        if new_code == original_code:
                            error_message += "The new_code and original_code are the same. Are you CERTAIN this change needs to be made? If you are certain this change needs to be made, MAKE SURE that the new_code and original_code are NOT the same."
                            break
                        # get the contents for the file
                        file_contents = modify_files_dict[file_name]['contents']
                        warning_message = ""
                        
                        # handle special case where there are \r\n characters in the current chunk as this will cause search and replace to ALWAYS fail
                        carriage_return = False
                        if "\r\n" in file_contents:
                            # replace in code file
                            carriage_return = True
                            file_contents = file_contents.replace("\r\n", "\n")
                        # check to see that the original_code is in the new_code by trying all possible indentations
                        correct_indent, rstrip_original_code = manual_code_check(file_contents, original_code)
                        # if the original_code couldn't be found in the chunk we need to let the llm know
                        if original_code not in file_contents and correct_indent == -1:
                            error_message = f"The original_code provided does not appear to be present in file {file_name}. The original_code contains:\n```\n{original_code}\n```\nBut this section of code was not found anywhere inside the current file. DOUBLE CHECK that the change you are trying to make is not already implemented in the code!"
                            # first check the lines in original_code, if it is too long, ask for smaller changes
                            original_code_lines_length = len(original_code.split("\n"))
                            if original_code_lines_length > 7:
                                error_message += f"\n\nThe original_code seems to be quite long with {original_code_lines_length} lines of code. Break this large change up into a series of SMALLER changes to avoid errors like these! Try to make sure the original_code is under 7 lines. DOUBLE CHECK to make sure that this make_change tool call is only attempting a singular change, if it is not, make sure to split this make_change tool call into multiple smaller make_change tool calls!"
                            else:
                                # generate the diff between the original code and the current chunk to help the llm identify what it messed up
                                # chunk_original_code_diff = generate_diff(original_code, current_chunk) - not necessary
                                error_message += "\n\nDOUBLE CHECK that the original_code you have provided is correct, if it is not, correct it then make another replacement with the corrected original_code. The original_code MUST be in section A in order for you to make a change. DOUBLE CHECK to make sure that this make_change tool call is only attempting a singular change, if it is not, make sure to split this make_change tool call into multiple smaller make_change tool calls!"
                            break
                        # ensure original_code and new_code has the correct indents
                        new_code_lines = new_code.split("\n")
                        new_code = "\n".join(f'{correct_indent*" "}{line}' for line in new_code_lines)
                        if rstrip_original_code:
                            original_code_lines = [line.rstrip() for line in original_code.split("\n")]
                        else:
                            original_code_lines = original_code.split("\n")
                        original_code = "\n".join(f'{correct_indent*" "}{line}' for line in original_code_lines)
                        # before we apply changes make sure original_code is unique inside current_chunk
                        current_chunk_occurences = file_contents.count(original_code)
                        if current_chunk_occurences > 1:
                            error_message = f"The original_code is not unique in the file {file_name}. It appears {current_chunk_occurences} times! original_code MUST be unique, add some more lines for context!"
                            break

                        # apply changes
                        new_file_contents = file_contents.replace(original_code, new_code, 1)
                        # Check if changes were made
                        if new_file_contents == file_contents:
                            logger.warning("No changes were made to the code.")
                            error_message = "No changes were made, it seems the changes you requested were not applied or made no difference to the code file."
                            break
                        
                        # Check if the changes are valid
                        if not error_message:
                            check_results = get_check_results(file_name, new_file_contents)
                            # check_results_message = check_results.is_worse_than_message(initial_check_results) - currently unused
                            failing_parse = check_results.parse_error_message if not initial_check_results[file_name].parse_error_message else ""
                            current_diff = generate_diff(
                                file_contents, new_file_contents
                            )
                            if failing_parse:
                                error_message = f"Error: Invalid code changes have been applied. You requested the following changes:\n\n```diff\n{current_diff}\n```\n\nBut it produces invalid code with the following error logs:\n{failing_parse}\nFirst, identify where the broken code occurs, why it is broken and what the correct change should be. Then, retry the make_change tool with different changes that yield valid code."
                                break
                    if error_message:
                        logger.error(f"ERROR occured in make_change tool: {error_message}")
                        error_message = create_tool_call_response(tool_name, f"ERROR\n\n{error_message}")
                        tool_name, tool_call = assistant_generator.send(
                            error_message
                        )

                    if not error_message:
                        success_message = (
                            f"SUCCESS\n\nThe following changes have been applied to {file_name}:\n\n"
                            + generate_diff(file_contents, new_file_contents)
                        ) + f"{warning_message}\n\nYou can continue to make changes to the file {file_name} and call the make_change tool again, or go back to searching for keywords using the search_codebase tool, which is great for finding all definitions or usages of a function or class. REMEMBER to add all necessary imports at the top of the file, if the import is not already there!"
                        # set contents
                        # if we had carriage returns we replace them again
                        if carriage_return:
                            new_file_contents = new_file_contents.replace("\n", "\r\n")
                        modify_files_dict[file_name]['contents'] = new_file_contents
                        logger.info(success_message)

                        success_message = create_tool_call_response(tool_name, f"SUCCESS\n\n{success_message}")
                        
                        tool_name, tool_call = assistant_generator.send(
                            success_message
                        )
                elif tool_name == "create_file":
                    error_message = ""
                    success_message = ""
                    for key in tool_call_parameters[tool_name]:
                        if key not in tool_call:
                            logger.debug(f"No {key} was provided in the {tool_name} tool call. Call the tool again but this time provide the {key}.")
                            error_message += f"No {key} was provided in the {tool_name} tool call. Call the tool again but this time provide the {key}.\n"
                    if not error_message:
                        new_file_path = tool_call["file_path"].strip()
                        new_file_name = tool_call["file_name"].strip()
                        new_file_contents = tool_call["contents"].strip()
                        new_file_dir = os.path.join(cwd, new_file_path)
                        new_full_file_path = os.path.join(new_file_path, new_file_name)
                        new_full_file_path_with_cwd = os.path.join(cwd, new_file_path, new_file_name)
                        # ensure file doesn't already exist
                        if os.path.exists(new_full_file_path_with_cwd):
                            error_message = f"The file {new_full_file_path} already exists. Modify this existing file instead of attempting to create a new one!"
                        # ensure directory is valid
                        if not os.path.isdir(new_file_dir):
                            error_message = f"The directory {new_file_path} is not valid. Make sure you have the correct directory path!"
                        # ensure that the directory of the new full path exists, in case the file name is weird
                        if not os.path.exists(os.path.dirname(new_full_file_path_with_cwd)):
                            error_message = f"The directory {os.path.dirname(new_full_file_path)} does not exist. Make sure you the new file you want to create exists within an existing directory!"
                        # if no issues, create the file by placing it in modify_files_dict
                        if not error_message:
                            modify_files_dict[new_full_file_path] = {"contents": new_file_contents, "original_contents": ""}
                            success_message = f"The new file {new_full_file_path} has been created successfully with the following contents:\n\n{new_file_contents}"
                    if error_message:
                        logger.debug(f"ERROR occured in create_file tool: {error_message}")
                        error_message = create_tool_call_response(tool_name, f"ERROR\n\n{error_message}")
                        tool_name, tool_call = assistant_generator.send(
                            error_message
                        )
                    else:
                        logger.debug(f"SUCCESS\n\n{success_message}")
                        success_message = create_tool_call_response(tool_name, f"SUCCESS\n\n{success_message}")
                        tool_name, tool_call = assistant_generator.send(
                            success_message
                        )
                elif tool_name == "search_codebase":
                    error_message = ""
                    success_message = ""
                    for key in ["keyword"]:
                        if key not in tool_call:
                            logger.debug(f"No {key} was provided in the search_codebase tool call. Call the tool again but this time provide the {key}.")
                            error_message += f"No {key} was provided in the search_codebase tool call. Call the tool again but this time provide the {key}.\n"

                    file_name = ""
                    if "file_name" in tool_call:
                        file_name = tool_call["file_name"].strip()
                        # see if we are searching the whole codebase or not
                        if file_name: # search specific file
                            full_file_path = os.path.join(cwd, file_name)
                            # not in codebase and also not a newly created file
                            if not os.path.exists(full_file_path) and file_name not in modify_files_dict:
                                logger.debug(f"The file {file_name} does not exist. Make sure that you have spelled the file name correctly!")
                                error_message = f"The file {file_name} does not exist. Make sure that you have spelled the file name correctly!"
                            # make sure it is a file and not a directory
                            elif os.path.isdir(full_file_path):
                                logger.debug(f"The file {file_name} is a directory. Make sure you are providing a file name!")
                                error_message += f"The file {file_name} is a directory. Make sure you are providing a file name!"
                            
                    # if no issues continue with search
                    if not error_message:
                        keyword = tool_call["keyword"].strip()
                        # search specific file
                        if file_name:
                            logger.info(f"Searching for keyword {keyword} in file {file_name}")
                            match_indices = []
                            # if the current code file is not in the modify_files_dict, add it
                            if file_name not in modify_files_dict:
                                file_contents = read_file_with_fallback_encodings(full_file_path)
                                modify_files_dict[file_name] = {"contents": file_contents, "original_contents": file_contents}
                                initial_check_results[file_name] = get_check_results(file_name, file_contents)
                            # get contents
                            file_contents = modify_files_dict[file_name]["contents"]
                            match_count = file_contents.count(keyword)

                            # if there are no matches
                            if match_count == 0:
                                logger.debug(f"The search term {keyword} does not appear to be present in the file: {file_name}. Consider missing or misplaced whitespace, comments or delimiters in the keyword.")
                                error_message = f"The search term {keyword} does not appear to be present in the file: {file_name}. Consider missing or misplaced whitespace, comments or delimiters in the keyword."
                            else:
                                match_indices = get_all_indices_of_substring(file_contents, keyword)
                                # for matches inside current code file
                                starter_message = f"The keyword {keyword} was found {match_count} {'time' if match_count == 1 else 'times'} in the file {file_name}. They appear in the following places:\n\n"
                                success_message += (
                                    build_keyword_search_match_results(
                                        match_indices,
                                        file_contents,
                                        keyword,
                                        starter_message
                                    )
                                )
                        else: # search whole codebase
                            logger.info(f"Searching for keyword {keyword} in the entire codebase.")
                            rg_command = ["rg", "-n", "-i" , f'"{keyword}"', cwd]
                            try:
                                # update the cloned repo before running ripgrep as it is possible some of the files have been editted
                                for file_name, file_data in modify_files_dict.items():
                                    updated = update_file(cloned_repo.repo_dir, file_name, file_data["contents"])
                                    if not updated:
                                        raise Exception(f"Failed to update file {file_name} in the cloned repo.")
                            except Exception as e:
                                logger.error(f"FAILURE: An Error occured while trying to update the cloned repo on file {file_name}: {e}")
                                error_message = f"FAILURE: An Error occured while trying to update the cloned repo on file {file_name}: {e}\n"
                                # attempt to undo the updates
                                for file_name, file_data in modify_files_dict.items():
                                    update_file(cloned_repo.repo_dir, file_name, file_data["original_contents"])
                                
                            try:
                                result = subprocess.run(" ".join(rg_command), text=True, shell=True, capture_output=True)
                                output = result.stdout
                                if output:
                                    # post process rip grep output to be more condensed
                                    rg_output_pretty, _ = post_process_rg_output(cwd, sweep_config, output)
                                    if not rg_output_pretty:
                                        error_message += f"FAILURE: No results found for keyword: {keyword} in the entire codebase. Please try a new keyword. If you are searching for a function definition try again with different whitespaces.\n"
                                else:
                                    error_message += f"FAILURE: No results found for keyword: {keyword} in the entire codebase. Please try a new keyword. If you are searching for a function definition try again with different whitespaces.\n"
                            except Exception as e:
                                logger.error(f"FAILURE: An Error occured while trying to reset the cloned repo on file {file_name}: {e}\n")
                                error_message += f"FAILURE: An Error occured while trying to rest the cloned repo on file {file_name}: {e}\n"

                            try:
                                # reset cloned_repo to original state
                                for file_name, file_data in modify_files_dict.items():
                                    updated = update_file(cloned_repo.repo_dir, file_name, file_data["original_contents"])
                                    if not updated:
                                        raise Exception(f"Failed to update file {file_name} in the cloned repo.")
                            except Exception as e:
                                logger.error(f"FAILURE: An Error occured while trying to update the cloned repo on file {file_name}: {e}")
                                error_message = f"FAILURE: An Error occured while trying to update the cloned repo on file {file_name}: {e}"

                            if not error_message:
                                success_message = f"Here are the search_codebase results:\n{rg_output_pretty}\n\n You can use these results to revise your plan by calling the analyze_problem_and_propose_plan tool again. You can also call the analyze_and_identify_changes tool again."
                            else:
                                # if all of the above has failed it is possible that it is attmepting to search for a file name
                                similar_file_paths = cloned_repo.get_similar_file_paths(keyword)
                                similar_file_paths = [path for path in similar_file_paths if path.strip()]
                                if not similar_file_paths:
                                    error_message += f"FAILURE: No file paths were found in the codebase that resemble {keyword}. Please try again!"
                                else:
                                    similar_file_paths_string = "\n".join([f"- {path}" for path in similar_file_paths])
                                    error_message = ""
                                    success_message = f"Here are some files that exist in the code base that resemble the keyword {keyword}:\n{similar_file_paths_string}\n\nYou can use use the view_file tool to explore a file in more detail."

                    if error_message:
                        logger.debug(f"ERROR in search_codebase\n\n{error_message}")
                        error_message = create_tool_call_response(tool_name, f"ERROR\n\n{error_message}")
                        tool_name, tool_call = assistant_generator.send(
                            error_message
                        )
                    else:
                        logger.debug(success_message)
                        suffix = "\n\nMake additional search_codebase calls to find other keywords or start making changes by calling the make_change tool."
                        success_message = create_tool_call_response(tool_name, f"SUCCESS\n\n{success_message}{suffix}")
                        tool_name, tool_call = assistant_generator.send(
                            success_message
                        )
                else:
                    error_message = create_tool_call_response("UNKNOWN TOOL NAME", f"ERROR\nUnexpected tool name: {tool_name}")
                    tool_name, tool_call = assistant_generator.send(
                        error_message
                    )
            else:
                logger.error("Too many iterations.")
        except StopIteration:
            pass
        # return dictionary of file paths to their new contents
        changes_made = False
        diffs_made = defaultdict(str)
        unmodified_files = []
        for file_name, file_data in modify_files_dict.items():
            diff = generate_diff(file_data["original_contents"], file_data["contents"])
            if diff:
                changes_made = True
                diffs_made[file_name] = diff
            else:
                # remove this file from the dictionary
                unmodified_files.append(file_name)
        # remove any unmodified files
        for file_name in unmodified_files:
            modify_files_dict.pop(file_name)
            logger.info(f"Removing {file_name} from modify_files_dict as no changes were made to this file.")

        if changes_made:
            for file_name, diff in diffs_made.items():
                logger.info(f"Changes made to {file_name}:\n\n{diff}")
        else:
            logger.warning("No changes were made.")
        if changes_made:
            logger.info("Finished modifying files!")
            return modify_files_dict
    except AssistantRaisedException as e:
        logger.exception(e)
        discord_log_error(
            str(e)
            + "\n\n"
            + traceback.format_exc()
            + "\n\n"
            + str(chat_logger.data if chat_logger else "")
            + "\n\n"
            + str(ticket_progress.tracking_id if ticket_progress else "")
        )
    except Exception as e:
        logger.exception(e)
        # TODO: Discord
        discord_log_error(
            str(e)
            + "\n\n"
            + traceback.format_exc()
            + "\n\n"
            + str(chat_logger.data if chat_logger else "")
            + "\n\n"
            + str(ticket_progress.tracking_id if ticket_progress else "")
        )
        return None
    return None

if __name__ == "__main__":
    from sweepai.config.server import INSTALLATION_ID
    # request = "Convert any all logger.errors to logger.exceptions in on_ticket.py"
    request = """Split any logger.errors to:
logger = Logger()
logger.errors()
in on_ticket.py""" # this causes a pylint error so it's great for testing
    cloned_repo = ClonedRepo(
        repo_full_name="sweepai/sweep",
        installation_id=INSTALLATION_ID
    )
    additional_messages = [
        Message(
            role="user",
            content="# Repo & Issue Metadata\nRepo: sweep: Sweep: AI-powered Junior Developer for small features and bug fixes.\nIssue Title: Convert any all logger.errors to logger.exceptions in on_ticket.py",
            name=None,
            function_call=None,
            key="issue_metadata",
        )
    ]
    file_contents = open("sweepai/handlers/on_ticket.py", "r").read()
    response = function_modify(
        request=request,
        file_path="sweepai/handlers/on_ticket.py",
        contents_of_file=file_contents,
        cloned_repo=cloned_repo,
        chat_logger=ChatLogger(
            {
                "username": "kevinlu1248",
                "title": request
            }
        ),
        additional_messages=additional_messages,
        ticket_progress=TicketProgress(tracking_id="test_remove_assistant_1"),
    )<|MERGE_RESOLUTION|>--- conflicted
+++ resolved
@@ -24,230 +24,23 @@
 
 # Add COT to each tool
 
-<<<<<<< HEAD
-modify_tools = """
-<tool_description>
-<tool_name>view_file</tool_name>
-<description>
-View the contents of a file from the codebase. Useful for viewing code in context before making changes.
+modify_tools = """<tool_description>
+<tool_name>make_change</tool_name>
+<description>
+Make a SINGLE, TARGETED code change in a file. Preserve whitespace, comments and style. Changes should be minimal, self-contained and only address one specific modification. If a change requires modifying multiple separate code sections, use multiple calls to this tool, one for each independent change.
 </description>
 <parameters>
 <parameter>
 <name>justification</name>
 <type>str</type>
 <description>
-Explain why viewing this file is necessary to complete the task or better understand the existing code.
+Explain how this SINGLE change contributes to fulfilling the user's request.
 </description>
 </parameter>
 <parameter>
 <name>file_name</name>
 <type>str</type>
 <description>
-The name of the file to retrieve, including the extension. File names are case-sensitive.
-</description>
-</parameter>
-</parameters>
-</tool_description>
-
-=======
-instructions = """You are an expert software developer tasked with editing code to fulfill the user's request. Your goal is to make the necessary changes to the codebase while following best practices and respecting existing conventions. 
-
-To complete the task, follow these steps:
-
-1. Carefully analyze the user's request to identify the key requirements and changes needed. Break down the problem into smaller sub-tasks.
-
-2. For each relevant file, identify the minimal code changes required to implement the desired functionality. Consider edge cases, error handling, and necessary imports.
-
-3. If new functionality is required that doesn't fit into existing files, create a new file with an appropriate name and location.
-
-4. Make the code changes in a targeted way:
-   - Preserve existing whitespace, comments and code style
-   - Make surgical edits to only the required lines of code
-   - If a change is complex, break it into smaller incremental changes
-   - Ensure each change is complete and functional before moving on
-
-5. When providing code snippets, be extremely precise with indentation:
-   - Count the exact number of spaces used for indentation
-   - If tabs are used, specify that explicitly 
-   - Ensure the indentation of the code snippet matches the original file exactly
-6. After making all the changes, review the modified code to verify it fully satisfies the original request.
-7. Once you are confident the task is complete, submit the final solution.
-
-In this environment, you have access to the following tools to assist in fulfilling the user request:
-
-You MUST call them like this:
-<function_calls>
-<invoke>
-<tool_name>$TOOL_NAME</tool_name>
-<parameters>
-<$PARAMETER_NAME>$PARAMETER_VALUE</$PARAMETER_NAME>
-...
-</parameters>
-</invoke>
-</function_calls>
-
-Here are the tools available:
->>>>>>> 39f8f2d5
-<tool_description>
-<tool_name>get_code_snippet_to_change</tool_name>
-<description>
-You will give the start_line and end_line of a code snippet that needs to be modified. You will recieve the code contained within those lines (inclusive) and then you will call the tool make_code_changes in order to apply the necessary modifications. Assume the code file is 0 indexed.
-Make sure that the code snippet you are trying to fetch is as small as possible and contains only the necessary code that needs to be modified.
-</description>
-<parameters>
-<parameter>
-<name>justification</name>
-<type>str</type>
-<description>
-Explain how what modifications you will be performing on the code that spans start_line to end_line and how this will contribute to fulfilling the user requests.
-</description>
-</parameter>
-<parameter>
-<name>file_name</name>
-<type>str</type>
-<description>
-Name of the file that the code is in. Ensure correct spelling as this is case-sensitive.
-</description>
-</parameter>
-<parameter>
-<name>start_line</name>
-<type>int</type>
-<description>
-The starting line of the code snippet that you want to modify. Assume the code file is 0 indexed.
-</description>
-</parameter>
-<parameter>
-<name>end_line</name>
-<type>int</type>
-<description>
-The ending line of the code snippet that you want to modify. Assume the code file is 0 indexed.
-</description>
-</parameter>
-</parameters>
-</tool_description>
-
-<tool_description>
-<tool_name>make_code_changes</tool_name>
-<description>
-You are to call this tool immediately after you have recieved the output of the get_code_snippet_to_change tool. You will now provide the new code snippet that will replace the code snippet returned to you from the get_code_snippet_to_change to change tool call.
-Upon successfully calling this tool you will recieve the unified diff of the changes you have made.
-</description>
-<parameters>
-<parameter>
-<name>justification</name>
-<type>str</type>
-<description>
-Explain what changes you are applying and why
-</description>
-</parameter>
-<parameter>
-<name>new_code</name>
-<type>str</type>
-<description>
-The new code snippet to replace the code snippet you recieved from the get_code_lines_to_change tool call. Ensure you have valid spacing and indentation.
-</description>
-</parameter>
-</parameters>
-</tool_description>
-
-<tool_description>
-<<<<<<< HEAD
-<tool_name>create_file</tool_name>
-<description>
-Create a new code file in the specified location with the given file name and extension. This is useful when the task requires adding entirely new functionality or classes to the codebase.
-</description>
-<parameters>
-<parameter>
-<name>file_path</name>
-<type>str</type>
-<description>
-The path where the new file should be created, relative to the root of the codebase. Do not include the file name itself.
-</description>
-</parameter>
-<parameter>
-<name>file_name</name>
-<type>str</type>
-<description>
-The name to give the new file, including the extension. Ensure the name is clear, descriptive, and follows existing naming conventions.
-</description>
-</parameter>
-<parameter>
-<parameter>
-<name>contents</name>
-<type>str</type>
-<description>
-The contents of this new file.
-</description>
-</parameter>
-<parameter>
-<name>justification</name>
-<type>str</type>
-<description>
-Explain why creating this new file is necessary to complete the task and how it fits into the existing codebase structure.
-</description>
-</parameter>
-</parameters>
-</tool_description>
-
-<tool_description>
-<tool_name>submit_result</tool_name>
-<description>
-Indicate that the task is complete and all requirements have been satisfied. Provide the final code changes or solution.
-</description>
-<parameters>
-<parameter>
-<name>justification</name>
-<type>str</type>
-<description>
-Summarize the code changes made and how they fulfill the user's original request. Provide the complete, modified code if applicable.
-</description>
-</parameter>
-</parameters>
-</tool_description>"""
-
-modify_new_tools = """
-<tool_description>
-=======
->>>>>>> 39f8f2d5
-<tool_name>view_file</tool_name>
-<description>
-View the contents of a file from the codebase. Useful for viewing code in context before making changes.
-</description>
-<parameters>
-<parameter>
-<name>justification</name>
-<type>str</type>
-<description>
-Explain why viewing this file is necessary to complete the task or better understand the existing code.
-</description>
-</parameter>
-<parameter>
-<name>file_name</name>
-<type>str</type>
-<description>
-The name of the file to retrieve, including the extension. File names are case-sensitive.
-</description>
-</parameter>
-</parameters>
-</tool_description>
-
-<tool_description>
-<tool_name>make_change</tool_name>
-<description>
-Make a SINGLE, TARGETED code change in a file. Preserve whitespace, comments and style. Changes should be minimal, self-contained and only address one specific modification. If a change requires modifying multiple separate code sections, use multiple calls to this tool, one for each independent change.
-</description>
-<parameters>
-<parameter>
-<name>justification</name>
-<type>str</type>
-<description>
-Explain how this SINGLE change contributes to fulfilling the user's request.
-</description>
-</parameter>
-<parameter>
-<name>file_name</name>
-<type>str</type>
-<description>
 Name of the file to make the change in. Ensure correct spelling as this is case-sensitive.
 </description>
 </parameter>
@@ -255,8 +48,7 @@
 <name>original_code</name>
 <type>str</type>
 <description>
-The existing lines of code that need to be modified or replaced. This should be a SINGLE, CONTINUOUS block of code, not multiple separate sections. Include unchanged surrounding lines for context, but keep this
-block AS SMALL AS POSSIBLE. This block should not be longer than 10 lines of code!
+The existing lines of code that need to be modified or replaced. This should be a SINGLE, CONTINUOUS block of code, not multiple separate sections. Include unchanged surrounding lines for context.
 </description>
 </parameter>
 <parameter>
@@ -344,7 +136,7 @@
 In this environment, you have access to the following tools to assist in fulfilling the user request:
 
 You MUST call them like this:
-<function_calls>
+<function_call>
 <invoke>
 <tool_name>$TOOL_NAME</tool_name>
 <parameters>
@@ -352,55 +144,14 @@
 ...
 </parameters>
 </invoke>
-</function_calls>
-
-<<<<<<< HEAD
+</function_call>
+
 Here are the tools available:
 
 """ + modify_tools
 
 # NO_TOOL_CALL_PROMPT = """ERROR
 # No tool calls were made. If you are done, please use the submit_result tool to indicate that you have completed the task. If you believe you are stuck, use the search_codebase tool to further explore the codebase or get additional context if necessary.
-
-
-instructions_new = """You are an expert software developer tasked with editing code to fulfill the user's request. Your goal is to make the necessary changes to the codebase while following best practices and respecting existing conventions. 
-
-To complete the task, follow these steps:
-
-1. Go through the list of file change requests that have been provided to you and apply each and every one.
-
-2. Make the code changes in a targeted way:
-   - Preserve existing whitespace, comments and code style
-   - Make surgical edits to only the required lines of code
-   - If a change is complex, break it into smaller incremental changes
-   - Ensure each change is complete and functional before moving on
-
-3. When providing code snippets, be extremely precise with indentation:
-   - Count the exact number of spaces used for indentation
-   - If tabs are used, specify that explicitly 
-   - Ensure the indentation of the code snippet matches the original file exactly
-
-4. Once you are confident the task is complete, submit the final solution.
-
-In this environment, you have access to the following tools to assist in fulfilling the user request:
-
-You MUST call them like this:
-<function_calls>
-<invoke>
-<tool_name>$TOOL_NAME</tool_name>
-<parameters>
-<$PARAMETER_NAME>$PARAMETER_VALUE</$PARAMETER_NAME>
-...
-</parameters>
-</invoke>
-</function_calls>
-
-Here are the tools available:
-=======
-If you are really done, call the submit function.
->>>>>>> 39f8f2d5
-"""
-
 unformatted_tool_call_response = "<function_results>\n<result>\n<tool_name>{tool_name}<tool_name>\n<stdout>\n{tool_call_response_contents}\n</stdout>\n</result>\n</function_results>"
 
 def number_lines(code):
@@ -715,13 +466,9 @@
                     error_message = ""
                     for key in ["file_name", "original_code", "new_code"]:
                         if key not in tool_call:
-<<<<<<< HEAD
                             error_message += f"Missing {key} in tool call.Call the tool again but this time provide the {key}.\n"
                             if key == "new_code" or key == "original_code":
                                 error_message += "\n\nIt is likely the reason why you have missed these keys is because the original_code you provided is WAY TOO LARGE and as such you have missed the closing xml tags. REDUCE the original_code block to be under 10 lines of code!"
-=======
-                            error_message += f"Missing {key} in tool call. Call the tool again but this time provide the {key}.\n"
->>>>>>> 39f8f2d5
                     for _ in range(1): # this is super jank code but it works for now - only for easier error message handling
                         # ensure the file we are editting exists and is in modify_files_dict
                         if "file_name" in tool_call:
