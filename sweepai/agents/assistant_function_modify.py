import json
import textwrap
import traceback
from collections import defaultdict

from loguru import logger

from sweepai.agents.assistant_functions import (
    chain_of_thought_schema,
    keyword_search_schema,
    search_and_replace_schema,
    submit_schema,
)
from sweepai.agents.assistant_wrapper import openai_assistant_call
from sweepai.config.server import USE_ASSISTANT
from sweepai.core.entities import AssistantRaisedException, Message, Snippet
from sweepai.core.repo_parsing_utils import read_file_with_fallback_encodings
from sweepai.utils.chat_logger import ChatLogger, discord_log_error
from sweepai.utils.diff import generate_diff
from sweepai.utils.progress import AssistantConversation, TicketProgress
from sweepai.utils.utils import check_code, chunk_code

# Pre-amble using ideas from https://github.com/paul-gauthier/aider/blob/main/aider/coders/udiff_prompts.py
# Doesn't regress on the benchmark but improves average code generated and avoids empty comments.
instructions = """You are an expert software developer and your job is to edit code to complete the user's request.
You are diligent and tireless and always COMPLETELY IMPLEMENT the needed code!
You NEVER leave comments describing code without implementing it!
Always use best practices when coding.
Respect and use existing conventions, libraries, etc that are already present in the code base.
Your job is to make edits to the file to complete the user "# Request".

# Instructions
1. Use the propose_problem_analysis_and_plan function to analyze the user's request and construct a plan of keywords to search for and the changes to make.
2. Use the keyword_search function to find the right places to make changes.
3. Use the search_and_replace function to make the changes.
    - Keep whitespace and comments.
    - Make the minimum necessary search_and_replaces to make changes to the snippets.
    - Write multiple small changes instead of a single large change.

When you have completed the task, call the submit function.
"""

# 3. For each section that requires a change, use the search_and_replace function to make the changes. Use the analysis_and_identification section to determine which sections should be changed.
# - Make one change at a time.

# TODO: fuzzy search for keyword_search


def int_to_excel_col(n):
    result = ""
    if n == 0:
        result = "A"
    while n > 0:
        n, remainder = divmod(n - 1, 26)
        result = chr(65 + remainder) + result
    return result


def excel_col_to_int(s):
    result = 0
    for char in s:
        result = result * 26 + (ord(char) - 64)
    return result - 1


MAX_CHARS = 32000
TOOLS_MAX_CHARS = 20000


# ensure that all additional_messages are 32768 characters at most, if not split them
<<<<<<< HEAD
def ensure_additional_messages_length(additional_messages: list[Message]) -> list[Message]:
=======
def ensure_additional_messages_length(
    additional_messages: list[Message],
) -> list[Message]:
>>>>>>> 590a1a8a
    for i, additional_message in enumerate(additional_messages):
        if len(additional_message.content) > MAX_CHARS:
            wrapper = textwrap.TextWrapper(width=MAX_CHARS, replace_whitespace=False)
            new_messages = wrapper.wrap(additional_message.content)
            # replace the original message with the broken up messages
            for j, new_message in enumerate(new_messages):
                if j == 0:
                    additional_messages[i] = Message(
                        role=additional_message.role,
                        content=new_message,
                    )
                else:
                    additional_messages.insert(
                        i + j,
                        Message(
                            role=additional_message.role,
                            content=new_message,
                        ),
                    )
    return additional_messages


def build_keyword_search_match_results(
    match_indices: list[int],
    chunks: list[str],
    keyword: str,
    success_message,
    readonly: bool = False,
) -> str:
    for match_index in match_indices:
        # TODO: handle multiple matches in one line
        match = chunks[match_index]
        match_lines = match.split("\n")
        lines_containing_keyword = [
            i for i, line in enumerate(match_lines) if keyword in line
        ]
        cols_of_keyword = [
            match_lines[line_containing_keyword].index(keyword)
            for line_containing_keyword in lines_containing_keyword
        ]
        match_display = ""
        for i, line in enumerate(match_lines):
            if i in lines_containing_keyword:
                match_display += (
                    f"{line}\n"
                    + " " * (cols_of_keyword[lines_containing_keyword.index(i)])
                    + "^" * len(keyword)
                    + "\n"
                )
            else:
                match_display += f"{line}\n"
        match_display = match_display.strip("\n")
        num_matches_message = (
            f" ({len(lines_containing_keyword)} matches)"
            if lines_containing_keyword
            else " (No keyword matches, just shown for context)"
        )
        if not readonly:
            success_message += f"<section id='{int_to_excel_col(match_index + 1)}'>{num_matches_message}\n{match_display}\n</section>\n"
        else:
            success_message += f"<readonly_section>{num_matches_message}\n{match_display}\n</readonly_section>\n"
    return success_message


def english_join(items: list[str]) -> str:
    if len(items) == 0:
        return ""
    if len(items) == 1:
        return items[0]
    if len(items) == 2:
        return f"{items[0]} and {items[1]}"
    return ", ".join(items[:-1]) + f", and {items[-1]}"


# @file_cache(ignore_params=["file_path", "chat_logger"])
def function_modify(
    request: str,
    file_path: str,
    file_contents: str,
    additional_messages: list[Message] = [],
    chat_logger: ChatLogger | None = None,
    assistant_id: str = None,
    start_line: int = -1,
    end_line: int = -1,
    ticket_progress: TicketProgress | None = None,
    assistant_conversation: AssistantConversation | None = None,
    seed: int = None,
    relevant_filepaths: list[str] = [],
):
    try:

        def save_ticket_progress(assistant_id: str, thread_id: str, run_id: str):
            if assistant_conversation:
                assistant_conversation.update_from_ids(
                    assistant_id=assistant_id, run_id=run_id, thread_id=thread_id
                )
            ticket_progress.save()

        current_contents = file_contents
        relevant_file_contents = defaultdict(str)
        # get code for relevant filepaths
        try:
            for relevant_file_path in relevant_filepaths:
                relevant_file_content = read_file_with_fallback_encodings(
                    relevant_file_path
                )
                relevant_file_contents[relevant_file_path] = relevant_file_content
        except Exception as e:
            logger.error(
                f"Error occured while attempting to fetch contents for relevant file: {e}"
            )
        initial_code_valid, _ = check_code(file_path, current_contents)
        initial_code_valid = initial_code_valid or (
            "<<<<<<<" in current_contents and ">>>>>>>" in current_contents
        )

        original_snippets = chunk_code(current_contents, file_path, 700, 200)
        # original_snippets = chunk_code(current_contents, file_path, 1500, 200)

        relevant_file_snippets: dict[str, list[Snippet]] = defaultdict(list)
        # now we chunk relevant file contents
        for relevant_file_path, relevant_file_content in relevant_file_contents.items():
            relevant_file_snippet = chunk_code(
                relevant_file_content, relevant_file_path, 700, 200
            )
            relevant_file_snippets[relevant_file_path] = relevant_file_snippet

        file_contents_lines = current_contents.split("\n")
        chunks = [
            "\n".join(file_contents_lines[max(snippet.start - 1, 0) : snippet.end])
            for snippet in original_snippets
        ]

        # split our relevant files into chunks
        relevant_file_chunks = defaultdict(list)
        for relevant_file_path, relevant_file_content in relevant_file_contents.items():
            relevant_file_contents_lines = relevant_file_content.split("\n")
            relevant_file_chunks[relevant_file_path] = [
                "\n".join(
                    relevant_file_contents_lines[
                        max(snippet.start - 1, 0) : snippet.end
                    ]
                )
                for snippet in relevant_file_snippets[relevant_file_path]
            ]
        code_sections = []  # TODO: do this for the new sections after modifications
        current_code_section = ""
        for i, chunk in enumerate(chunks):
            idx = int_to_excel_col(i + 1)
            section_display = f'<section id="{idx}">\n{chunk}\n</section id="{idx}">'
            if len(current_code_section) + len(section_display) > MAX_CHARS - 1000:
                code_sections_string = f"# Code\nFile path:{file_path}\n<sections>\n{current_code_section}\n</sections>"
                code_sections.append(code_sections_string)
                current_code_section = section_display
            else:
                current_code_section += "\n" + section_display
        code_sections.append(current_code_section)
        code_sections_string = "\n".join(code_sections)
        additional_messages += [
            *[
                Message(
                    role="user",
                    content=code_section,
                )
                for code_section in code_sections
            ],
            Message(
                role="user",
                content=f"# Request\n{request}\n\nYou are currently editing {file_path}.",
            ),
        ]
        tools = [
            {"type": "function", "function": chain_of_thought_schema},
            {"type": "function", "function": keyword_search_schema},
            # {"type": "function", "function": view_sections_schema},
            {"type": "function", "function": search_and_replace_schema},
        ]
        if not USE_ASSISTANT:
            tools.append({"type": "function", "function": submit_schema})
        assistant_generator = openai_assistant_call(
            request="",  # already present in additional_messages
            instructions=instructions,
            additional_messages=additional_messages,
            chat_logger=chat_logger,
            assistant_id=assistant_id,
            save_ticket_progress=(
                save_ticket_progress if ticket_progress is not None else None
            ),
            assistant_name="Code Modification Function Assistant",
            tools=tools,
        )

        try:
            done_counter = 0
            tool_name, tool_call = assistant_generator.send(None)
            for i in range(100):  # TODO: tune this parameter
                print(tool_name, json.dumps(tool_call, indent=2))
                if tool_name == "done":
                    diff = generate_diff(file_contents, current_contents)
                    if diff:
                        break
                    else:
                        done_counter += 1
                        if done_counter >= 3:
                            break
                        tool_name, tool_call = assistant_generator.send(
                            "ERROR\nNo changes were made. Please continue working on your task."
                        )
                elif tool_name == "propose_problem_analysis_and_plan":
                    tool_name, tool_call = assistant_generator.send(
                        "SUCCESS\nSounds like a great plan! Let's start by using the keyword_search function to find the right places to make changes, and the search_and_replace function to make the changes."
                    )
                elif tool_name == "search_and_replace":
                    error_message = ""
                    success_message = ""
                    new_contents = current_contents
                    new_chunks = [chunk for chunk in chunks]  # deepcopy
                    success_messages = []
                    error_index = 0
                    if "replaces_to_make" not in tool_call:
                        error_message = "No replaces_to_make found in tool call."
                    elif len(tool_call["replaces_to_make"]) == 0:
                        error_message = "replace_to_make should not be empty."
                    else:
                        for index, replace_to_make in enumerate(
                            tool_call["replaces_to_make"]
                        ):
                            # error_index is last index before we break from this for loop
                            error_index = index
                            current_new_contents = new_contents
                            # only do this is replace_to_make is a dict
                            if not isinstance(replace_to_make, dict):
                                continue
                            for key in ["section_id", "old_code", "new_code"]:
                                if key not in replace_to_make:
                                    error_message = f"Missing {key} in replace_to_make."
                                    break
                                if not isinstance(replace_to_make[key], str):
                                    error_message = f"{key} should be a string."
                                    break

                            if error_message:
                                break

                            section_letter = replace_to_make["section_id"]
                            section_id = excel_col_to_int(section_letter)
                            old_code = replace_to_make["old_code"].strip("\n")
                            new_code = replace_to_make["new_code"].strip("\n")

                            if section_id >= len(chunks):
                                error_message = f"Could not find section {section_letter} in file {file_path}, which has {len(chunks)} sections."
                                break
                            chunk = new_chunks[section_id]
                            if old_code not in chunk:
                                chunks_with_old_code = [
                                    index
                                    for index, chunk in enumerate(chunks)
                                    if old_code in chunk
                                ]
                                chunks_with_old_code = chunks_with_old_code[:5]
                                error_message = f"The old_code in the {index}th replace_to_make does not appear to be present in section {section_letter}. The old_code contains:\n```\n{old_code}\n```\nBut section {section_letter} has code:\n```\n{chunk}\n```"
                                if chunks_with_old_code:
                                    error_message += "\n\nDid you mean one of the following sections?"
                                    error_message += "\n".join(
                                        [
                                            f'\n<section id="{int_to_excel_col(index + 1)}">\n{chunks[index]}\n</section>\n```'
                                            for index in chunks_with_old_code
                                        ]
                                    )
                                else:
                                    error_message += "\n\nMake another replacement. In the analysis_and_identification, first identify the indentation or spelling error. Consider missing or misplaced whitespace, comments or delimiters. Then, identify what should be the correct old_code, and make another replacement with the corrected old_code."
                                break
                            new_chunk = chunk.replace(old_code, new_code, 1)
                            if new_chunk == chunk:
                                logger.warning("No changes were made to the code.")
                            new_chunks[section_id] = new_chunk
                            current_new_contents = current_new_contents.replace(
                                chunk, new_chunk, 1
                            )

                            # Check if changes we're made
                            if new_contents == current_contents:
                                logger.warning("No changes were made to the code.")

                            # Check if the changes are valid
                            if not error_message:
                                is_valid, message = (
                                    (True, "")
                                    if not initial_code_valid
                                    else check_code(file_path, current_new_contents)
                                )
                                current_diff = generate_diff(
                                    new_contents, current_new_contents
                                )
                                if is_valid:
                                    success_messages.append(
                                        f"The following changes have been applied:\n```diff\n{current_diff}\n```\nYou can continue to make changes to the code sections and call the `search_and_replace` function again."
                                    )
                                else:
                                    error_message = f"Error: Invalid code changes have been applied. You requested the following changes:\n\n```diff\n{current_diff}\n```\n\nBut it produces invalid code with the following error message:\n```\n{message}\n```\n\nFirst, identify where the broken Typescript code occurs, why it is broken and what the correct change should be. Then, retry the search_and_replace with different changes that yield valid code."
                                    break
                                new_contents = current_new_contents

                    if not error_message and new_contents == current_contents:
                        error_message = "No changes were made, make sure old_code and new_code are not the same."

                    # if not error_message:
                    #     # If the initial code failed, we don't need to/can't check the new code
                    #     is_valid, message = (
                    #         (True, "")
                    #         if not initial_code_valid
                    #         else check_code(file_path, new_contents)
                    #     )
                    #     if is_valid:
                    #         diff = generate_diff(current_contents, new_contents)
                    #         current_contents = new_contents

                    #         # Re-initialize
                    #         success_message = f"The following changes have been applied:\n```diff\n{diff}\n```\nYou can continue to make changes to the code sections and call the `search_and_replace` function again."
                    #     else:
                    #         diff = generate_diff(current_contents, new_contents)
                    #         error_message = f"No changes have been applied becuase invalid code changes have been applied. You requested the following changes:\n\n```diff\n{diff}\n```\n\nBut it produces invalid code with the following error message:\n```\n{message}\n```\n\nFirst, identify where the broken Typescript code occurs, why it is broken and what the correct change should be. Then, retry the search_and_replace with different changes that yield valid code."
                    if not error_message:
                        success_message = (
                            "The following changes have been applied:\n\n"
                            + generate_diff(current_contents, new_contents)
                        )
                        current_contents = new_contents

                    if error_message:
                        logger.error(error_message)
                        tool_name, tool_call = assistant_generator.send(
                            "ERROR\n\n"
                            + "\n".join(
                                f"{i}th replace to make:\n\n{message}"
                                for i, message in enumerate(success_messages)
                            )
                            + f"\n{error_index}th replace to make: "
                            + error_message
                        )
                    else:
                        logger.info(success_message)
                        tool_name, tool_call = assistant_generator.send(
                            f"SUCCESS\n\n{success_message}"
                        )
                elif tool_name == "keyword_search":
                    error_message = ""
                    success_message = ""
                    for key in ["justification", "keyword"]:
                        if key not in tool_call:
                            error_message = f"Missing {key} in keyword_search."
                            break

                    if not error_message:
                        keyword = tool_call["keyword"]
                        match_indices = []
                        relevant_file_match_indices: dict[str, list[int]] = defaultdict(
                            list
                        )
                        # search current code file
                        for i, chunk in enumerate(chunks):
                            if keyword in chunk:
                                match_indices.append(max(0, i - 1))
                                match_indices.append(i)
                                match_indices.append(min(len(chunks) - 1, i + 1))
                        # search all relevant code files
                        for (
                            relevant_file_path,
                            relevant_file_chunk_group,
                        ) in relevant_file_chunks.items():
                            for i, chunk in enumerate(relevant_file_chunk_group):
                                if keyword in chunk:
                                    relevant_file_match_indices[
                                        relevant_file_path
                                    ].append(max(0, i - 1))
                                    relevant_file_match_indices[
                                        relevant_file_path
                                    ].append(i)
                                    relevant_file_match_indices[
                                        relevant_file_path
                                    ].append(
                                        min(len(relevant_file_chunk_group) - 1, i + 1)
                                    )

                        match_indices = sorted(list(set(match_indices)))
                        relevant_file_match_indices = {
                            k: sorted(list(set(v)))
                            for k, v in relevant_file_match_indices.items()
                        }
                        if not match_indices and not relevant_file_match_indices:
                            error_message = f"The keyword {keyword} does not appear to be present in the code. Consider missing or misplaced whitespace, comments or delimiters."
                        else:
                            # for matches inside current code file
                            if match_indices:
                                sections_message = english_join(
                                    [
                                        int_to_excel_col(match_index + 1)
                                        for match_index in match_indices
                                    ]
                                )
                                starter_message = f"The keyword {keyword} was found in sections {sections_message} of the current file {file_path}. They appear in the following places:\n\n"
                                success_message += build_keyword_search_match_results(
                                    match_indices, chunks, keyword, starter_message
                                )
                                if relevant_file_match_indices:
                                    success_message += "\n\n"
                            else:
                                success_message += f"The keyword {keyword} was not found in the current file. However, it is found in relevant READONLY file(s).\n\n"
                            # for matches inside relevant code files
                            if relevant_file_match_indices:
                                sections_message = english_join(
                                    [
                                        int_to_excel_col(match_index + 1)
                                        for match_index in match_indices
                                    ]
                                )
                                also_keyword = "also " if match_indices else ""
                                for (
                                    relevant_file_path,
                                    relevant_file_match_indices,
                                ) in relevant_file_match_indices.items():
                                    sections_message = english_join(
                                        [
                                            int_to_excel_col(match_index + 1)
                                            for match_index in match_indices
                                        ]
                                    )
                                    starter_message = f"The keyword {keyword} was {also_keyword}found in sections {sections_message} of the READONLY file {relevant_file_path}. They appear in the following places:\n\n"
                                    success_message += (
                                        build_keyword_search_match_results(
                                            relevant_file_match_indices,
                                            relevant_file_chunks[relevant_file_path],
                                            keyword,
                                            starter_message,
                                        )
                                    )

                    if error_message:
                        logger.debug(error_message)
                        tool_name, tool_call = assistant_generator.send(
                            f"ERROR\n\n{error_message}"
                        )
                    else:
                        logger.debug(success_message)
                        tool_name, tool_call = assistant_generator.send(
                            f"SUCCESS\n{success_message}\n\nMake additional keyword_search calls to find other keywords or start making changes by calling the search_and_replace function."
                        )
                elif tool_name == "view_sections":
                    error_message = ""
                    success_message = ""
                    if "section_ids" not in tool_call:
                        error_message = "No section_ids found in tool call."

                    if not isinstance(tool_call["section_ids"], list):
                        error_message = "section_ids should be a list."

                    if not len(tool_call["section_ids"]):
                        error_message = "section_ids should not be empty."

                    # get one section before and after each section
                    section_indices = set()
                    for section_id in tool_call["section_ids"]:
                        section_index = excel_col_to_int(section_id)
                        section_indices.update(
                            (
                                int_to_excel_col(max(1, section_index - 1)),
                                int_to_excel_col(min(len(chunks), section_index)),
                                int_to_excel_col(min(len(chunks), section_index + 1)),
                                int_to_excel_col(min(len(chunks), section_index + 2)),
                            )
                        )
                    section_indices = sorted(list(section_indices))
                    if not error_message:
                        success_message = "Here are the sections:" + "\n\n".join(
                            [
                                f"<section id='{section_id}'>\n{chunks[excel_col_to_int(section_id)]}\n</section>"
                                for section_id in section_indices
                            ]
                        )

                    if error_message:
                        logger.debug(error_message)
                        tool_name, tool_call = assistant_generator.send(
                            f"ERROR\n\n{error_message}"
                        )
                    else:
                        logger.debug(success_message)
                        tool_name, tool_call = assistant_generator.send(
                            f"SUCCESS\n{success_message}\n\nMake additional view_sections or keyword_search calls to find other keywords or sections or continue to make changes by calling the search_and_replace function."
                        )
                else:
                    tool_name, tool_call = assistant_generator.send(
                        f"ERROR\nUnexpected tool name: {tool_name}"
                    )
            else:
                logger.error("Too many iterations.")
        except StopIteration:
            pass
        diff = generate_diff(file_contents, current_contents)
        if diff:
            logger.info("Changes made:\n\n" + diff)
        else:
            logger.warning("No changes were made.")
        if current_contents != file_contents:
            return current_contents
    except AssistantRaisedException as e:
        logger.exception(e)
        discord_log_error(
            str(e)
            + "\n\n"
            + traceback.format_exc()
            + "\n\n"
            + str(chat_logger.data if chat_logger else "")
            + "\n\n"
            + str(ticket_progress.tracking_id if ticket_progress else "")
        )
    except Exception as e:
        logger.exception(e)
        # TODO: Discord
        discord_log_error(
            str(e)
            + "\n\n"
            + traceback.format_exc()
            + "\n\n"
            + str(chat_logger.data if chat_logger else "")
            + "\n\n"
            + str(ticket_progress.tracking_id if ticket_progress else "")
        )
        return None
    return None


# # @file_cache(ignore_params=["file_path", "chat_logger"])
# def function_modify(
#     request: str,
#     file_path: str,
#     file_contents: str,
#     additional_messages: list[Message] = [],
#     chat_logger: ChatLogger | None = None,
#     assistant_id: str = None,
#     start_line: int = -1,
#     end_line: int = -1,
#     ticket_progress: TicketProgress | None = None,
#     assistant_conversation: AssistantConversation | None = None,
#     seed: int = None,
# ):
#     try:

#         def save_ticket_progress(assistant_id: str, thread_id: str, run_id: str):
#             if assistant_conversation:
#                 assistant_conversation.update_from_ids(
#                     assistant_id=assistant_id, run_id=run_id, thread_id=thread_id
#                 )
#             ticket_progress.save()

#         current_contents = file_contents
#         initial_code_valid, _ = check_code(file_path, current_contents)
#         initial_code_valid = initial_code_valid or (
#             "<<<<<<<" in current_contents and ">>>>>>>" in current_contents
#         )  # If there's a merge conflict, we still check that the final code is valid

#         original_snippets = chunk_code(current_contents, file_path, 700, 200)
#         file_contents_lines = current_contents.split("\n")
#         chunks = [
#             "\n".join(file_contents_lines[snippet.start : snippet.end])
#             for snippet in original_snippets
#         ]
#         code_sections = []  # TODO: do this for the new sections after modifications
#         current_code_section = ""
#         for i, chunk in enumerate(chunks):
#             section_display = chunk
#             if len(current_code_section) + len(section_display) > MAX_CHARS - 1000:
#                 code_sections_string = f"# Code\nFile path:{file_path}\n<code>\n```\n{current_code_section}\n```\n</code>\n"
#                 code_sections.append(code_sections_string)
#                 current_code_section = section_display
#             else:
#                 current_code_section += "\n" + section_display
#         code_sections.append(current_code_section)
#         code_sections_string = "\n".join(code_sections)
#         additional_messages += [
#             *reversed(
#                 [
#                     Message(
#                         role="user",
#                         content=code_section,
#                     )
#                     for code_section in code_sections
#                 ]
#             ),
#             Message(
#                 role="user",
#                 content=f"# Request\n{request}",
#             ),
#         ]
#         assistant_generator = openai_assistant_call(
#             request="",  # already present in additional_messages
#             instructions=instructions,
#             additional_messages=additional_messages,
#             chat_logger=chat_logger,
#             assistant_id=assistant_id,
#             save_ticket_progress=(
#                 save_ticket_progress if ticket_progress is not None else None
#             ),
#             assistant_name="Code Modification Function Assistant",
#             tools=[
#                 {"type": "code_interpreter"},
#                 {"type": "function", "function": search_and_replace_schema},
#                 {"type": "function", "function": keyword_search_schema},
#             ],
#         )

#         try:
#             tool_name, tool_call = assistant_generator.send(None)
#             for i in range(50):
#                 print(tool_name, json.dumps(tool_call, indent=2))
#                 if tool_name == "multi_tool_use.parallel":
#                     key_value_pairs = list(tool_call.items())
#                     if len(key_value_pairs) > 1:
#                         tool_name, tool_call = assistant_generator.send(
#                             f"ERROR\nOnly one tool call is allowed at a time."
#                         )
#                         continue
#                     key, value = list(tool_call.items())[0]
#                     tool_name = key
#                     tool_call = value
#                 if tool_name == "search_and_replace":
#                     error_message = ""
#                     success_message = ""
#                     new_contents = current_contents

#                     if "replaces_to_make" not in tool_call:
#                         error_message = "No replaces_to_make found in tool call."
#                     else:
#                         for index, replace_to_make in enumerate(
#                             tool_call["replaces_to_make"]
#                         ):
#                             for key in ["old_code", "new_code"]:
#                                 if key not in replace_to_make:
#                                     error_message = f"Missing {key} in replace_to_make."
#                                     break
#                                 if not isinstance(replace_to_make[key], str):
#                                     error_message = f"{key} should be a string."
#                                     break

#                             if error_message:
#                                 break

#                             old_code = replace_to_make["old_code"].strip("\n")
#                             new_code = replace_to_make["new_code"].strip("\n")

#                             if old_code not in new_contents:
#                                 error_message += f"\n\nThe old contents can not be found in the new_contents for replacement {index}. Make another replacement. In the analysis_and_identification, first identify the indentation or spelling error. Consider missing or misplaced whitespace, comments or delimiters. Then, identify what should be the correct old_code, and make another replacement with the corrected old_code."
#                                 break
#                             new_contents = new_contents.replace(old_code, new_code, 1)
#                             if new_contents == current_contents:
#                                 logger.warning("No changes were made to the code.")
#                     if not error_message and new_contents == current_contents:
#                         error_message = "No changes were made, make sure old_code and new_code are not the same."

#                     if not error_message:
#                         # If the initial code is invalid, we don't need to/can't check the new code
#                         is_valid, message = (
#                             (True, "")
#                             if not initial_code_valid
#                             else check_code(file_path, new_contents)
#                         )
#                         if is_valid:
#                             diff = generate_diff(current_contents, new_contents)
#                             current_contents = new_contents
#                             success_message = f"The following changes have been applied:\n```diff\n{diff}\n```\nYou can continue to make changes to the code sections and call the `search_and_replace` function again."
#                         else:
#                             diff = generate_diff(current_contents, new_contents)
#                             error_message = f"No changes have been applied. This is because when the following changes are applied:\n\n```diff\n{diff}\n```\n\nIt produces invalid code with the following error message:\n```\n{message}\n```\n\nPlease retry the search_and_replace with different changes that yield valid code."

#                     if error_message:
#                         logger.error(error_message)
#                         tool_name, tool_call = assistant_generator.send(
#                             f"ERROR\nNo changes were made due to the following error:\n\n{error_message}"
#                         )
#                     else:
#                         logger.info(success_message)
#                         tool_name, tool_call = assistant_generator.send(
#                             f"SUCCESS\nHere are the new code sections:\n\n{success_message}"
#                         )
#                 elif tool_name == "keyword_search":
#                     error_message = ""
#                     success_message = ""

#                     for key in ["justification", "keyword"]:
#                         if key not in tool_call:
#                             error_message = f"Missing {key} in keyword_search."
#                             break

#                     if not error_message:
#                         keyword = tool_call["keyword"]
#                         matches = []
#                         lines = current_contents.splitlines()
#                         for i, line in enumerate(lines):
#                             if keyword in line:
#                                 matches.append(i)
#                         if not matches:
#                             error_message = f"The keyword {keyword} does not appear to be present in the code. Consider missing or misplaced whitespace, comments or delimiters."
#                         else:
#                             success_message = (
#                                 "The keyword was found on the following lines:\n\n"
#                             )
#                         for line_number in matches:
#                             line = lines[line_number]
#                             col_of_keyword = max(
#                                 line.index(keyword) + len(str(line_number)) + 1, 0
#                             )
#                             match_display = (
#                                 f"{line_number}: {line}\n {' ' * col_of_keyword}^\n"
#                             )
#                             success_message += f"{match_display}"

#                     if error_message:
#                         logger.debug(error_message)
#                         tool_name, tool_call = assistant_generator.send(
#                             f"ERROR\nThe search failed due to the following error:\n\n{error_message}"
#                         )
#                     else:
#                         logger.debug(success_message)
#                         tool_name, tool_call = assistant_generator.send(
#                             f"SUCCESS\nHere are the lines containing the keywords:\n\n{success_message}"
#                         )
#                 else:
#                     assistant_generator.send(
#                         f"ERROR\nUnexpected tool name: {tool_name}"
#                     )
#         except StopIteration:
#             pass
#         diff = generate_diff(file_contents, current_contents)
#         if diff:
#             logger.info("Changes made:")
#             logger.info(diff[: min(1000, len(diff))])
#         if current_contents != file_contents:
#             return current_contents
#         logger.warning("No changes were made.")
#     except AssistantRaisedException as e:
#         logger.exception(e)
#         discord_log_error(
#             str(e)
#             + "\n\n"
#             + traceback.format_exc()
#             + "\n\n"
#             + str(chat_logger.data if chat_logger else "")
#             + "\n\n"
#             + str(ticket_progress.tracking_id if ticket_progress else "")
#         )
#     except Exception as e:
#         logger.exception(e)
#         # TODO: Discord
#         discord_log_error(
#             str(e)
#             + "\n\n"
#             + traceback.format_exc()
#             + "\n\n"
#             + str(chat_logger.data if chat_logger else "")
#             + "\n\n"
#             + str(ticket_progress.tracking_id if ticket_progress else "")
#         )
#         return None
#     return None


if __name__ == "__main__":
    request = "Convert any all logger.errors to logger.exceptions in api.py"
    additional_messages = [
        Message(
            role="user",
            content="# Repo & Issue Metadata\nRepo: sweep: Sweep: AI-powered Junior Developer for small features and bug fixes.\nIssue Title: Convert any all logger.errors to logger.exceptions in on_ticket.py",
            name=None,
            function_call=None,
            key="issue_metadata",
        )
    ]
    file_contents = open("sweepai/handlers/on_ticket.py", "r").read()
    response = function_modify(
        request=request,
        file_path="sweepai/handlers/on_ticket.py",
        file_contents=file_contents,
        chat_logger=ChatLogger(
            {
                "username": "kevinlu1248",
                "title": "Convert any all logger.errors to logger.exceptions in on_ticket.py",
            }
        ),
        additional_messages=additional_messages,
        ticket_progress=TicketProgress(tracking_id="test_remove_assistant_1"),
    )<|MERGE_RESOLUTION|>--- conflicted
+++ resolved
@@ -68,13 +68,9 @@
 
 
 # ensure that all additional_messages are 32768 characters at most, if not split them
-<<<<<<< HEAD
-def ensure_additional_messages_length(additional_messages: list[Message]) -> list[Message]:
-=======
 def ensure_additional_messages_length(
     additional_messages: list[Message],
 ) -> list[Message]:
->>>>>>> 590a1a8a
     for i, additional_message in enumerate(additional_messages):
         if len(additional_message.content) > MAX_CHARS:
             wrapper = textwrap.TextWrapper(width=MAX_CHARS, replace_whitespace=False)
