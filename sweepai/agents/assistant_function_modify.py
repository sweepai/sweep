--- conflicted
+++ resolved
@@ -972,11 +972,7 @@
                             # post process rip grep output to be more condensed
                             rg_output_pretty = post_process_rg_output(cwd, sweep_config, output)
                         else:
-<<<<<<< HEAD
-                            error_message = f"FAILURE: No results found for keyword: {keyword} in the entire codebase. Please try a new keyword. If you are searching for a function defintion try again with different whitespaces."
-=======
                             error_message = f"FAILURE: No results found for keyword: {keyword} in the entire codebase. Please try a new keyword. If you are searching for a function definition try again with different whitespaces."
->>>>>>> da1026ad
                     except Exception as e:
                         logger.error(f"FAILURE: An Error occured while trying to find the keyword {keyword}: {e}")
                         error_message = f"FAILURE: An Error occured while trying to find the keyword {keyword}: {e}"
