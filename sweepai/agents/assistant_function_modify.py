from copy import deepcopy
import os
import json
import subprocess
import traceback
from collections import defaultdict

from loguru import logger

from sweepai.agents.assistant_functions import (
    chain_of_thought_schema,
    keyword_search_schema,
    search_and_replace_schema,
    submit_schema,
)
from sweepai.agents.assistant_wrapper import openai_assistant_call
from sweepai.agents.agent_utils import MAX_CHARS, ensure_additional_messages_length
from sweepai.config.client import SweepConfig
from sweepai.config.server import USE_ASSISTANT
from sweepai.core.entities import AssistantRaisedException, FileChangeRequest, Message, Snippet
from sweepai.utils.chat_logger import ChatLogger, discord_log_error
from sweepai.utils.diff import generate_diff
from sweepai.utils.file_utils import read_file_with_fallback_encodings
from sweepai.utils.github_utils import ClonedRepo
from sweepai.utils.progress import AssistantConversation, TicketProgress
from sweepai.utils.utils import chunk_code, get_check_results
from sweepai.utils.modify_utils import post_process_rg_output, variable_indentation_check

# Pre-amble using ideas from https://github.com/paul-gauthier/aider/blob/main/aider/coders/udiff_prompts.py
# Doesn't regress on the benchmark but improves average code generated and avoids empty comments.

instructions = """You are an expert software developer and your job is to edit code to complete the user's request.
You are diligent and tireless and always COMPLETELY IMPLEMENT the needed code!
You NEVER leave comments describing code without implementing it!
Your job is to make edits to the file to complete the user "# Request".
# Instructions
1. Use the propose_problem_analysis_and_plan function to analyze the user's request and construct a plan of keywords to search for and the changes to make.
2. Use the keyword_search function to find the right places to make changes.
3. Use the search_and_replace function to make the changes.
    - Keep whitespace and comments.
    - Make the minimum necessary search_and_replaces to make changes to the snippets.
    - Write multiple small changes instead of a single large change.
When you have completed the task, call the submit function.
"""

# Add COT to each tool

new_instructions = """You are an expert software developer and your job is to edit code to complete the user's request.
You are diligent and tireless and always COMPLETELY IMPLEMENT the needed code!
You NEVER leave comments describing code without implementing it!
Always use best practices when coding.
Respect and use existing conventions, libraries, etc that are already present in the code base.

Your job is to make edits to the file to complete the user "# Request".

# Instructions
1. Use the ProposeProblemAnalysisAndPlan tool to analyze the user's request and construct a plan of keywords to search for and the changes to make.
2. Use the KeywordSearch tool to find the right places to make changes.
3. Use the AnalysisAndIdentification tool to determine which sections should be changed.
4. Use the SearchAndReplace tool to make the changes.
    - Keep whitespace and comments.
    - Make the minimum necessary search_and_replaces to make changes to the snippets.
    - Write multiple small changes instead of a single large change.

IMPORTANT: If you believe you are missing important information or context in any of the steps above use the GetAdditionalContext tool to further explore the codebase or get additional context if necessary.

You have access to the following tools:

# Tools
ProposeProblemAnalysisAndPlan - Break down the problem and identify important pieces of information that will be needed to solve the problem, such as the relevant keywords, the intended behavior, and the required imports. Describe the plan for the task, including the keywords to search and the modifications to make. Be sure to consider all imports that are required to complete the task.
To call this tool you MUST respond in the following xml format:

<ProposeProblemAnalysisAndPlan>
<Analysis>
Break down the problem and identify important pieces of information that will be needed to solve the problem, such as the relevant keywords, the intended behavior, and the required imports.
</Analysis>
<ProposedPlan>
Describe the plan for the task, including the keywords to search and the modifications to make. Be sure to consider all imports that are required to complete the task.
</ProposedPlan>
</ProposeProblemAnalysisAndPlan>

KeywordSearch - Use this tool to search for a keyword in the current code file as well as all relevant read-only code files. This is the keyword itself that you want to search for in the contents of the file, not the name of the file itself.
To call this tool you MUST respond in the following xml format:

<KeywordSearch>
<Justification>
Provide justification for searching the keyword.
</Justification>
<Keyword>
keyword to search for - e.g. function name, class name, variable name
</Keyword>
</KeywordSearch>

AnalysisAndIdentification - Identify and list the minimal changes that need to be made to the file, by listing all locations that should receive these changes and the changes to be made. Be sure to consider all imports that are required to complete the task.
To call this tool you MUST respond in the following xml format:

<AnalysisAndIdentification>
List out the changes that need to be made to the CURRENT FILE ONLY. List out all locations that should recieve these changes and what the changes should be.
</AnalysisAndIdentification>

SearchAndReplace - Use this tool to apply the changes one by one listed out in the AnalysisAndIdentification tool. This tool is great for when you change the function signature and want to update all the usages to that function.
If multiple SearchAndReplace calls are needed, call this tool multiple times. To call this tool you MUST respond in the following xml format:

<SearchAndReplace>
<SectionId>
The section ID the original code belongs to.
</SectionId>
<OriginalCode>
The original lines of code. Be sure to add lines before and after to disambiguate the change.
</OriginalCode>
<NewCode>
The new code to replace the old code.
</NewCode>
<Justification>
Why this change is being made
</Justification>
</SearchAndReplace>

SubmitSolution - Use this tool to let the user know that you have completed all necessary steps in order to satisfy their request.
To call this tool you MUST respond in the following xml format:

<SubmitSolution>
<Justification>
Justification for why you are finished with your task.
</Justification>
</SubmitSolution>

<GetAdditionalContext>
<Justification>
Provide justification for why you need additional context
</Justification>
<Keyword>
keyword to search for in order to get more additional context. This will search the entire codebase for this keyword
</Keyword>
</GetAdditionalContext>
"""

if not USE_ASSISTANT:
    instructions = new_instructions

# 3. For each section that requires a change, use the search_and_replace function to make the changes. Use the analysis_and_identification section to determine which sections should be changed.
# - Make one change at a time.

# TODO: fuzzy search for keyword_search


def int_to_excel_col(n):
    result = ""
    if n == 0:
        result = "A"
    while n > 0:
        n, remainder = divmod(n - 1, 26)
        result = chr(65 + remainder) + result
    return result


def excel_col_to_int(s):
    result = 0
    for char in s:
        result = result * 26 + (ord(char) - 64)
    return result - 1

TOOLS_MAX_CHARS = 20000

def build_keyword_search_match_results(
    match_indices: list[int],
    chunks: list[str],
    keyword: str,
    success_message,
    readonly: bool = False,
) -> str:
    for match_index in match_indices:
        # TODO: handle multiple matches in one line
        match = chunks[match_index]
        match_lines = match.split("\n")
        lines_containing_keyword = [
            i for i, line in enumerate(match_lines) if keyword in line
        ]
        cols_of_keyword = [
            match_lines[line_containing_keyword].index(keyword)
            for line_containing_keyword in lines_containing_keyword
        ]
        match_display = ""
        for i, line in enumerate(match_lines):
            if i in lines_containing_keyword:
                match_display += (
                    f"{line}\n"
                    + " " * (cols_of_keyword[lines_containing_keyword.index(i)])
                    + "^" * len(keyword)
                    + "\n"
                )
            else:
                match_display += f"{line}\n"
        match_display = match_display.strip("\n")
        num_matches_message = f" ({len(lines_containing_keyword)} matches)" if lines_containing_keyword else " (No keyword matches, just shown for context)"
        if not readonly:
            success_message += f"<section id='{int_to_excel_col(match_index + 1)}'>{num_matches_message}\n{match_display}\n</section>\n"
        else:
            success_message += f"<readonly_section>{num_matches_message}\n{match_display}\n</readonly_section>\n"
    return success_message


def english_join(items: list[str]) -> str:
    if len(items) == 0:
        return ""
    if len(items) == 1:
        return items[0]
    if len(items) == 2:
        return f"{items[0]} and {items[1]}"
    return ", ".join(items[:-1]) + f", and {items[-1]}"

def generate_status_message(file_path: str, fcrs: list[FileChangeRequest]) -> str:
    if not fcrs or len(fcrs) == 1:
        return f"You will resolve the issue by editing {file_path}."
    index = -1
    for i, fcr in enumerate(fcrs):
        if fcr.filename == file_path:
            index = i
            break
    else:
        logger.warning(f"Could not find file {file_path} in list of FCRs.")
        return f"You will resolve the issue by editing {file_path}."
    message = ""
    if index > 1:
        message += f"You have already made changes to {english_join([fcr.filename for fcr in fcrs[:index]])}. "
    message += f"You will resolve the issue by editing {file_path}. "
    if index < len(fcrs) - 1:
        message += f"You will edit the files {english_join([fcr.filename for fcr in fcrs[index + 1:]])} later."
    return message.strip()


# @file_cache(ignore_params=["file_path", "chat_logger"])
def function_modify(
    request: str,
    file_path: str,
    file_contents: str,
    cloned_repo: ClonedRepo,
    additional_messages: list[Message] = [],
    chat_logger: ChatLogger | None = None,
    assistant_id: str = None,
    start_line: int = -1,
    end_line: int = -1,
    ticket_progress: TicketProgress | None = None,
    assistant_conversation: AssistantConversation | None = None,
    seed: int = None,
    relevant_filepaths: list[str] = [],
    fcrs: list[FileChangeRequest]=[],
    cwd: str | None = None,
):
    try:

        def save_ticket_progress(assistant_id: str, thread_id: str, run_id: str):
            if assistant_conversation:
                assistant_conversation.update_from_ids(
                    assistant_id=assistant_id, run_id=run_id, thread_id=thread_id
                )
            ticket_progress.save()

        current_contents = file_contents
        relevant_file_contents = defaultdict(str)
        # get code for relevant filepaths
        try:
            for relevant_file_path in relevant_filepaths:
                relevant_file_content = read_file_with_fallback_encodings(
                    os.path.join(cloned_repo.repo_dir, relevant_file_path)
                )
                relevant_file_contents[relevant_file_path] = relevant_file_content
        except Exception as e:
            logger.error(
                f"Error occured while attempting to fetch contents for relevant file: {e}"
            )
        initial_check_results = get_check_results(file_path, current_contents)
<<<<<<< HEAD
        mult = 4
        original_snippets = chunk_code(current_contents, file_path, 700 * mult, 200)
=======
        original_snippets = chunk_code(current_contents, file_path, 700, 200)
>>>>>>> be9033e9
        # original_snippets = chunk_code(current_contents, file_path, 1500, 200)

        relevant_file_snippets: dict[str, list[Snippet]] = defaultdict(list)
        # now we chunk relevant file contents
        for relevant_file_path, relevant_file_content in relevant_file_contents.items():
            relevant_file_snippet = chunk_code(
                relevant_file_content, relevant_file_path, 700 * mult, 200
            )
            relevant_file_snippets[relevant_file_path] = relevant_file_snippet

        file_contents_lines = current_contents.split("\n")
        chunks = [
            "\n".join(file_contents_lines[max(snippet.start - 1, 0) : snippet.end])
            for snippet in original_snippets
        ]

        # split our relevant files into chunks
        relevant_file_chunks = defaultdict(list)
        for relevant_file_path, relevant_file_content in relevant_file_contents.items():
            relevant_file_contents_lines = relevant_file_content.split("\n")
            relevant_file_chunks[relevant_file_path] = [
                "\n".join(
                    relevant_file_contents_lines[
                        max(snippet.start - 1, 0) : snippet.end
                    ]
                )
                for snippet in relevant_file_snippets[relevant_file_path]
            ]
        code_sections = []  # TODO: do this for the new sections after modifications
        current_code_section = ""
        for i, chunk in enumerate(chunks):
            idx = int_to_excel_col(i + 1)
            section_display = f'<section id="{idx}">\n{chunk}\n</section id="{idx}">'
            if len(current_code_section) + len(section_display) > MAX_CHARS - 1000:
                code_sections_string = f"# Code\nFile path:{file_path}\n<sections>\n{current_code_section}\n</sections>"
                code_sections.append(code_sections_string)
                current_code_section = section_display
            else:
                current_code_section += "\n" + section_display
        current_code_section = current_code_section.strip("\n")
        code_sections.append(f"<current_file_to_modify filename=\"{file_path}\">\n{current_code_section}\n</current_file_to_modify>")
        fcrs_message = generate_status_message(file_path, fcrs)
        additional_messages = [
            Message(
                role="user",
                content=f"# Request\n{request}\n\n{fcrs_message}",
            ),
            *reversed([
                Message(
                    role="user",
                    content=code_section,
                )
                for code_section in code_sections
            ]),
        ] + additional_messages
        tools = [
            {"type": "function", "function": chain_of_thought_schema},
            {"type": "function", "function": keyword_search_schema},
            # {"type": "function", "function": view_sections_schema},
            {"type": "function", "function": search_and_replace_schema},
        ]
        if not USE_ASSISTANT:
            tools.append({"type": "function", "function": submit_schema})
        assistant_generator = openai_assistant_call(
            request="",  # already present in additional_messages
            instructions=instructions,
            additional_messages=ensure_additional_messages_length(additional_messages),
            chat_logger=chat_logger,
            assistant_id=assistant_id,
            save_ticket_progress=(
                save_ticket_progress if ticket_progress is not None else None
            ),
            assistant_name="Code Modification Function Assistant",
            tools=tools,
        )

        try:
            done_counter = 0
            tool_name, tool_call = assistant_generator.send(None)
            for i in range(100):  # TODO: tune this parameter
                print(tool_name, json.dumps(tool_call, indent=2))
                if tool_name == "done" or tool_name == "submit":
                    diff = generate_diff(file_contents, current_contents)
                    if diff:
                        break
                    else:
                        done_counter += 1
                        if done_counter >= 3:
                            break
                        tool_name, tool_call = assistant_generator.send(
                            "ERROR\nNo changes were made. Please continue working on your task."
                        )
                elif tool_name == "propose_problem_analysis_and_plan":
                    tool_name, tool_call = assistant_generator.send(
                        "SUCCESS\nSounds like a great plan! Let's start by using the keyword_search function to find the right places to make changes, and the search_and_replace function to make the changes."
                    )
                elif tool_name == "search_and_replace":
                    error_message = ""
                    success_message = ""
                    new_contents = current_contents
                    new_chunks = deepcopy(chunks)  # deepcopy
                    success_messages = []
                    warning_message = ""
                    error_index = 0
                    if "replaces_to_make" not in tool_call:
                        error_message = "No replaces_to_make found in tool call."
                    elif len(tool_call["replaces_to_make"]) == 0:
                        error_message = "replace_to_make should not be empty."
                    else:
                        # TODO: add roll backwards functionality
                        for index, replace_to_make in enumerate(
                            tool_call["replaces_to_make"]
                        ):
                            # error_index is last index before we break from this for loop
                            error_index = index
                            current_new_contents = new_contents
                            # only do this is replace_to_make is a dict
                            if not isinstance(replace_to_make, dict):
                                continue
                            for key in ["section_id", "old_code", "new_code"]:
                                if key not in replace_to_make:
                                    error_message = f"Missing {key} in replace_to_make."
                                    break
                                if not isinstance(replace_to_make[key], str):
                                    error_message = f"{key} should be a string."
                                    break

                            if error_message:
                                break

                            section_letter = replace_to_make["section_id"]
                            section_id = excel_col_to_int(section_letter)
                            old_code = replace_to_make["old_code"].strip("\n")
                            new_code = replace_to_make["new_code"].strip("\n")

                            if section_id >= len(chunks):
                                error_message = f"Could not find section {section_letter} in file {file_path}, which has {len(chunks)} sections."
                                break
                            chunk = new_chunks[section_id]
                            if old_code not in chunk:
                                chunks_with_old_code = [
                                    index
                                    for index, chunk in enumerate(chunks)
                                    if old_code in chunk
                                ]
                                chunks_with_old_code = chunks_with_old_code[:5]
                                error_message = f"The old_code in the {index}th replace_to_make does not appear to be present in section {section_letter}. The old_code contains:\n```\n{old_code}\n```\nBut section {section_letter} has code:\n```\n{chunk}\n```"
                                if chunks_with_old_code:
                                    error_message += "\n\nDid you mean one of the following sections?"
                                    error_message += "\n".join(
                                        [
                                            f'\n<section id="{int_to_excel_col(index + 1)}">\n{chunks[index]}\n</section>\n```'
                                            for index in chunks_with_old_code
                                        ]
                                    )
                                else:
                                    error_message += "\n\nMake another replacement. In the analysis_and_identification, first identify the indentation or spelling error. Consider missing or misplaced whitespace, comments or delimiters. Then, identify what should be the correct old_code, and make another replacement with the corrected old_code."
                                break
                            new_chunk = chunk.replace(old_code, new_code, 1)
                            if new_chunk == chunk:
                                logger.warning("No changes were made to the code.")
                            new_chunks[section_id] = new_chunk
                            current_new_contents = current_new_contents.replace(
                                chunk, new_chunk, 1
                            )

                            # Check if changes we're made
                            if new_contents == current_contents:
                                logger.warning("No changes were made to the code.")

                            # Check if the changes are valid
                            if not error_message:
                                check_results = get_check_results(file_path, new_contents)
                                check_results_message = check_results.is_worse_than_message(initial_check_results)
                                failing_parse = check_results.parse_error_message if not initial_check_results.parse_error_message else ""
                                current_diff = generate_diff(
                                    current_contents, new_contents
                                )
                                if not failing_parse:
                                    success_messages.append(
                                        f"The following changes have been applied:\n```diff\n{current_diff}\n```\nYou can continue to make changes to the code sections and call the SearchAndReplace tool again."
                                    )
                                    if check_results_message:
                                        warning_message = f"\n\nWARNING\n\n{check_results_message}"
                                else:
                                    error_message = f"Error: Invalid code changes have been applied. You requested the following changes:\n\n```diff\n{current_diff}\n```\n\nBut it produces invalid code with the following error message:\n```\n{failing_parse}\n```\n\nFirst, identify where the broken code occurs, why it is broken and what the correct change should be. Then, retry the SearchAndReplace with different changes that yield valid code."
                                    break
                                new_contents = current_new_contents
                    if not error_message:
                        chunks = new_chunks
                    if not error_message and new_contents == current_contents:
                        error_message = "No changes were made, make sure old_code and new_code are not the same."

                    # if not error_message:
                    #     # If the initial code failed, we don't need to/can't check the new code
                    #     is_valid, message = (
                    #         (True, "")
                    #         if not initial_code_valid
                    #         else check_code(file_path, new_contents)
                    #     )
                    #     if is_valid:
                    #         diff = generate_diff(current_contents, new_contents)
                    #         current_contents = new_contents

                    #         # Re-initialize
                    #         success_message = f"The following changes have been applied:\n```diff\n{diff}\n```\nYou can continue to make changes to the code sections and call the `search_and_replace` function again."
                    #     else:
                    #         diff = generate_diff(current_contents, new_contents)
                    #         error_message = f"No changes have been applied becuase invalid code changes have been applied. You requested the following changes:\n\n```diff\n{diff}\n```\n\nBut it produces invalid code with the following error message:\n```\n{message}\n```\n\nFirst, identify where the broken code occurs, why it is broken and what the correct change should be. Then, retry the search_and_replace with different changes that yield valid code."
                    if not error_message:
                        success_message = (
                            "SUCCESS\n\nThe following changes have been applied:\n\n"
                            + generate_diff(current_contents, new_contents)
                        ) + f"{warning_message}\n\nYou can continue to make changes to the code sections and call the SearchAndReplace tool again, or go back to searching for keywords using the KeywordSearch tool, which is great for finding all definitions or usages of a function or class."
                        # set contents
                        current_contents = new_contents

                    if error_message:
                        logger.error(error_message)
                        tool_name, tool_call = assistant_generator.send(
                            "ERROR\n\n"
                            + "\n".join(
                                f"{i}th replace to make:\n\n{message}"
                                for i, message in enumerate(success_messages)
                            )
                            + f"\n{error_index}th replace to make: "
                            + error_message
                        )
                    else:
                        logger.info(success_message)
                        tool_name, tool_call = assistant_generator.send(
                            f"SUCCESS\n\n{success_message}"
                        )
                elif tool_name == "keyword_search":
                    error_message = ""
                    success_message = ""
                    for key in ["justification", "keyword"]:
                        if key not in tool_call:
                            error_message = f"Missing {key} in keyword_search."
                            break

                    if not error_message:
                        keyword = tool_call["keyword"].strip()
                        match_indices = []
                        match_context_indices = []
                        relevant_file_match_indices: dict[str, list[int]] = defaultdict(
                            list
                        )
                        relevant_file_match_context_indices: dict[str, list[int]] = defaultdict(
                            list
                        )
                        # search current code file
                        for i, chunk in enumerate(chunks):
                            if keyword in chunk:
                                match_indices.append(i)
                                match_context_indices.append(max(0, i - 1))
                                match_context_indices.append(i)
                                match_context_indices.append(min(len(chunks) - 1, i + 1))
                        # search all relevant code files
                        for (
                            relevant_file_path,
                            relevant_file_chunk_group,
                        ) in relevant_file_chunks.items():
                            for i, chunk in enumerate(relevant_file_chunk_group):
                                if keyword in chunk:
                                    relevant_file_match_indices[
                                        relevant_file_path
                                    ].append(i)
                                    relevant_file_match_context_indices[
                                        relevant_file_path
                                    ].append(max(0, i - 1))
                                    relevant_file_match_context_indices[
                                        relevant_file_path
                                    ].append(i)
                                    relevant_file_match_context_indices[
                                        relevant_file_path
                                    ].append(
                                        min(len(relevant_file_chunk_group) - 1, i + 1)
                                    )

                        match_indices = sorted(list(set(match_indices)))
                        match_context_indices = sorted(list(set(match_context_indices)))
                        relevant_file_match_indices = {
                            k: sorted(list(set(v)))
                            for k, v in relevant_file_match_indices.items()
                        }
                        relevant_file_match_context_indices = {
                            k: sorted(list(set(v)))
                            for k, v in relevant_file_match_context_indices.items()
                        }
                        if not match_indices and not relevant_file_match_indices:
                            error_message = f"The keyword {keyword} does not appear to be present in the current and relevant code files. Consider missing or misplaced whitespace, comments or delimiters."
                        else:
                            # for matches inside current code file
                            if match_indices:
                                sections_message = english_join(
                                    [
                                        int_to_excel_col(match_index + 1)
                                        for match_index in match_indices
                                    ]
                                )
                                starter_message = f"CURRENT FILE\n\nThe keyword {keyword} was found in sections {sections_message} of the CURRENT file {file_path}, which you MAY modify. They appear in the following places:\n\n"
                                success_message += build_keyword_search_match_results(
                                    match_context_indices, chunks, keyword, starter_message
                                )
                                if relevant_file_match_indices:
                                    success_message += "\n\n"
                            else:
                                success_message += f"The keyword {keyword} was not found in the current file. However, it was found in the following relevant READONLY file(s).\n\n"
                            # for matches inside relevant code files
                            if relevant_file_match_indices:
                                sections_message = english_join(
                                    [
                                        int_to_excel_col(match_index + 1)
                                        for match_index in match_indices
                                    ]
                                )
                                also_keyword = "also " if match_indices else ""
                                for (
                                    relevant_file_path,
                                    relevant_file_match_indices,
                                ), (
                                    _,
                                    relevant_file_match_context_indices,
                                ) in zip(relevant_file_match_indices.items(), relevant_file_match_context_indices.items()):
                                    sections_message = english_join(
                                        [
                                            int_to_excel_col(match_index + 1)
                                            for match_index in relevant_file_match_indices
                                        ]
                                    )
                                    starter_message = f"READONLY FILES\n\nThe keyword {keyword} was {also_keyword}found in sections {sections_message} of the READONLY file {relevant_file_path}, which you MAY NOT modify. They appear in the following places:\n\n"
                                    success_message += (
                                        build_keyword_search_match_results(
                                            relevant_file_match_context_indices,
                                            relevant_file_chunks[relevant_file_path],
                                            keyword,
                                            starter_message,
                                            readonly=True
                                        )
                                    )

                    if error_message:
                        logger.debug(error_message)
                        tool_name, tool_call = assistant_generator.send(
                            f"ERROR\n\n{error_message}"
                        )
                    else:
                        logger.debug(success_message)
                        if relevant_filepaths:
                            suffix = f"\n\nMake additional keyword_search calls to find other keywords or start making changes by calling the search_and_replace function. Remember that you may only edit the CURRENT file {file_path} and may not edit any of the READONLY files {english_join(relevant_filepaths)}."
                        else:
                            suffix = f"\n\nMake additional keyword_search calls to find other keywords or start making changes by calling the search_and_replace function. Remember that you may only edit the CURRENT file {file_path}."
                        tool_name, tool_call = assistant_generator.send(
                            f"{success_message}{suffix}"
                        )
                elif tool_name == "view_sections":
                    error_message = ""
                    success_message = ""
                    if "section_ids" not in tool_call:
                        error_message = "No section_ids found in tool call."

                    if not isinstance(tool_call["section_ids"], list):
                        error_message = "section_ids should be a list."

                    if not len(tool_call["section_ids"]):
                        error_message = "section_ids should not be empty."

                    # get one section before and after each section
                    section_indices = set()
                    for section_id in tool_call["section_ids"]:
                        section_index = excel_col_to_int(section_id)
                        section_indices.update(
                            (
                                int_to_excel_col(max(1, section_index - 1)),
                                int_to_excel_col(min(len(chunks), section_index)),
                                int_to_excel_col(min(len(chunks), section_index + 1)),
                                int_to_excel_col(min(len(chunks), section_index + 2)),
                            )
                        )
                    section_indices = sorted(list(section_indices))
                    if not error_message:
                        success_message = "Here are the sections:" + "\n\n".join(
                            [
                                f"<section id='{section_id}'>\n{chunks[excel_col_to_int(section_id)]}\n</section>"
                                for section_id in section_indices
                            ]
                        )

                    if error_message:
                        logger.debug(error_message)
                        tool_name, tool_call = assistant_generator.send(
                            f"ERROR\n\n{error_message}"
                        )
                    else:
                        logger.debug(success_message)
                        tool_name, tool_call = assistant_generator.send(
                            f"SUCCESS\n{success_message}\n\nMake additional view_sections or keyword_search calls to find other keywords or sections or continue to make changes by calling the search_and_replace function."
                        )
                else:
                    tool_name, tool_call = assistant_generator.send(
                        f"ERROR\nUnexpected tool name: {tool_name}"
                    )
            else:
                logger.error("Too many iterations.")
        except StopIteration:
            pass
        diff = generate_diff(file_contents, current_contents)
        if diff:
            logger.info("Changes made:\n\n" + diff)
        else:
            logger.warning("No changes were made.")
        if current_contents != file_contents:
            return current_contents
    except AssistantRaisedException as e:
        logger.exception(e)
        discord_log_error(
            str(e)
            + "\n\n"
            + traceback.format_exc()
            + "\n\n"
            + str(chat_logger.data if chat_logger else "")
            + "\n\n"
            + str(ticket_progress.tracking_id if ticket_progress else "")
        )
    except Exception as e:
        logger.exception(e)
        # TODO: Discord
        discord_log_error(
            str(e)
            + "\n\n"
            + traceback.format_exc()
            + "\n\n"
            + str(chat_logger.data if chat_logger else "")
            + "\n\n"
            + str(ticket_progress.tracking_id if ticket_progress else "")
        )
        return None
    return None

def function_modify_unstable(
    request: str,
    file_path: str,
    file_contents: str,
    cloned_repo: ClonedRepo,
    additional_messages: list[Message] = [],
    chat_logger: ChatLogger | None = None,
    assistant_id: str = None,
    start_line: int = -1,
    end_line: int = -1,
    ticket_progress: TicketProgress | None = None,
    assistant_conversation: AssistantConversation | None = None,
    seed: int = None,
    relevant_filepaths: list[str] = [],
    cwd: str | None = None,
    fcrs: list[FileChangeRequest]=[]
):
    try:
        logger.info("Starting function_modify_unstable")
        def save_ticket_progress(assistant_id: str, thread_id: str, run_id: str):
            if assistant_conversation:
                assistant_conversation.update_from_ids(
                    assistant_id=assistant_id, run_id=run_id, thread_id=thread_id
                )
            ticket_progress.save()

        current_contents = file_contents
        relevant_file_contents = defaultdict(str)
        sweep_config: SweepConfig = SweepConfig()
        # get code for relevant filepaths
        try:
            for relevant_file_path in relevant_filepaths:
                relevant_file_content = read_file_with_fallback_encodings(
                    os.path.join(cloned_repo.repo_dir, relevant_file_path)
                )
                relevant_file_contents[relevant_file_path] = relevant_file_content
        except Exception as e:
            logger.error(
                f"Error occured while attempting to fetch contents for relevant file: {e}"
            )
        initial_check_results = get_check_results(file_path, current_contents)

        original_snippets = chunk_code(current_contents, file_path, 700, 200)
        # original_snippets = chunk_code(current_contents, file_path, 1500, 200)

        relevant_file_snippets: dict[str, list[Snippet]] = defaultdict(list)
        # now we chunk relevant file contents
        for relevant_file_path, relevant_file_content in relevant_file_contents.items():
            relevant_file_snippet = chunk_code(
                relevant_file_content, relevant_file_path, 700, 200
            )
            relevant_file_snippets[relevant_file_path] = relevant_file_snippet

        file_contents_lines = current_contents.split("\n")
        chunks = [
            "\n".join(file_contents_lines[max(snippet.start - 1, 0) : snippet.end])
            for snippet in original_snippets
        ]

        # split our relevant files into chunks
        relevant_file_chunks = defaultdict(list)
        for relevant_file_path, relevant_file_content in relevant_file_contents.items():
            relevant_file_contents_lines = relevant_file_content.split("\n")
            relevant_file_chunks[relevant_file_path] = [
                "\n".join(
                    relevant_file_contents_lines[
                        max(snippet.start - 1, 0) : snippet.end
                    ]
                )
                for snippet in relevant_file_snippets[relevant_file_path]
            ]
        code_sections = []  # TODO: do this for the new sections after modifications
        current_code_section = ""
        for i, chunk in enumerate(chunks):
            idx = int_to_excel_col(i + 1)
            section_display = f'<section id="{idx}">\n{chunk}\n</section id="{idx}">'
            if len(current_code_section) + len(section_display) > MAX_CHARS - 1000:
                code_sections_string = f"# Code\nFile path:{file_path}\n<sections>\n{current_code_section}\n</sections>"
                code_sections.append(code_sections_string)
                current_code_section = section_display
            else:
                current_code_section += "\n" + section_display
        current_code_section = current_code_section.strip("\n")
        code_sections.append(f"<current_file_to_modify filename=\"{file_path}\">\n{current_code_section}\n</current_file_to_modify>")
        fcrs_message = generate_status_message(file_path, fcrs)
        additional_messages = [
            Message(
                role="user",
                content=f"# Request\n{request}\n\n{fcrs_message}",
            ),
            *reversed([
                Message(
                    role="user",
                    content=code_section,
                )
                for code_section in code_sections
            ]),
        ] + additional_messages
        assistant_generator = openai_assistant_call(
            request="",  # already present in additional_messages
            instructions=instructions,
            additional_messages=ensure_additional_messages_length(additional_messages),
            chat_logger=chat_logger,
            assistant_id=assistant_id,
            save_ticket_progress=(
                save_ticket_progress if ticket_progress is not None else None
            ),
            assistant_name="Code Modification Function Assistant",
            tools=[],
        )

        try:
            done_counter = 0
            tool_name, tool_call = assistant_generator.send(None)
            for i in range(100):  # TODO: tune this parameter
                print(tool_name, json.dumps(tool_call, indent=2))
                if tool_name == "done":
                    diff = generate_diff(file_contents, current_contents)
                    if diff:
                        break
                    else:
                        done_counter += 1
                        if done_counter >= 3:
                            break
                        tool_name, tool_call = assistant_generator.send(
                            "ERROR\nNo changes were made. Please continue working on your task."
                        )
                elif tool_name == "no_tool_call":
                    tool_name, tool_call = assistant_generator.send(
                        "ERROR\n No tool calls were made. If you are done, please use the SubmitSolution tool to indicate that you have completed the task. If you believe you are stuck, use the GetAdditionalContext tool to further explore the codebase or get additional context if necessary."
                    )
                elif tool_name == "SubmitSolution":
                    diff = generate_diff(file_contents, current_contents)
                    if diff:
                        break
                    else:
                        done_counter += 1
                        if done_counter >= 3:
                            break
                        tool_name, tool_call = assistant_generator.send(
                            "ERROR\nNo changes were made. Please continue working on your task."
                        )
                elif tool_name == "ProposeProblemAnalysisAndPlan":
                    tool_name, tool_call = assistant_generator.send(
                        "SUCCESS\nSounds like a great plan! Let's start by using the KeywordSearch tool to find the right places to make changes, and the SearchAndReplace tool to make the changes."
                    )
                elif tool_name == "AnalysisAndIdentification":
                    tool_name, tool_call = assistant_generator.send(
                        "SUCCESS\nNice work! Now use the SearchAndReplace tool to make the listed changes one at a time. If there are multiple changes required, call the SearchAndReplace tool multiple times."
                    )
                elif tool_name == "SearchAndReplace":
                    error_message = ""
                    success_message = ""
                    new_chunks = deepcopy(chunks)  # deepcopy
                    success_messages = []
                    warning_message = ""
                    if "sectionid" not in tool_call:
                        error_message = "No SectionId was provided in the tool call. Call the tool again but this time provide the SectionId.\n"
                    if "originalcode" not in tool_call:
                        error_message += "No OriginalCode was provided in the tool call. Call the tool again but this time provide the OriginalCode.\n"
                    if "newcode" not in tool_call:
                        error_message += "No NewCode was provided in the tool call. Call the tool again but this time provide the NewCode.\n"
                    for _ in range(1): # this is super jank code but it works for now
                        section_letter = tool_call["sectionid"].strip()
                        section_id = excel_col_to_int(section_letter)
                        old_code = tool_call["originalcode"].strip("\n")
                        new_code = tool_call["newcode"].strip("\n")
                        if section_id >= len(chunks):
                            error_message = f"Could not find section {section_letter} in file {file_path}, which has {len(chunks)} sections."
                            break
                        elif section_id < 0:
                            error_message = f"The section ID {section_letter} can not be parsed."
                            break

                        # fetch the chunk of code we will be modifying
                        try:
                            chunk = chunks[section_id]
                        except Exception:
                            error_message = f"Could not fetch the chunk of code for section {section_letter} in file {file_path}. Make sure you are ONLY modifying the current file {file_path} and NOT a READ ONLY file."
                            break
                        
                        # check to see that the old_code is in the new_code by trying all possible indentations
                        correct_indent = variable_indentation_check(old_code, chunk)
                        # if the old_code couldn't be found in the chunk we need to let the llm know
                        if old_code not in chunk and correct_indent == -1:
                            chunks_with_old_code = [
                                index
                                for index, chunk in enumerate(chunks)
                                if old_code in chunk
                            ]
                            chunks_with_old_code = chunks_with_old_code[:5]
                            error_message = f"The OriginalCode provided does not appear to be present in section {section_letter}. The OriginalCode contains:\n```\n{old_code}\n```\nBut section {section_letter} in {file_path} has code:\n```\n{chunk}\n```"
                            if chunks_with_old_code:
                                error_message += "\n\nDid you mean one of the following sections?"
                                error_message += "\n".join(
                                    [
                                        f'\n<section id="{int_to_excel_col(index + 1)}">\n{chunks[index]}\n</section>\n```'
                                        for index in chunks_with_old_code
                                    ]
                                )
                            else:
                                error_message += "\n\nMake another replacement. It seems there may be a spelling or indentation error as the OriginalCode could not be found in the code file. Consider missing or misplaced whitespace, comments or delimiters. Then, identify what should be the correct OriginalCode should be, and make another replacement with the corrected OriginalCode."
                            break
                        # ensure old_code and new_code has the correct indents
                        new_code_lines = new_code.split("\n")
                        new_code = "\n".join(f'{correct_indent*" "}{line}' for line in new_code_lines)
                        old_code_lines = old_code.split("\n")
                        old_code = "\n".join(f'{correct_indent*" "}{line}' for line in old_code_lines)
                        # apply changes
                        new_chunk = chunk.replace(old_code, new_code, 1)
                        if new_chunk == chunk:
                            logger.warning("No changes were made to the code.")
                        
                        new_chunks[section_id] = new_chunk
                        new_contents = current_contents.replace(
                            chunk, new_chunk, 1
                        )

                        # Check if changes were made
                        if new_contents == current_contents:
                            logger.warning("No changes were made to the code.")
                            error_message = "No changes were made, make sure old_code and new_code are not the same."
                            break
                        
                        # Check if the changes are valid
                        if not error_message:
                            check_results = get_check_results(file_path, new_contents)
                            check_results_message = check_results.is_worse_than_message(initial_check_results)
                            failing_parse = check_results.parse_error_message if not initial_check_results.parse_error_message else ""
                            current_diff = generate_diff(
                                current_contents, new_contents
                            )
                            if not failing_parse:
                                success_messages.append(
                                    f"The following changes have been applied:\n```diff\n{current_diff}\n```\nYou can continue to make changes to the code sections and call the SearchAndReplace tool again."
                                )
                                if check_results_message:
                                    warning_message = f"\n\nWARNING\n\n{check_results_message}"
                            else:
                                error_message = f"Error: Invalid code changes have been applied. You requested the following changes:\n\n```diff\n{current_diff}\n```\n\nBut it produces invalid code.\nFirst, identify where the broken code occurs, why it is broken and what the correct change should be. Then, retry the SearchAndReplace with different changes that yield valid code."
                                break
                    if not error_message:
                        chunks = new_chunks
                    if error_message:
                        logger.error(f"Error occured in SearchAndReplace tool: {error_message}")
                        tool_name, tool_call = assistant_generator.send(
                            f"ERROR\n\n {error_message}"
                        )

                    if not error_message:
                        success_message = (
                            "SUCCESS\n\nThe following changes have been applied:\n\n"
                            + generate_diff(current_contents, new_contents)
                        ) + f"{warning_message}\n\nYou can continue to make changes to the code sections and call the SearchAndReplace tool again, or go back to searching for keywords using the KeywordSearch tool, which is great for finding all definitions or usages of a function or class."
                        # set contents
                        current_contents = new_contents

                        logger.info(success_message)
                        tool_name, tool_call = assistant_generator.send(
                            f"SUCCESS\n\n{success_message}"
                        )
                elif tool_name == "GetAdditionalContext":
                    error_message = ""
                    keyword = tool_call["keyword"].strip()
                    rg_command = ["rg", "-n", "-i" , keyword, cwd]
                    try:
                        result = subprocess.run(rg_command, text=True, capture_output=True)
                        output = result.stdout
                        if output:
                            # post process rip grep output to be more condensed
                            rg_output_pretty = post_process_rg_output(cwd, sweep_config, output)
                        else:
                            error_message = f"FAILURE: No results found for keyword: {keyword} in the entire codebase. Please try a new keyword. If you are searching for a function definition try again with different whitespaces."
                    except Exception as e:
                        logger.error(f"FAILURE: An Error occured while trying to find the keyword {keyword}: {e}")
                        error_message = f"FAILURE: An Error occured while trying to find the keyword {keyword}: {e}"
                    if error_message:
                        logger.debug(f"ERROR in GetAdditionalContext\n\n{error_message}")
                        tool_name, tool_call = assistant_generator.send(
                            f"ERROR\n\n{error_message}"
                        )
                    else:
                        logger.debug(f"SUCCESS\n\nHere are the GetAdditionalContext results:\n{rg_output_pretty}\n\n")
                        tool_name, tool_call = assistant_generator.send(
                            f"SUCCESS\n\nHere are the GetAdditionalContext results:\n{rg_output_pretty}\n\n You can use the new context to revise your plan by calling the ProposeProblemAnalysisAndPlan tool again. You can also call the AnalysisAndIdentification tool again."
                        )
                elif tool_name == "KeywordSearch":
                    error_message = ""
                    success_message = ""
                    for key in ["justification", "keyword"]:
                        if key not in tool_call:
                            error_message = f"No {key} was provided in the KeywordSearch tool call. Call the tool again but this time provide the {key}."
                            break
                    
                    # if no issues continue with search
                    if not error_message:
                        keyword = tool_call["keyword"].strip()
                        match_indices = []
                        match_context_indices = []
                        relevant_file_match_indices: dict[str, list[int]] = defaultdict(
                            list
                        )
                        relevant_file_match_context_indices: dict[str, list[int]] = defaultdict(
                            list
                        )
                        # search current code file
                        for i, chunk in enumerate(chunks):
                            if keyword in chunk:
                                match_indices.append(i)
                                match_context_indices.append(max(0, i - 1))
                                match_context_indices.append(i)
                                match_context_indices.append(min(len(chunks) - 1, i + 1))
                        # search all relevant code files
                        for (
                            relevant_file_path,
                            relevant_file_chunk_group,
                        ) in relevant_file_chunks.items():
                            for i, chunk in enumerate(relevant_file_chunk_group):
                                if keyword in chunk:
                                    relevant_file_match_indices[
                                        relevant_file_path
                                    ].append(i)
                                    relevant_file_match_context_indices[
                                        relevant_file_path
                                    ].append(max(0, i - 1))
                                    relevant_file_match_context_indices[
                                        relevant_file_path
                                    ].append(i)
                                    relevant_file_match_context_indices[
                                        relevant_file_path
                                    ].append(
                                        min(len(relevant_file_chunk_group) - 1, i + 1)
                                    )

                        match_indices = sorted(list(set(match_indices)))
                        match_context_indices = sorted(list(set(match_context_indices)))
                        relevant_file_match_indices = {
                            k: sorted(list(set(v)))
                            for k, v in relevant_file_match_indices.items()
                        }
                        relevant_file_match_context_indices = {
                            k: sorted(list(set(v)))
                            for k, v in relevant_file_match_context_indices.items()
                        }
                        if not match_indices and not relevant_file_match_indices:
                            relevant_filepaths_string = ", ".join(relevant_filepaths)
                            error_message = f"The keyword {keyword} does not appear to be present in the CURRENT code file to modify: {file_path} and relevant READ ONLY code files: {relevant_filepaths_string}. Consider missing or misplaced whitespace, comments or delimiters."
                        else:
                            # for matches inside current code file
                            if match_indices:
                                sections_message = english_join(
                                    [
                                        int_to_excel_col(match_index + 1)
                                        for match_index in match_indices
                                    ]
                                )
                                starter_message = f"CURRENT FILE\n\nThe keyword {keyword} was found in sections {sections_message} of the CURRENT file {file_path}, which you MAY modify. They appear in the following places:\n\n"
                                success_message += (
                                    build_keyword_search_match_results(
                                        match_indices,
                                        chunks,
                                        keyword,
                                        starter_message,
                                        readonly=True
                                    )
                                )
                                if relevant_file_match_indices:
                                    success_message += "\n\n"
                            else:
                                success_message += f"The keyword {keyword} was not found in the current file. However, it was found in the following relevant READONLY file(s).\n\n"
                            # for matches inside relevant code files
                            if relevant_file_match_indices:
                                sections_message = english_join(
                                    [
                                        int_to_excel_col(match_index + 1)
                                        for match_index in match_indices
                                    ]
                                )
                                for (
                                    relevant_file_path,
                                    relevant_file_match_indices,
                                ), (
                                    _,
                                    relevant_file_match_context_indices,
                                ) in zip(relevant_file_match_indices.items(), relevant_file_match_context_indices.items()):
                                    sections_message = english_join(
                                        [
                                            int_to_excel_col(match_index + 1)
                                            for match_index in relevant_file_match_indices
                                        ]
                                    )
                                    also_keyword = "also " if match_indices else ""
                                    starter_message = f"READONLY FILES\n\nThe keyword {keyword} was {also_keyword}found in sections {sections_message} of the READONLY file {relevant_file_path}, which you MAY NOT modify. They appear in the following places:\n\n"
                                    success_message += (
                                        build_keyword_search_match_results(
                                            relevant_file_match_context_indices,
                                            relevant_file_chunks[relevant_file_path],
                                            keyword,
                                            starter_message,
                                            readonly=True
                                        )
                                    )

                    if error_message:
                        logger.debug(error_message)
                        tool_name, tool_call = assistant_generator.send(
                            f"ERROR\n\n{error_message}"
                        )
                    else:
                        logger.debug(success_message)
                        if relevant_filepaths:
                            suffix = f"\n\nMake additional keyword_search calls to find other keywords or start making changes by calling the search_and_replace function. Remember that you may only edit the CURRENT file {file_path} and may not edit any of the READONLY files {english_join(relevant_filepaths)}."
                        else:
                            suffix = f"\n\nMake additional keyword_search calls to find other keywords or start making changes by calling the search_and_replace function. Remember that you may only edit the CURRENT file {file_path}."
                        tool_name, tool_call = assistant_generator.send(
                            f"{success_message}{suffix}"
                        )
                elif tool_name == "view_sections":
                    error_message = ""
                    success_message = ""
                    if "section_ids" not in tool_call:
                        error_message = "No section_ids found in tool call."

                    if not isinstance(tool_call["section_ids"], list):
                        error_message = "section_ids should be a list."

                    if not len(tool_call["section_ids"]):
                        error_message = "section_ids should not be empty."

                    # get one section before and after each section
                    section_indices = set()
                    for section_id in tool_call["section_ids"]:
                        section_index = excel_col_to_int(section_id)
                        section_indices.update(
                            (
                                int_to_excel_col(max(1, section_index - 1)),
                                int_to_excel_col(min(len(chunks), section_index)),
                                int_to_excel_col(min(len(chunks), section_index + 1)),
                                int_to_excel_col(min(len(chunks), section_index + 2)),
                            )
                        )
                    section_indices = sorted(list(section_indices))
                    if not error_message:
                        success_message = "Here are the sections:" + "\n\n".join(
                            [
                                f"<section id='{section_id}'>\n{chunks[excel_col_to_int(section_id)]}\n</section>"
                                for section_id in section_indices
                            ]
                        )

                    if error_message:
                        logger.debug(error_message)
                        tool_name, tool_call = assistant_generator.send(
                            f"ERROR\n\n{error_message}"
                        )
                    else:
                        logger.debug(success_message)
                        tool_name, tool_call = assistant_generator.send(
                            f"SUCCESS\n{success_message}\n\nMake additional view_sections or keyword_search calls to find other keywords or sections or continue to make changes by calling the search_and_replace function."
                        )
                else:
                    tool_name, tool_call = assistant_generator.send(
                        f"ERROR\nUnexpected tool name: {tool_name}"
                    )
            else:
                logger.error("Too many iterations.")
        except StopIteration:
            pass
        diff = generate_diff(file_contents, current_contents)
        if diff:
            logger.info("Changes made:\n\n" + diff)
        else:
            logger.warning("No changes were made.")
        if current_contents != file_contents:
            return current_contents
    except AssistantRaisedException as e:
        logger.exception(e)
        discord_log_error(
            str(e)
            + "\n\n"
            + traceback.format_exc()
            + "\n\n"
            + str(chat_logger.data if chat_logger else "")
            + "\n\n"
            + str(ticket_progress.tracking_id if ticket_progress else "")
        )
    except Exception as e:
        logger.exception(e)
        # TODO: Discord
        discord_log_error(
            str(e)
            + "\n\n"
            + traceback.format_exc()
            + "\n\n"
            + str(chat_logger.data if chat_logger else "")
            + "\n\n"
            + str(ticket_progress.tracking_id if ticket_progress else "")
        )
        return None
    return None


# # @file_cache(ignore_params=["file_path", "chat_logger"])
# def function_modify(
#     request: str,
#     file_path: str,
#     file_contents: str,
#     additional_messages: list[Message] = [],
#     chat_logger: ChatLogger | None = None,
#     assistant_id: str = None,
#     start_line: int = -1,
#     end_line: int = -1,
#     ticket_progress: TicketProgress | None = None,
#     assistant_conversation: AssistantConversation | None = None,
#     seed: int = None,
# ):
#     try:

#         def save_ticket_progress(assistant_id: str, thread_id: str, run_id: str):
#             if assistant_conversation:
#                 assistant_conversation.update_from_ids(
#                     assistant_id=assistant_id, run_id=run_id, thread_id=thread_id
#                 )
#             ticket_progress.save()

#         current_contents = file_contents
#         initial_code_valid, _ = check_code(file_path, current_contents)
#         initial_code_valid = initial_code_valid or (
#             "<<<<<<<" in current_contents and ">>>>>>>" in current_contents
#         )  # If there's a merge conflict, we still check that the final code is valid

#         original_snippets = chunk_code(current_contents, file_path, 700, 200)
#         file_contents_lines = current_contents.split("\n")
#         chunks = [
#             "\n".join(file_contents_lines[snippet.start : snippet.end])
#             for snippet in original_snippets
#         ]
#         code_sections = []  # TODO: do this for the new sections after modifications
#         current_code_section = ""
#         for i, chunk in enumerate(chunks):
#             section_display = chunk
#             if len(current_code_section) + len(section_display) > MAX_CHARS - 1000:
#                 code_sections_string = f"# Code\nFile path:{file_path}\n<code>\n```\n{current_code_section}\n```\n</code>\n"
#                 code_sections.append(code_sections_string)
#                 current_code_section = section_display
#             else:
#                 current_code_section += "\n" + section_display
#         code_sections.append(current_code_section)
#         code_sections_string = "\n".join(code_sections)
#         additional_messages += [
#             *reversed(
#                 [
#                     Message(
#                         role="user",
#                         content=code_section,
#                     )
#                     for code_section in code_sections
#                 ]
#             ),
#             Message(
#                 role="user",
#                 content=f"# Request\n{request}",
#             ),
#         ]
#         assistant_generator = openai_assistant_call(
#             request="",  # already present in additional_messages
#             instructions=instructions,
#             additional_messages=additional_messages,
#             chat_logger=chat_logger,
#             assistant_id=assistant_id,
#             save_ticket_progress=(
#                 save_ticket_progress if ticket_progress is not None else None
#             ),
#             assistant_name="Code Modification Function Assistant",
#             tools=[
#                 {"type": "code_interpreter"},
#                 {"type": "function", "function": search_and_replace_schema},
#                 {"type": "function", "function": keyword_search_schema},
#             ],
#         )

#         try:
#             tool_name, tool_call = assistant_generator.send(None)
#             for i in range(50):
#                 print(tool_name, json.dumps(tool_call, indent=2))
#                 if tool_name == "multi_tool_use.parallel":
#                     key_value_pairs = list(tool_call.items())
#                     if len(key_value_pairs) > 1:
#                         tool_name, tool_call = assistant_generator.send(
#                             f"ERROR\nOnly one tool call is allowed at a time."
#                         )
#                         continue
#                     key, value = list(tool_call.items())[0]
#                     tool_name = key
#                     tool_call = value
#                 if tool_name == "search_and_replace":
#                     error_message = ""
#                     success_message = ""
#                     new_contents = current_contents

#                     if "replaces_to_make" not in tool_call:
#                         error_message = "No replaces_to_make found in tool call."
#                     else:
#                         for index, replace_to_make in enumerate(
#                             tool_call["replaces_to_make"]
#                         ):
#                             for key in ["old_code", "new_code"]:
#                                 if key not in replace_to_make:
#                                     error_message = f"Missing {key} in replace_to_make."
#                                     break
#                                 if not isinstance(replace_to_make[key], str):
#                                     error_message = f"{key} should be a string."
#                                     break

#                             if error_message:
#                                 break

#                             old_code = replace_to_make["old_code"].strip("\n")
#                             new_code = replace_to_make["new_code"].strip("\n")

#                             if old_code not in new_contents:
#                                 error_message += f"\n\nThe old contents can not be found in the new_contents for replacement {index}. Make another replacement. In the analysis_and_identification, first identify the indentation or spelling error. Consider missing or misplaced whitespace, comments or delimiters. Then, identify what should be the correct old_code, and make another replacement with the corrected old_code."
#                                 break
#                             new_contents = new_contents.replace(old_code, new_code, 1)
#                             if new_contents == current_contents:
#                                 logger.warning("No changes were made to the code.")
#                     if not error_message and new_contents == current_contents:
#                         error_message = "No changes were made, make sure old_code and new_code are not the same."

#                     if not error_message:
#                         # If the initial code is invalid, we don't need to/can't check the new code
#                         is_valid, message = (
#                             (True, "")
#                             if not initial_code_valid
#                             else check_code(file_path, new_contents)
#                         )
#                         if is_valid:
#                             diff = generate_diff(current_contents, new_contents)
#                             current_contents = new_contents
#                             success_message = f"The following changes have been applied:\n```diff\n{diff}\n```\nYou can continue to make changes to the code sections and call the `search_and_replace` function again."
#                         else:
#                             diff = generate_diff(current_contents, new_contents)
#                             error_message = f"No changes have been applied. This is because when the following changes are applied:\n\n```diff\n{diff}\n```\n\nIt produces invalid code with the following error message:\n```\n{message}\n```\n\nPlease retry the search_and_replace with different changes that yield valid code."

#                     if error_message:
#                         logger.error(error_message)
#                         tool_name, tool_call = assistant_generator.send(
#                             f"ERROR\nNo changes were made due to the following error:\n\n{error_message}"
#                         )
#                     else:
#                         logger.info(success_message)
#                         tool_name, tool_call = assistant_generator.send(
#                             f"SUCCESS\nHere are the new code sections:\n\n{success_message}"
#                         )
#                 elif tool_name == "keyword_search":
#                     error_message = ""
#                     success_message = ""

#                     for key in ["justification", "keyword"]:
#                         if key not in tool_call:
#                             error_message = f"Missing {key} in keyword_search."
#                             break

#                     if not error_message:
#                         keyword = tool_call["keyword"]
#                         matches = []
#                         lines = current_contents.splitlines()
#                         for i, line in enumerate(lines):
#                             if keyword in line:
#                                 matches.append(i)
#                         if not matches:
#                             error_message = f"The keyword {keyword} does not appear to be present in the code. Consider missing or misplaced whitespace, comments or delimiters."
#                         else:
#                             success_message = (
#                                 "The keyword was found on the following lines:\n\n"
#                             )
#                         for line_number in matches:
#                             line = lines[line_number]
#                             col_of_keyword = max(
#                                 line.index(keyword) + len(str(line_number)) + 1, 0
#                             )
#                             match_display = (
#                                 f"{line_number}: {line}\n {' ' * col_of_keyword}^\n"
#                             )
#                             success_message += f"{match_display}"

#                     if error_message:
#                         logger.debug(error_message)
#                         tool_name, tool_call = assistant_generator.send(
#                             f"ERROR\nThe search failed due to the following error:\n\n{error_message}"
#                         )
#                     else:
#                         logger.debug(success_message)
#                         tool_name, tool_call = assistant_generator.send(
#                             f"SUCCESS\nHere are the lines containing the keywords:\n\n{success_message}"
#                         )
#                 else:
#                     assistant_generator.send(
#                         f"ERROR\nUnexpected tool name: {tool_name}"
#                     )
#         except StopIteration:
#             pass
#         diff = generate_diff(file_contents, current_contents)
#         if diff:
#             logger.info("Changes made:")
#             logger.info(diff[: min(1000, len(diff))])
#         if current_contents != file_contents:
#             return current_contents
#         logger.warning("No changes were made.")
#     except AssistantRaisedException as e:
#         logger.exception(e)
#         discord_log_error(
#             str(e)
#             + "\n\n"
#             + traceback.format_exc()
#             + "\n\n"
#             + str(chat_logger.data if chat_logger else "")
#             + "\n\n"
#             + str(ticket_progress.tracking_id if ticket_progress else "")
#         )
#     except Exception as e:
#         logger.exception(e)
#         # TODO: Discord
#         discord_log_error(
#             str(e)
#             + "\n\n"
#             + traceback.format_exc()
#             + "\n\n"
#             + str(chat_logger.data if chat_logger else "")
#             + "\n\n"
#             + str(ticket_progress.tracking_id if ticket_progress else "")
#         )
#         return None
#     return None
if not USE_ASSISTANT:
    logger.warning(
        "Using our own implementation to mock Assistant API as it is unstable (experimental)"
    )
    function_modify = function_modify_unstable  # noqa

if __name__ == "__main__":
    import os
    # request = "Convert any all logger.errors to logger.exceptions in on_ticket.py"
    request = """Split any logger.errors to:
logger = Logger()
logger.errors()
in on_ticket.py""" # this causes a pylint error so it's great for testing
    additional_messages = [
        Message(
            role="user",
            content="# Repo & Issue Metadata\nRepo: sweep: Sweep: AI-powered Junior Developer for small features and bug fixes.\nIssue Title: Convert any all logger.errors to logger.exceptions in on_ticket.py",
            name=None,
            function_call=None,
            key="issue_metadata",
        )
    ]
    file_contents = open("sweepai/handlers/on_ticket.py", "r").read()
    response = function_modify(
        request=request,
        file_path="sweepai/handlers/on_ticket.py",
        file_contents=file_contents,
        chat_logger=ChatLogger(
            {
                "username": "kevinlu1248",
                "title": request
            }
        ),
        additional_messages=additional_messages,
        ticket_progress=TicketProgress(tracking_id="test_remove_assistant_1"),
    )<|MERGE_RESOLUTION|>--- conflicted
+++ resolved
@@ -270,19 +270,14 @@
                 f"Error occured while attempting to fetch contents for relevant file: {e}"
             )
         initial_check_results = get_check_results(file_path, current_contents)
-<<<<<<< HEAD
-        mult = 4
-        original_snippets = chunk_code(current_contents, file_path, 700 * mult, 200)
-=======
         original_snippets = chunk_code(current_contents, file_path, 700, 200)
->>>>>>> be9033e9
         # original_snippets = chunk_code(current_contents, file_path, 1500, 200)
 
         relevant_file_snippets: dict[str, list[Snippet]] = defaultdict(list)
         # now we chunk relevant file contents
         for relevant_file_path, relevant_file_content in relevant_file_contents.items():
             relevant_file_snippet = chunk_code(
-                relevant_file_content, relevant_file_path, 700 * mult, 200
+                relevant_file_content, relevant_file_path, 700, 200
             )
             relevant_file_snippets[relevant_file_path] = relevant_file_snippet
 
