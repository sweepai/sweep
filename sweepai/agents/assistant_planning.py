--- conflicted
+++ resolved
@@ -74,6 +74,7 @@
 </plan>
 ```"""
 
+
 @file_cache(ignore_params=["zip_path", "chat_logger"])
 def new_planning(
     request: str,
@@ -99,14 +100,10 @@
             additional_messages=additional_messages,
             file_paths=[zip_path],
             chat_logger=chat_logger,
-<<<<<<< HEAD
-            instructions=system_message,
             save_ticket_progress=save_ticket_progress
             if ticket_progress is not None
             else None,
-=======
             instructions=system_message.format(user_request=request),
->>>>>>> fbc0edab
         )
         messages = response.messages
         final_message = messages.data[0].content[0].text.value
