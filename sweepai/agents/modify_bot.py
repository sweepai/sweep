from dataclasses import dataclass

<<<<<<< HEAD
from sweepai.agents.modify import modify
=======
from sweepai.agents.assistant_function_modify import (
    excel_col_to_int,
    function_modify,
    int_to_excel_col,
    self_eval_modify,
)
from sweepai.agents.complete_code import ExtractLeftoverComments
from sweepai.agents.prune_modify_snippets import PruneModifySnippets
>>>>>>> fd71fefa
from sweepai.core.chat import ChatGPT
from sweepai.core.entities import FileChangeRequest, Message, Snippet, UnneededEditError
from sweepai.utils.autoimport import add_auto_imports
from sweepai.utils.event_logger import posthog
from sweepai.utils.github_utils import ClonedRepo
from sweepai.utils.progress import AssistantConversation, TicketProgress

fetch_snippets_system_prompt = """You are a masterful engineer. Your job is to extract the original sections from the code that should be modified.

Extract the smallest spans that let you handle the request by adding sections of sections_to_modify containing the code you want to modify. Use this for implementing or changing functionality.

<analysis_and_identification file="file_path">
Identify all changes that need to be made to the file.
Check the diff to make sure the changes have not previously been completed in this file.
In a list, identify all code sections that should receive these changes and all locations code should be added. These sections will go into the sections_to_modify block.
</analysis_and_identification>

<sections_to_modify>
<section_to_modify reason="justification for modifying this entity">
SECTION_ID
</section_to_modify>
<section_to_modify reason="justification for modifying this entity">
SECTION_ID
</section_to_modify>
...
</sections_to_modify>"""

fetch_snippets_prompt = """# Code
File path: {file_path}
<sections>
```
{code}
```
</sections>
{changes_made}
# Request
{request}

# Instructions
{chunking_message}

# Format
<analysis_and_identification file="file_path">
Identify all changes that need to be made to the file.
In a list, identify all code sections that should receive these changes and all locations code should be added. These sections will go into the sections_to_modify block.
</analysis_and_identification>

<sections_to_modify>
<section_to_modify reason="justification for modifying this entity">
SECTION_ID
</section_to_modify>
<section_to_modify reason="justification for modifying this entity">
SECTION_ID
</section_to_modify>
...
</sections_to_modify>"""

fetch_snippets_prompt_with_diff = """# Code
File path: {file_path}
<sections>
```
{code}
```
</sections>
{changes_made}
# Request
{request}

# Instructions
{chunking_message}

# Format
<analysis_and_identification file="file_path">
Identify all changes that need to be made to the file.
Check the diff to make sure the changes have not previously been completed in this file.
In a list, identify all code sections that should receive these changes and all locations code should be added. These sections will go into the sections_to_modify block.
</analysis_and_identification>

<sections_to_modify>
<section_to_modify reason="justification for modifying this entity">
SECTION_ID
</section_to_modify>
<section_to_modify reason="justification for modifying this entity">
SECTION_ID
</section_to_modify>
...
</sections_to_modify>"""

plan_snippets_system_prompt = """\
You are a brilliant and meticulous engineer assigned to plan code changes to complete the user's request.

You will plan code changes to solve the user's problems. You have the utmost care for the plans you write, so you do not make mistakes and you fully implement every function and class. Take into account the current repository's language, code style, and dependencies.

You will be given the old_file and potentially relevant snippets to edit. You do not necessarily have to edit all the snippets.

Respond in the following format:

<snippets_and_plan_analysis file="file_path">
Describe what should be changed to the snippets from the old_file to complete the request.
Then, for each snippet, describe in natural language in a list the changes needed, with references to the lines that should be changed and what to change it to.
Maximize information density and conciseness but be detailed.
</snippets_and_plan_analysis>"""

plan_snippets_prompt = """# Code
File path: {file_path}
<old_code>
```
{code}
```
</old_code>
{changes_made}
# Request
{request}

<snippets_to_update>
{snippets}
</snippets_to_update>

# Instructions
Describe all changes that should be made.

Respond in the following format:

<snippets_and_plan_analysis file="file_path">
Describe what should be changed to the snippets from the old_file to complete the request.
Then, for each snippet, describe in natural language in a list the changes needed, with references to the lines that should be changed and what to change it to.
Maximize information density and conciseness but be detailed.
</snippets_and_plan_analysis>"""


UPDATE_SNIPPETS_MAX_TOKENS = 1450


def get_last_import_line(code: str, max_: int = 150) -> int:
    lines = code.split("\n")
    for i, line in enumerate(reversed(lines)):
        if line.startswith("import ") or line.startswith("from "):
            return min(len(lines) - i - 1, max_)
    return -1


@dataclass
class SnippetToModify:
    snippet: Snippet
    reason: str


@dataclass
class MatchToModify:
    start: int
    end: int
    reason: str


def strip_backticks(s: str) -> str:
    s = s.strip()
    if s.startswith("```"):
        s = s[s.find("\n") :]
    if s.endswith("```"):
        s = s[: s.rfind("\n")]
    s = s.strip("\n")
    if s == '""':
        return ""
    return s


def convert_comment_to_deletion(original, updated):
    # check both are single lines
    if "\n" in original or "\n" in updated:
        return updated
    # check both are not empty
    if original == "" or updated == "":
        return updated
    # if original not a comment and updated is a comment, then it's a deletion
    if not original.startswith("#") and updated.startswith("#"):
        return ""
    return updated


class ModifyBot:
    def __init__(
        self,
        additional_messages: list[Message] = [],
        chat_logger=None,
        parent_bot: ChatGPT = None,
        old_file_contents: str = "",
        current_file_diff: str = "",
        ticket_progress: TicketProgress | None = None,
        **kwargs,
    ):
        self.chat_logger = chat_logger
        self.additional_messages = additional_messages
        self.old_file_contents = old_file_contents
        self.current_file_diff = current_file_diff
        self.additional_diffs = ""
        self.ticket_progress = ticket_progress

    def try_update_file(
        self,
        instructions: str,
        cloned_repo: ClonedRepo,
        assistant_conversation: AssistantConversation | None = None,
        seed: str | None = None,
        relevant_filepaths: list[str] = [],
        fcrs: list[FileChangeRequest]=[],
        previous_modify_files_dict: dict[str, dict[str, str]] = None,
    ):
<<<<<<< HEAD
        new_files = modify(
=======
        new_files = self_eval_modify(
>>>>>>> fd71fefa
            request=instructions,
            cloned_repo=cloned_repo,
            relevant_filepaths=relevant_filepaths,
            fcrs=fcrs,
        )
        if new_files:
            posthog.capture(
                (
                    self.chat_logger.data["username"]
                    if self.chat_logger is not None
                    else "anonymous"
                ),
                "function_modify_succeeded",
                {
                    "repo_full_name": cloned_repo.repo_full_name,
                },
            )
            # new_file is now a dictionary
            for file_path, new_file_data in new_files.items():
                new_file_data["contents"] = add_auto_imports(file_path, cloned_repo.repo_dir, new_file_data["contents"], run_isort=False)
            return new_files
        posthog.capture(
            (
                self.chat_logger.data["username"]
                if self.chat_logger is not None
                else "anonymous"
            ),
            "function_modify_succeeded",
            {
                "repo_full_name": cloned_repo.repo_full_name,
            },
        )
        raise UnneededEditError("No snippets edited")

if __name__ == "__main__":
    try: 
        from sweepai.utils.github_utils import get_installation_id, ClonedRepo
        from loguru import logger
        organization_name = "sweepai"
        installation_id = get_installation_id(organization_name)
        cloned_repo = ClonedRepo("sweepai/sweep", installation_id, "main")
        additional_messages = [Message(
                role="user",
                content="""# Repo & Issue Metadata
Repo: sweepai/sweep: sweep
add an import math statement at the top of the api.py file""",
            ), Message(
                role="user",
                content=f"<relevant_file file_path='sweepai/api.py'>\n{open(cloned_repo.repo_dir + '/' + 'sweepai/api.py').read()}\n</relevant_file>",
                key="instructions",
            )]
        modify_bot = ModifyBot(
            additional_messages=additional_messages
        )
        new_files = modify_bot.try_update_file(
            "sweepai/api.py",
            open(cloned_repo.repo_dir + '/' + 'sweepai/api.py').read(),
            FileChangeRequest(
                filename="sweepai/api.py",
                instructions="add an import math statement at the top of the api.py file",
                change_type="modify"
            ),
            cloned_repo,
        )
        new_file = new_files["sweepai/api.py"]["contents"]
        assert("import math" in new_file)
        response = """
```python
```"""
        stripped = strip_backticks(response)
        print(stripped)
    except Exception as e:
        logger.error(f"sweep_bot.py failed to run successfully with error: {e}")<|MERGE_RESOLUTION|>--- conflicted
+++ resolved
@@ -1,17 +1,6 @@
 from dataclasses import dataclass
 
-<<<<<<< HEAD
 from sweepai.agents.modify import modify
-=======
-from sweepai.agents.assistant_function_modify import (
-    excel_col_to_int,
-    function_modify,
-    int_to_excel_col,
-    self_eval_modify,
-)
-from sweepai.agents.complete_code import ExtractLeftoverComments
-from sweepai.agents.prune_modify_snippets import PruneModifySnippets
->>>>>>> fd71fefa
 from sweepai.core.chat import ChatGPT
 from sweepai.core.entities import FileChangeRequest, Message, Snippet, UnneededEditError
 from sweepai.utils.autoimport import add_auto_imports
@@ -219,11 +208,7 @@
         fcrs: list[FileChangeRequest]=[],
         previous_modify_files_dict: dict[str, dict[str, str]] = None,
     ):
-<<<<<<< HEAD
         new_files = modify(
-=======
-        new_files = self_eval_modify(
->>>>>>> fd71fefa
             request=instructions,
             cloned_repo=cloned_repo,
             relevant_filepaths=relevant_filepaths,
