import json
import os
import re
import time
import traceback
from time import sleep
from typing import Callable, Optional

import openai
from anyio import Path
from loguru import logger
from openai.pagination import SyncCursorPage
from openai.types.beta.threads.thread_message import ThreadMessage
from openai.types.chat.chat_completion_message_tool_call import (
    ChatCompletionMessageToolCall,
    Function,
)
from pydantic import BaseModel

from sweepai.agents.assistant_functions import raise_error_schema, submit_schema
from sweepai.config.server import DEFAULT_GPT4_32K_MODEL, IS_SELF_HOSTED
from sweepai.core.entities import AssistantRaisedException, Message
from sweepai.utils.chat_logger import ChatLogger
from sweepai.utils.event_logger import posthog
from sweepai.utils.openai_proxy import OpenAIProxy, get_client


def openai_retry_with_timeout(call, *args, num_retries=3, timeout=5, **kwargs):
    """
    Pass any OpenAI client call and retry it num_retries times, incorporating timeout into the call.

    Usage:
    run = openai_retry_with_timeout(client.beta.threads.runs.submit_tool_outputs, thread_id=thread.id, run_id=run.id, tool_outputs=tool_outputs, num_retries=3, timeout=10)

    Parameters:
    call (callable): The OpenAI client call to be retried.
    *args: Positional arguments for the callable.
    num_retries (int): The number of times to retry the call.
    timeout (int): The timeout value to be applied to the call.
    **kwargs: Keyword arguments for the callable.

    Returns:
    The result of the OpenAI client call.
    """
    error_message = None
    e = None
    for attempt in range(num_retries):
        try:
            return call(*args, **kwargs, timeout=timeout)
        except Exception as e_:
<<<<<<< HEAD
            logger.exception(f"Retry {attempt + 1} failed with error: {e_}")
            error_message = str(e_)
            e = e_
    raise Exception(
        f"Maximum retries reached. The call failed for call {error_message}"
    ) from error_message
=======
            logger.exception(f"Retry {attempt + 1} failed with error: {e}")
            error_message = str(e)
            e = e_
    if e is not None:
        raise Exception(
            f"Maximum retries reached. The call failed for call {error_message}"
        ) from error_message
    else:
        raise Exception(
            f"Maximum retries reached. The call failed for call {error_message}"
        )
>>>>>>> 3eafe17c


def fix_tool_calls(tool_calls: Optional[list[ChatCompletionMessageToolCall]]):
    if tool_calls is None:
        return

    fixed_tool_calls = []

    for tool_call in tool_calls:
        current_function = tool_call.function.name
        try:
            function_args = json.loads(tool_call.function.arguments)
        except json.JSONDecodeError:
            logger.error(
                f"Error: could not decode function arguments: {tool_call.function.args}"
            )
            fixed_tool_calls.append(tool_call)
            continue
        if current_function in ("parallel", "multi_tool_use.parallel"):
            for _fake_i, _fake_tool_use in enumerate(function_args["tool_uses"]):
                _function_args = _fake_tool_use["parameters"]
                _current_function = _fake_tool_use["recipient_name"]
                if _current_function.startswith("functions."):
                    _current_function = _current_function[len("functions.") :]

                fixed_tc = ChatCompletionMessageToolCall(
                    id=f"{tool_call.id}_{_fake_i}",
                    type="function",
                    function=Function(
                        name=_current_function, arguments=json.dumps(_function_args)
                    ),
                )
                fixed_tool_calls.append(fixed_tc)
        else:
            fixed_tool_calls.append(tool_call)

    return fixed_tool_calls


save_ticket_progress_type = Callable[[str, str, str], None]


class AssistantResponse(BaseModel):
    messages: SyncCursorPage[ThreadMessage]
    assistant_id: str
    run_id: str
    thread_id: str


allowed_exts = [
    "c",
    "cpp",
    "csv",
    "docx",
    "html",
    "java",
    "json",
    "md",
    "pdf",
    "php",
    "pptx",
    "py",
    "rb",
    "tex",
    "txt",
    "css",
    "jpeg",
    "jpg",
    "js",
    "gif",
    "png",
    "tar",
    "ts",
    "xlsx",
    "xml",
    "zip",
    "elm",
]


def get_json_messages(
    thread_id: str,
    run_id: str,
    assistant_id: str,
):
    client = get_client()
    assistant = openai_retry_with_timeout(
        client.beta.assistants.retrieve,
        assistant_id=assistant_id,
    )
    messages = openai_retry_with_timeout(
        client.beta.threads.messages.list,
        thread_id=thread_id,
    )
    run_steps = openai_retry_with_timeout(
        client.beta.threads.runs.steps.list, run_id=run_id, thread_id=thread_id
    )
    system_message_json = {
        "role": "system",
        "content": assistant.instructions,
    }
    messages_json = [system_message_json]
    for message in messages:
        if message.role == "user":
            messages_json.append(
                {
                    "role": "user",
                    "content": message.content[0].text.value,
                }
            )
    for message_obj in list(run_steps.data)[:0:-1]:
        if message_obj.type == "message_creation":
            message_id = message_obj.step_details.message_creation.message_id
            thread_messages = openai_retry_with_timeout(
                client.beta.threads.messages.retrieve,
                message_id=message_id,
                thread_id=thread_id,
            )
            message_content = thread_messages.content[0].text.value
            messages_json.append(
                {
                    "role": "assistant",
                    "content": message_content,
                }
            )
            # TODO: handle annotations
        elif message_obj.type == "tool_calls":
            for tool_call in message_obj.step_details.tool_calls:
                if tool_call.type == "code_interpreter":
                    code_interpreter = tool_call.code_interpreter
                    input_ = code_interpreter.input
                    if not input_:
                        continue
                    input_content = f"Code interpreter input:\n```\n{input_}\n```"
                    messages_json.append(
                        {
                            "role": "assistant",
                            "content": input_content,
                        }
                    )
                    outputs = code_interpreter.outputs
                    output = outputs[0].logs if outputs else "__No output__"
                    output_content = f"Code interpreter output:\n```\n{output}\n```"
                    messages_json.append(
                        {
                            "role": "user",
                            "content": output_content,
                        }
                    )
                else:
                    function = tool_call.function
                    input_content = f"Function call of {function.name}:\n```\n{function.arguments}\n```"
                    messages_json.append(
                        {
                            "role": "assistant",
                            "content": input_content,
                        }
                    )
                    if function.output:
                        output_content = (
                            f"Function output:\n```\n{function.output}\n```"
                        )
                        messages_json.append(
                            {
                                "role": "user",
                                "content": output_content,
                            }
                        )
    return messages_json


def run_until_complete(
    thread_id: str,
    run_id: str,
    assistant_id: str,
    model: str = DEFAULT_GPT4_32K_MODEL,
    chat_logger: ChatLogger | None = None,
    sleep_time: int = 3,
    max_iterations: int = 2000,
    save_ticket_progress: save_ticket_progress_type | None = None,
):
    client = get_client()
    message_strings = []
    json_messages = []
    try:
        num_tool_calls_made = 0
        for i in range(max_iterations):
            run = openai_retry_with_timeout(
                client.beta.threads.runs.retrieve,
                thread_id=thread_id,
                run_id=run_id,
            )
            if run.status == "completed":
                logger.info(
                    f"Run completed with {run.status} (i={num_tool_calls_made})"
                )
                done_response = yield "done", {
                    "status": "completed",
                    "message": "Run completed successfully",
                }
                if not done_response:
                    break
                else:
                    run = client.beta.threads.runs.create(
                        thread_id=thread_id,
                        assistant_id=assistant_id,
                        instructions=done_response,
                        model=model,
                    )
            elif run.status in ("cancelled", "cancelling", "failed", "expired"):
                logger.info(
                    f"Run completed with {run.status} (i={num_tool_calls_made}) and reason {run.last_error}."
                )
                done_response = yield "done", {
                    "status": run.status,
                    "message": "Run failed",
                }
                if not done_response:
                    raise Exception(
                        f"Run failed assistant_id={assistant_id}, run_id={run_id}, thread_id={thread_id} with status {run.status} (i={num_tool_calls_made})"
                    )
                else:
                    run = client.beta.threads.runs.create(
                        thread_id=thread_id,
                        assistant_id=assistant_id,
                        instructions=done_response,
                        model=model,
                    )
            elif run.status == "requires_action":
                num_tool_calls_made += 1
                if num_tool_calls_made > 15 and model.startswith("gpt-3.5"):
                    raise AssistantRaisedException(
                        "Too many tool calls made on GPT 3.5."
                    )
                raw_tool_calls = [
                    tool_call
                    for tool_call in run.required_action.submit_tool_outputs.tool_calls
                ]
                tool_outputs = []
                tool_calls = []
                if any(
                    [
                        tool_call.function.name == raise_error_schema["name"]
                        for tool_call in raw_tool_calls
                    ]
                ):
                    arguments_parsed = json.loads(tool_calls[0].function.arguments)
                    raise AssistantRaisedException(arguments_parsed["message"])
                # tool_calls = raw_tool_calls
                for tool_call in raw_tool_calls:
                    try:
                        tool_call_arguments = re.sub(
                            r"\\+'", "", tool_call.function.arguments
                        )
                        function_input: dict = json.loads(tool_call_arguments)
                    except Exception:
                        logger.warning(
                            f"Could not parse function arguments (i={num_tool_calls_made}): {tool_call_arguments}"
                        )
                        tool_outputs.append(
                            {
                                "tool_call_id": tool_call.id,
                                "output": "FAILURE: Could not parse function arguments.",
                            }
                        )
                        continue
                    tool_function_name = tool_call.function.name
                    tool_function_input = function_input
                    # OpenAI has a bug where it calls the imaginary function "multi_tool_use.parallel"
                    # Based on https://github.com/phdowling/openai_multi_tool_use_parallel_patch/blob/main/openai_multi_tool_use_parallel_patch.py
                    if tool_function_name in ("multi_tool_use.parallel", "parallel"):
                        for fake_i, fake_tool_use in function_input["tool_uses"]:
                            function_input = fake_tool_use["parameters"]
                            function_name: str = fake_tool_use["recipient_name"]
                            function_name = function_name.removeprefix("functions.")
                            tool_calls.append(
                                (
                                    f"{tool_call.id}_{fake_i}",
                                    function_name,
                                    function_input,
                                )
                            )
                    else:
                        tool_calls.append(
                            (tool_call.id, tool_function_name, tool_function_input)
                        )

                for tool_call_id, tool_function_name, tool_function_input in tool_calls:
                    tool_output = yield tool_function_name, tool_function_input
                    tool_output_formatted = {
                        "tool_call_id": tool_call_id,
                        "output": tool_output,
                    }
                    tool_outputs.append(tool_output_formatted)
                run = openai_retry_with_timeout(
                    client.beta.threads.runs.submit_tool_outputs,
                    thread_id=thread_id,
                    run_id=run.id,
                    tool_outputs=tool_outputs,
                )
            if save_ticket_progress is not None:
                save_ticket_progress(
                    assistant_id=assistant_id,
                    thread_id=thread_id,
                    run_id=run_id,
                )
            messages = openai_retry_with_timeout(
                client.beta.threads.messages.list,
                thread_id=thread_id,
            )
            current_message_strings = [
                message.content[0].text.value if message.content else ""
                for message in messages.data
            ]
            if message_strings != current_message_strings and current_message_strings:
                logger.info(run.status)
                logger.info(current_message_strings[0])
                message_strings = current_message_strings
                json_messages = get_json_messages(
                    thread_id=thread_id,
                    run_id=run_id,
                    assistant_id=assistant_id,
                )
                if chat_logger is not None:
                    chat_logger.add_chat(
                        {
                            "model": model,
                            "messages": json_messages,
                            "output": message_strings[0],
                            "thread_id": thread_id,
                            "run_id": run_id,
                            "max_tokens": 1000,
                            "temperature": 0,
                        }
                    )
            else:
                if i % 5 == 0:
                    logger.info(run.status)
            if i == max_iterations - 1:
                logger.warning(
                    f"run_until_complete hit max iterations, run.status is {run.status}"
                )
            time.sleep(sleep_time)
    except (KeyboardInterrupt, SystemExit):
        client.beta.threads.runs.cancel(thread_id=thread_id, run_id=run_id)
        logger.warning(f"Run cancelled: {run_id} (n={num_tool_calls_made})")
        raise SystemExit
    if save_ticket_progress is not None:
        save_ticket_progress(
            assistant_id=assistant_id,
            thread_id=thread_id,
            run_id=run_id,
        )
    for json_message in json_messages:
        logger.info(f'(n={num_tool_calls_made}) {json_message["content"]}')
    return client.beta.threads.messages.list(
        thread_id=thread_id,
    )


def openai_assistant_call_helper(
    request: str,
    instructions: str | None = None,
    additional_messages: list[Message] = [],
    file_paths: list[str] = [],  # use either file_paths or file_ids
    uploaded_file_ids: list[str] = [],
    tools: list[dict[str, str]] = [{"type": "code_interpreter"}],
    model: str = DEFAULT_GPT4_32K_MODEL,
    sleep_time: int = 3,
    chat_logger: ChatLogger | None = None,
    assistant_id: str | None = None,
    assistant_name: str | None = None,
    save_ticket_progress: save_ticket_progress_type | None = None,
):
    file_ids = [] if not uploaded_file_ids else uploaded_file_ids
    file_object = None
    client = get_client()
    if not file_ids:
        for file_path in file_paths:
            if not any(file_path.endswith(extension) for extension in allowed_exts):
                os.rename(file_path, file_path + ".txt")
                file_path += ".txt"
            file_object = client.files.create(
                file=Path(file_path), purpose="assistants"
            )
            file_ids.append(file_object.id)

    logger.debug(instructions)
    # always create new one
    assistant = openai_retry_with_timeout(
        client.beta.assistants.create,
        name=assistant_name,
        instructions=instructions,
        tools=tools,
        model=model,
    )
    thread = client.beta.threads.create()
    if file_ids:
        logger.info("Uploading files...")
    if request:
        client.beta.threads.messages.create(
            thread_id=thread.id,
            role="user",
            content=request,
            file_ids=file_ids,
        )
    if file_ids:
        logger.info("Files uploaded")
    for message in additional_messages:
        client.beta.threads.messages.create(
            thread_id=thread.id,
            role="user",
            content=message.content,
        )
    run = client.beta.threads.runs.create(
        thread_id=thread.id,
        assistant_id=assistant.id,
        instructions=instructions,
        model=model,
    )
    if len(tools) > 1:
        return run_until_complete(
            thread_id=thread.id,
            run_id=run.id,
            model=model,
            chat_logger=chat_logger,
            assistant_id=assistant.id,
            sleep_time=sleep_time,
            save_ticket_progress=save_ticket_progress,
        )
    for file_id in file_ids:
        client.files.delete(file_id=file_id)
    return (
        assistant.id,
        run.id,
        thread.id,
    )


# Split in two so it can be cached
def openai_assistant_call(
    request: str,
    instructions: str | None = None,
    additional_messages: list[Message] = [],
    file_paths: list[str] = [],
    uploaded_file_ids: list[str] = [],
    tools: list[dict[str, str]] = [{"type": "code_interpreter"}],
    model: str = DEFAULT_GPT4_32K_MODEL,
    sleep_time: int = 3,
    chat_logger: ChatLogger | None = None,
    assistant_id: str | None = None,
    assistant_name: str | None = None,
    save_ticket_progress: save_ticket_progress_type | None = None,
):
    client = get_client()
    model = (
        "gpt-3.5-turbo-1106"
        if (chat_logger is None or chat_logger.use_faster_model())
        and not IS_SELF_HOSTED
        else DEFAULT_GPT4_32K_MODEL
    )
    posthog.capture(
        chat_logger.data.get("username") if chat_logger is not None else "anonymous",
        "call_assistant_api",
        {
            "query": request,
            "model": model,
            "username": (
                chat_logger.data.get("username", "anonymous")
                if chat_logger is not None
                else "anonymous"
            ),
            "is_self_hosted": IS_SELF_HOSTED,
            "trace": "".join(traceback.format_list(traceback.extract_stack())),
        },
    )
    retries = range(3)
    for _ in retries:
        try:
            response = openai_assistant_call_helper(
                request=request,
                instructions=instructions,
                additional_messages=additional_messages,
                file_paths=file_paths,
                uploaded_file_ids=uploaded_file_ids,
                tools=tools,
                model=model,
                sleep_time=sleep_time,
                chat_logger=chat_logger,
                assistant_id=assistant_id,
                assistant_name=assistant_name,
                save_ticket_progress=save_ticket_progress,
            )
            if len(tools) > 1:
                return response
            (assistant_id, run_id, thread_id) = response
            messages = client.beta.threads.messages.list(
                thread_id=thread_id,
            )
            return AssistantResponse(
                messages=messages,
                assistant_id=assistant_id,
                run_id=run_id,
                thread_id=thread_id,
            )
        except AssistantRaisedException as e:
            logger.warning(e.message)
        except Exception as e:
            logger.exception(e)
            raise e


def run_until_complete_unstable(
    tools: list[dict[str, str]],
    model: str = DEFAULT_GPT4_32K_MODEL,
    chat_logger: ChatLogger | None = None,
    sleep_time: int = 3,
    max_iterations: int = 100,
    save_ticket_progress: save_ticket_progress_type | None = None,
    messages: list[Message] = [],
):
    normal_messages_remaining = 3
    # used for chat logger
    for i in range(max_iterations):
        # log our progress
        if i % 5 == 0:
            logger.info(
                f"run_until_complete iteration {i}, current message length: {len(messages)}"
            )
        # if we are somehow about to hit the max iterations, log a warning
        if i == max_iterations - 1:
            logger.warning(
                f"run_until_complete about to hit max iterations! iteration {i} out {max_iterations}"
            )
        # get the response from openai
        try:
            openai_proxy = OpenAIProxy()
            response = openai_proxy.call_openai(
                model,
                messages,
                tools,
                max_tokens=2048,
                temperature=0.2,
                # set max tokens later
            )
        # sometimes deployment for opennai is not found, retry after a minute
        except openai.NotFoundError as e:
            logger.error(
                f"Openai deployment not found on iteration {i} with error: {e}\n Retrying in 60 seconds..."
            )
            sleep(60)
            continue
        except Exception as e:
            logger.error(f"chat completions failed on interation {i} with error: {e}")
            sleep(sleep_time)
            continue

        response_message = response.choices[0].message
        tool_calls = fix_tool_calls(response_message.tool_calls)
        response_message.tool_calls = tool_calls
        # extend conversation
        response_message_dict = response_message.dict()
        # in some cases the fields are None and we must replace these with empty strings
        for key, value in response_message_dict.items():
            if value is None:
                response_message_dict[key] = ""
        # if function_call is None we must remove it or else openai will throw an error
        if response_message_dict.get("function_call", "not in dict") == "":
            response_message_dict.pop("function_call")
        if response_message_dict.get("tool_calls", "not in dict") == "":
            response_message_dict.pop("tool_calls")

        messages.append(response_message_dict)
        # if a tool call was made
        done_response = None
        if tool_calls:
            for tool_call in tool_calls:
                function_name = tool_call.function.name
                # if function_name == submit_schema["name"]:
                #     logger.info(
                #         f"Submit function was called"
                #     )
                #     try:
                #         function_args = json.loads(tool_call.function.arguments)
                #     except json.JSONDecodeError as e:
                #         logger.debug(
                #             f"Error: could not decode function arguments: {tool_call.function.args}"
                #         )
                #         tool_output = f"ERROR\nCould not decode function arguments:\n{e}"
                #     else:
                #         done_response = yield "done", {
                #             "status": "completed",
                #             "message": function_args["justification"],
                #         }
                #         logger.info(
                #             f"run_until_complete done_response: {done_response} completed after {i} iterations"
                #         )
                #     if not done_response:
                #         break
                try:
                    function_args = json.loads(tool_call.function.arguments)
                except json.JSONDecodeError as e:
                    logger.debug(
                        f"Error: could not decode function arguments: {tool_call.function.args}"
                    )
                    tool_output = f"ERROR\nCould not decode function arguments:\n{e}"
                else:
                    if function_name == submit_schema["name"]:
                        logger.info(
                            f"Submit function was called"
                        )
                        done_response = yield "done", {
                            "status": "completed",
                            "message": function_args["justification"],
                        }
                        logger.info(
                            f"run_until_complete done_response: {done_response} completed after {i} iterations"
                        )
                        if not done_response:
                            break
                    else:
                        logger.debug(
                            f"tool_call: {function_name} with args: {function_args}"
                        )
                        tool_output = yield function_name, function_args
                messages.append(
                    {
                        "tool_call_id": tool_call.id,
                        "role": "tool",
                        "name": function_name,
                        "content": tool_output,
                    }
                )  # extend conversation with function response
                if not tool_output:
                    break
        else:  # no tool call being made implies either an error or a success
            # logger.info(
            #     f"no tool calls were made, we are done - message: {response_message}"
            # )
            logger.error(
                f"No tool calls were made, use the submit function instead."
            )
            # done_response = yield "done", {
            #     "status": "completed",
            #     "message": "Run completed successfully",
            # }
            done_response = "Please use the submit function to indicate that you have completed the task."
            normal_messages_remaining -= 1
            if normal_messages_remaining < 0:
                raise Exception(
                    "No tool calls were made, use the submit function instead."
                )

            # logger.info(
            #     f"run_until_complete done_response: {done_response} completed after {i} iterations"
            # )
            # if not done_response:
            #     break

        # on each iteration of the for loop, we will log to chat_logger
        if chat_logger is not None and len(messages):
            descriptive_messages = [message for message in messages]
            # for tool calls, the content is empty, replace that with the function contents
            for message in descriptive_messages:
                if message.get("content", "") == "" and "tool_calls" in message:
                    # if there were multiple tool calls, add them both
                    for tool_call in message["tool_calls"]:
                        message[
                            "content"
                        ] += f"\n\ntool_call: {tool_call.get('function', '')}"
            chat_logger.add_chat(
                {
                    "model": model,
                    "messages": descriptive_messages,
                    "output": descriptive_messages[-1]["content"],
                    "max_tokens": 1000,
                    "temperature": 0,
                }
            )
        # update ticket_progress
        # if save_ticket_progress is not None:
        #     save_ticket_progress(
        #         messages=messages
        #     )


def openai_assistant_call_helper_unstable(
    request: str,
    instructions: str | None = None,
    additional_messages: list[Message] = [],
    file_paths: list[str] = [],  # use either file_paths or file_ids
    uploaded_file_ids: list[str] = [],
    tools: list[dict[str, str]] = [{"type": "code_interpreter"}],
    model: str = DEFAULT_GPT4_32K_MODEL,
    sleep_time: int = 3,
    chat_logger: ChatLogger | None = None,
    assistant_id: str | None = None,
    assistant_name: str | None = None,
    save_ticket_progress: save_ticket_progress_type | None = None,
):
    get_client()
    logger.debug(instructions)
    messages = [{"role": "system", "content": instructions}]
    for message in additional_messages:
        messages.append({"role": message.role, "content": message.content})

    # tools must always be > 1
    if len(tools) > 1:
        return run_until_complete_unstable(
            tools=tools,
            messages=messages,
            model=model,
            chat_logger=chat_logger,
            sleep_time=sleep_time,
            save_ticket_progress=save_ticket_progress,
        )
    else:
        raise Exception("openai_assistant_call_helper tools must be > 1")


# Split in two so it can be cached
def openai_assistant_call_unstable(
    request: str,
    instructions: str | None = None,
    additional_messages: list[Message] = [],
    file_paths: list[str] = [],
    uploaded_file_ids: list[str] = [],
    tools: list[dict[str, str]] = [{"type": "code_interpreter"}],
    model: str = DEFAULT_GPT4_32K_MODEL,
    sleep_time: int = 3,
    chat_logger: ChatLogger | None = None,
    assistant_id: str | None = None,
    assistant_name: str | None = None,
    save_ticket_progress: save_ticket_progress_type | None = None,
):
    client = get_client()
    if chat_logger and chat_logger.use_faster_model():
        raise Exception("GPT-3.5 is not supported on assistant calls.")
    model = DEFAULT_GPT4_32K_MODEL
    posthog.capture(
        chat_logger.data.get("username") if chat_logger is not None else "anonymous",
        "call_assistant_api",
        {
            "query": request,
            "model": model,
            "username": (
                chat_logger.data.get("username", "anonymous")
                if chat_logger is not None
                else "anonymous"
            ),
            "is_self_hosted": IS_SELF_HOSTED,
            "trace": "".join(traceback.format_list(traceback.extract_stack())),
        },
    )
    retries = range(3)
    for _ in retries:
        try:
            response = openai_assistant_call_helper_unstable(
                request=request,
                instructions=instructions,
                additional_messages=additional_messages,
                file_paths=file_paths,
                uploaded_file_ids=uploaded_file_ids,
                tools=tools,
                model=model,
                sleep_time=sleep_time,
                chat_logger=chat_logger,
                assistant_id=assistant_id,
                assistant_name=assistant_name,
                save_ticket_progress=save_ticket_progress,
            )
            if len(tools) > 1:
                return response
            (assistant_id, run_id, thread_id) = response
            messages = client.beta.threads.messages.list(
                thread_id=thread_id,
            )
            return AssistantResponse(
                messages=messages,
                assistant_id=assistant_id,
                run_id=run_id,
                thread_id=thread_id,
            )
        except AssistantRaisedException as e:
            logger.warning(e.message)
        except Exception as e:
            logger.error(e)
            raise e

openai_assistant_call = openai_assistant_call_unstable
<|MERGE_RESOLUTION|>--- conflicted
+++ resolved
@@ -48,14 +48,6 @@
         try:
             return call(*args, **kwargs, timeout=timeout)
         except Exception as e_:
-<<<<<<< HEAD
-            logger.exception(f"Retry {attempt + 1} failed with error: {e_}")
-            error_message = str(e_)
-            e = e_
-    raise Exception(
-        f"Maximum retries reached. The call failed for call {error_message}"
-    ) from error_message
-=======
             logger.exception(f"Retry {attempt + 1} failed with error: {e}")
             error_message = str(e)
             e = e_
@@ -67,7 +59,6 @@
         raise Exception(
             f"Maximum retries reached. The call failed for call {error_message}"
         )
->>>>>>> 3eafe17c
 
 
 def fix_tool_calls(tool_calls: Optional[list[ChatCompletionMessageToolCall]]):
