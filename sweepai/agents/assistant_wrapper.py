--- conflicted
+++ resolved
@@ -278,8 +278,6 @@
             logger.info(
                 f"no tool calls were made, we are done - message: {response_message}"
             )
-<<<<<<< HEAD
-=======
             done_response = yield "done", {
                 "status": "completed",
                 "message": "Run completed successfully",
@@ -393,7 +391,6 @@
                 if not tool_output:
                     break
         else:  # no tool call being made implies either an error or a success
->>>>>>> 95c26bd2
             done_response = yield "done", {
                 "status": "completed",
                 "message": "Run completed successfully",
