import json
import os
import re
import time
import traceback
from time import sleep
from typing import Callable, Optional

import openai
from anyio import Path
from loguru import logger
from openai.pagination import SyncCursorPage
from openai.types.beta.threads.thread_message import ThreadMessage
from openai.types.chat.chat_completion_message_tool_call import (
    ChatCompletionMessageToolCall,
    Function,
)
from pydantic import BaseModel

from sweepai.agents.assistant_functions import raise_error_schema, submit_schema
from sweepai.config.server import DEFAULT_GPT4_32K_MODEL, IS_SELF_HOSTED, USE_ASSISTANT
from sweepai.core.entities import AssistantRaisedException, Message
from sweepai.utils.chat_logger import ChatLogger
from sweepai.utils.event_logger import posthog
from sweepai.utils.openai_proxy import OpenAIProxy, get_client


def openai_retry_with_timeout(call, *args, num_retries=3, timeout=5, **kwargs):
    """
    Pass any OpenAI client call and retry it num_retries times, incorporating timeout into the call.

    Usage:
    run = openai_retry_with_timeout(client.beta.threads.runs.submit_tool_outputs, thread_id=thread.id, run_id=run.id, tool_outputs=tool_outputs, num_retries=3, timeout=10)

    Parameters:
    call (callable): The OpenAI client call to be retried.
    *args: Positional arguments for the callable.
    num_retries (int): The number of times to retry the call.
    timeout (int): The timeout value to be applied to the call.
    **kwargs: Keyword arguments for the callable.

    Returns:
    The result of the OpenAI client call.
    """
    error_message = None
    e = None
    for attempt in range(num_retries):
        try:
            return call(*args, **kwargs, timeout=timeout)
        except Exception as e_:
            logger.exception(f"Retry {attempt + 1} failed with error: {e_}")
            error_message = str(e_)
            e = e_
    if e:
        raise Exception(
            f"Maximum retries reached. The call failed for call {error_message}"
        ) from e
    else:
        raise Exception(
            f"Maximum retries reached. The call failed for call {error_message}"
        )


def fix_tool_calls(tool_calls: Optional[list[ChatCompletionMessageToolCall]]):
    if tool_calls is None:
        return

    fixed_tool_calls = []

    for tool_call in tool_calls:
        current_function = tool_call.function.name
        try:
            function_args = json.loads(tool_call.function.arguments)
        except json.JSONDecodeError:
            logger.error(
                f"Error: could not decode function arguments: {tool_call.function.args}"
            )
            fixed_tool_calls.append(tool_call)
            continue
        if current_function in ("parallel", "multi_tool_use.parallel"):
            for _fake_i, _fake_tool_use in enumerate(function_args["tool_uses"]):
                _function_args = _fake_tool_use["parameters"]
                _current_function = _fake_tool_use["recipient_name"]
                if _current_function.startswith("functions."):
                    _current_function = _current_function[len("functions.") :]

                fixed_tc = ChatCompletionMessageToolCall(
                    id=f"{tool_call.id}_{_fake_i}",
                    type="function",
                    function=Function(
                        name=_current_function, arguments=json.dumps(_function_args)
                    ),
                )
                fixed_tool_calls.append(fixed_tc)
        else:
            fixed_tool_calls.append(tool_call)

    return fixed_tool_calls


save_ticket_progress_type = Callable[[str, str, str], None]


class AssistantResponse(BaseModel):
    messages: SyncCursorPage[ThreadMessage]
    assistant_id: str
    run_id: str
    thread_id: str


allowed_exts = [
    "c",
    "cpp",
    "csv",
    "docx",
    "html",
    "java",
    "json",
    "md",
    "pdf",
    "php",
    "pptx",
    "py",
    "rb",
    "tex",
    "txt",
    "css",
    "jpeg",
    "jpg",
    "js",
    "gif",
    "png",
    "tar",
    "ts",
    "xlsx",
    "xml",
    "zip",
    "elm",
]


def get_json_messages(
    thread_id: str,
    run_id: str,
    assistant_id: str,
):
    client = get_client()
    assistant = openai_retry_with_timeout(
        client.beta.assistants.retrieve,
        assistant_id=assistant_id,
    )
    messages = openai_retry_with_timeout(
        client.beta.threads.messages.list,
        thread_id=thread_id,
    )
    run_steps = openai_retry_with_timeout(
        client.beta.threads.runs.steps.list, run_id=run_id, thread_id=thread_id
    )
    system_message_json = {
        "role": "system",
        "content": assistant.instructions,
    }
    messages_json = [system_message_json]
    for message in messages:
        if message.role == "user":
            messages_json.append(
                {
                    "role": "user",
                    "content": message.content[0].text.value,
                }
            )
    for message_obj in list(run_steps.data)[:0:-1]:
        if message_obj.type == "message_creation":
            message_id = message_obj.step_details.message_creation.message_id
            thread_messages = openai_retry_with_timeout(
                client.beta.threads.messages.retrieve,
                message_id=message_id,
                thread_id=thread_id,
            )
            message_content = thread_messages.content[0].text.value
            messages_json.append(
                {
                    "role": "assistant",
                    "content": message_content,
                }
            )
            # TODO: handle annotations
        elif message_obj.type == "tool_calls":
            for tool_call in message_obj.step_details.tool_calls:
                if tool_call.type == "code_interpreter":
                    code_interpreter = tool_call.code_interpreter
                    input_ = code_interpreter.input
                    if not input_:
                        continue
                    input_content = f"Code interpreter input:\n```\n{input_}\n```"
                    messages_json.append(
                        {
                            "role": "assistant",
                            "content": input_content,
                        }
                    )
                    outputs = code_interpreter.outputs
                    output = outputs[0].logs if outputs else "__No output__"
                    output_content = f"Code interpreter output:\n```\n{output}\n```"
                    messages_json.append(
                        {
                            "role": "user",
                            "content": output_content,
                        }
                    )
                else:
                    function = tool_call.function
                    input_content = f"Function call of {function.name}:\n```\n{function.arguments}\n```"
                    messages_json.append(
                        {
                            "role": "assistant",
                            "content": input_content,
                        }
                    )
                    if function.output:
                        output_content = (
                            f"Function output:\n```\n{function.output}\n```"
                        )
                        messages_json.append(
                            {
                                "role": "user",
                                "content": output_content,
                            }
                        )
    return messages_json


def run_until_complete(
    thread_id: str,
    run_id: str,
    assistant_id: str,
    model: str = DEFAULT_GPT4_32K_MODEL,
    chat_logger: ChatLogger | None = None,
    sleep_time: int = 3,
    max_iterations: int = 2000,
    save_ticket_progress: save_ticket_progress_type | None = None,
):
    # Credits to https://github.com/VictorAny for help debugging the thread restarts
    # Many fixes based on https://github.com/sweepai/sweep/pull/3311
    client = get_client()
    message_strings = []
    json_messages = []
    try:
        num_tool_calls_made = 0
        for i in range(max_iterations):
            last_runs = openai_retry_with_timeout(
                client.beta.threads.runs.list,
                thread_id=thread_id,
            )
            active_runs = any(run.status == "in_progress" for run in last_runs.data)

            logger.info(f"Active run in thread: {active_runs}")

            run = openai_retry_with_timeout(
                client.beta.threads.runs.retrieve,
                thread_id=thread_id,
                run_id=run_id,
            )
            if run.status == "completed":
                logger.info(
                    f"Run completed with {run.status} (i={num_tool_calls_made})"
                )
                done_response = yield "done", {
                    "status": "completed",
                    "message": "Run completed successfully",
                }
                if not done_response:
                    break
                else:
                    if not active_runs:
                        run = openai_retry_with_timeout(
                            client.beta.threads.runs.create,
                            thread_id=thread_id,
                            assistant_id=assistant_id,
                            instructions=done_response,
                            model=model,
                        )
            elif run.status in ("cancelled", "cancelling", "failed", "expired"):
                logger.info(
                    f"Run completed with {run.status} (i={num_tool_calls_made}) and reason {run.last_error}."
                )
                done_response = yield "done", {
                    "status": run.status,
                    "message": "Run failed",
                }
                if not done_response:
                    raise Exception(
                        f"Run failed assistant_id={assistant_id}, run_id={run_id}, thread_id={thread_id} with status {run.status} (i={num_tool_calls_made})"
                    )
                else:
                    if not active_runs:
                        run = openai_retry_with_timeout(
                            client.beta.threads.runs.create,
                            thread_id=thread_id,
                            assistant_id=assistant_id,
                            instructions=done_response,
                            model=model,
                        )
            elif run.status == "requires_action":
                num_tool_calls_made += 1
                if num_tool_calls_made > 15 and model.startswith("gpt-3.5"):
                    raise AssistantRaisedException(
                        "Too many tool calls made on GPT 3.5."
                    )
                raw_tool_calls = [
                    tool_call
                    for tool_call in run.required_action.submit_tool_outputs.tool_calls
                ]
                tool_outputs = []
                tool_calls = []
                if any(
                    [
                        tool_call.function.name == raise_error_schema["name"]
                        for tool_call in raw_tool_calls
                    ]
                ):
                    arguments_parsed = json.loads(tool_calls[0].function.arguments)
                    raise AssistantRaisedException(arguments_parsed["message"])
                # tool_calls = raw_tool_calls
                for tool_call in raw_tool_calls:
                    try:
                        tool_call_arguments = re.sub(
                            r"\\+'", "", tool_call.function.arguments
                        )
                        function_input: dict = json.loads(tool_call_arguments)
                    except Exception:
                        logger.warning(
                            f"Could not parse function arguments (i={num_tool_calls_made}): {tool_call_arguments}"
                        )
                        tool_outputs.append(
                            {
                                "tool_call_id": tool_call.id,
                                "output": "FAILURE: Could not parse function arguments.",
                            }
                        )
                        continue
                    tool_function_name = tool_call.function.name
                    tool_function_input = function_input
                    # OpenAI has a bug where it calls the imaginary function "multi_tool_use.parallel"
                    # Based on https://github.com/phdowling/openai_multi_tool_use_parallel_patch/blob/main/openai_multi_tool_use_parallel_patch.py
                    if tool_function_name in ("multi_tool_use.parallel", "parallel"):
                        for fake_i, fake_tool_use in function_input["tool_uses"]:
                            function_input = fake_tool_use["parameters"]
                            function_name: str = fake_tool_use["recipient_name"]
                            function_name = function_name.removeprefix("functions.")
                            tool_calls.append(
                                (
                                    f"{tool_call.id}_{fake_i}",
                                    function_name,
                                    function_input,
                                )
                            )
                    else:
                        tool_calls.append(
                            (tool_call.id, tool_function_name, tool_function_input)
                        )

                for tool_call_id, tool_function_name, tool_function_input in tool_calls:
                    tool_output = yield tool_function_name, tool_function_input
                    tool_output_formatted = {
                        "tool_call_id": tool_call_id,
                        "output": tool_output,
                    }
                    tool_outputs.append(tool_output_formatted)
                run = openai_retry_with_timeout(
                    client.beta.threads.runs.submit_tool_outputs,
                    thread_id=thread_id,
                    run_id=run.id,
                    tool_outputs=tool_outputs,
                )
            if save_ticket_progress is not None:
                save_ticket_progress(
                    assistant_id=assistant_id,
                    thread_id=thread_id,
                    run_id=run_id,
                )
            messages = openai_retry_with_timeout(
                client.beta.threads.messages.list,
                thread_id=thread_id,
            )
            current_message_strings = [
                message.content[0].text.value if message.content else ""
                for message in messages.data
            ]
            if message_strings != current_message_strings and current_message_strings:
                logger.info(run.status)
                logger.info(current_message_strings[0])
                message_strings = current_message_strings
                json_messages = get_json_messages(
                    thread_id=thread_id,
                    run_id=run_id,
                    assistant_id=assistant_id,
                )
                if chat_logger is not None:
                    chat_logger.add_chat(
                        {
                            "model": model,
                            "messages": json_messages,
                            "output": message_strings[0],
                            "thread_id": thread_id,
                            "run_id": run_id,
                            "max_tokens": 1000,
                            "temperature": 0,
                        }
                    )
            else:
                if i % 5 == 0:
                    logger.info(run.status)
            if i == max_iterations - 1:
                logger.warning(
                    f"run_until_complete hit max iterations, run.status is {run.status}"
                )
            time.sleep(sleep_time)
    except (KeyboardInterrupt, SystemExit):
        client.beta.threads.runs.cancel(thread_id=thread_id, run_id=run_id)
        logger.warning(f"Run cancelled: {run_id} (n={num_tool_calls_made})")
        raise SystemExit
    if save_ticket_progress is not None:
        save_ticket_progress(
            assistant_id=assistant_id,
            thread_id=thread_id,
            run_id=run_id,
        )
    for json_message in json_messages:
        logger.info(f'(n={num_tool_calls_made}) {json_message["content"]}')
    return client.beta.threads.messages.list(
        thread_id=thread_id,
    )


def openai_assistant_call_helper(
    request: str,
    instructions: str | None = None,
    additional_messages: list[Message] = [],
    file_paths: list[str] = [],  # use either file_paths or file_ids
    uploaded_file_ids: list[str] = [],
    tools: list[dict[str, str]] = [{"type": "code_interpreter"}],
    model: str = DEFAULT_GPT4_32K_MODEL,
    sleep_time: int = 3,
    chat_logger: ChatLogger | None = None,
    assistant_id: str | None = None,
    assistant_name: str | None = None,
    save_ticket_progress: save_ticket_progress_type | None = None,
):
    file_ids = [] if not uploaded_file_ids else uploaded_file_ids
    file_object = None
    client = get_client()
    if not file_ids:
        for file_path in file_paths:
            if not any(file_path.endswith(extension) for extension in allowed_exts):
                os.rename(file_path, file_path + ".txt")
                file_path += ".txt"
            file_object = client.files.create(
                file=Path(file_path), purpose="assistants"
            )
            file_ids.append(file_object.id)

    logger.debug(instructions)
    # always create new one
    assistant = openai_retry_with_timeout(
        client.beta.assistants.create,
        name=assistant_name,
        instructions=instructions,
        tools=tools,
        model=model,
    )
    thread = client.beta.threads.create()
    if file_ids:
        logger.info("Uploading files...")
    if request:
        client.beta.threads.messages.create(
            thread_id=thread.id,
            role="user",
            content=request,
            file_ids=file_ids,
        )
    if file_ids:
        logger.info("Files uploaded")
    for message in additional_messages:
        client.beta.threads.messages.create(
            thread_id=thread.id,
            role="user",
            content=message.content,
        )
    run = client.beta.threads.runs.create(
        thread_id=thread.id,
        assistant_id=assistant.id,
        instructions=instructions,
        model=model,
    )
    if len(tools) > 1:
        return run_until_complete(
            thread_id=thread.id,
            run_id=run.id,
            model=model,
            chat_logger=chat_logger,
            assistant_id=assistant.id,
            sleep_time=sleep_time,
            save_ticket_progress=save_ticket_progress,
        )
    for file_id in file_ids:
        client.files.delete(file_id=file_id)
    return (
        assistant.id,
        run.id,
        thread.id,
    )


# Split in two so it can be cached
def openai_assistant_call(
    request: str,
    instructions: str | None = None,
    additional_messages: list[Message] = [],
    file_paths: list[str] = [],
    uploaded_file_ids: list[str] = [],
    tools: list[dict[str, str]] = [{"type": "code_interpreter"}],
    model: str = DEFAULT_GPT4_32K_MODEL,
    sleep_time: int = 3,
    chat_logger: ChatLogger | None = None,
    assistant_id: str | None = None,
    assistant_name: str | None = None,
    save_ticket_progress: save_ticket_progress_type | None = None,
):
    client = get_client()
    model = (
        "gpt-3.5-turbo-1106"
        if (chat_logger is None or chat_logger.use_faster_model())
        and not IS_SELF_HOSTED
        else DEFAULT_GPT4_32K_MODEL
    )
    posthog.capture(
        chat_logger.data.get("username") if chat_logger is not None else "anonymous",
        "call_assistant_api",
        {
            "query": request,
            "model": model,
            "username": (
                chat_logger.data.get("username", "anonymous")
                if chat_logger is not None
                else "anonymous"
            ),
            "is_self_hosted": IS_SELF_HOSTED,
            "trace": "".join(traceback.format_list(traceback.extract_stack())),
        },
    )
    retries = range(3)
    for _ in retries:
        try:
            response = openai_assistant_call_helper(
                request=request,
                instructions=instructions,
                additional_messages=additional_messages,
                file_paths=file_paths,
                uploaded_file_ids=uploaded_file_ids,
                tools=tools,
                model=model,
                sleep_time=sleep_time,
                chat_logger=chat_logger,
                assistant_id=assistant_id,
                assistant_name=assistant_name,
                save_ticket_progress=save_ticket_progress,
            )
            if len(tools) > 1:
                return response
            (assistant_id, run_id, thread_id) = response
            messages = client.beta.threads.messages.list(
                thread_id=thread_id,
            )
            return AssistantResponse(
                messages=messages,
                assistant_id=assistant_id,
                run_id=run_id,
                thread_id=thread_id,
            )
        except AssistantRaisedException as e:
            logger.warning(e.message)
        except Exception as e:
            logger.exception(e)
            raise e


def run_until_complete_unstable(
    tools: list[dict[str, str]],
    model: str = DEFAULT_GPT4_32K_MODEL,
    chat_logger: ChatLogger | None = None,
    sleep_time: int = 3,
    max_iterations: int = 100,
    save_ticket_progress: save_ticket_progress_type | None = None,
    messages: list[Message] = [],
):
    normal_messages_remaining = 3
    # used for chat logger
    for i in range(max_iterations):
        # log our progress
        if i % 5 == 0:
            logger.info(
                f"run_until_complete iteration {i}, current message length: {len(messages)}"
            )
        # if we are somehow about to hit the max iterations, log a warning
        if i == max_iterations - 1:
            logger.warning(
                f"run_until_complete about to hit max iterations! iteration {i} out {max_iterations}"
            )
        # get the response from openai
        try:
            openai_proxy = OpenAIProxy()
            response = openai_proxy.call_openai(
                model,
                messages,
                tools,
                max_tokens=2048,
                temperature=0.2,
                # set max tokens later
            )
        # sometimes deployment for opennai is not found, retry after a minute
        except openai.NotFoundError as e:
            logger.error(
                f"Openai deployment not found on iteration {i} with error: {e}\n Retrying in 60 seconds..."
            )
            sleep(60)
            continue
        except Exception as e:
            logger.error(f"chat completions failed on interation {i} with error: {e}")
            sleep(sleep_time)
            continue

        response_message = response.choices[0].message
        tool_calls = fix_tool_calls(response_message.tool_calls)
        response_message.tool_calls = tool_calls
        # extend conversation
        response_message_dict = response_message.dict()
        # in some cases the fields are None and we must replace these with empty strings
        for key, value in response_message_dict.items():
            if value is None:
                response_message_dict[key] = ""
        # if function_call is None we must remove it or else openai will throw an error
        if response_message_dict.get("function_call", "not in dict") == "":
            response_message_dict.pop("function_call")
        if response_message_dict.get("tool_calls", "not in dict") == "":
            response_message_dict.pop("tool_calls")

        messages.append(response_message_dict)
        # if a tool call was made
        done_response = None
        if tool_calls:
            for tool_call in tool_calls:
                function_name = tool_call.function.name
                try:
                    function_args = json.loads(tool_call.function.arguments)
                except json.JSONDecodeError as e:
                    logger.debug(
                        f"Error: could not decode function arguments: {tool_call.function.args}"
                    )
                    tool_output = f"ERROR\nCould not decode function arguments:\n{e}"
                else:
                    if function_name == submit_schema["name"]:
                        logger.info("Submit function was called")
                        done_response = yield "done", {
                            "status": "completed",
                            "message": function_args["justification"],
                        }
                        logger.info(
                            f"run_until_complete done_response: {done_response} completed after {i} iterations"
                        )
                        if not done_response:
                            break
                    else:
                        logger.debug(
                            f"tool_call: {function_name} with args: {function_args}"
                        )
                        tool_output = yield function_name, function_args
                messages.append(
                    {
                        "tool_call_id": tool_call.id,
                        "role": "tool",
                        "name": function_name,
                        "content": tool_output,
                    }
                )  # extend conversation with function response
                if not tool_output:
                    break
        else:  # no tool call being made implies either an error or a success
            # logger.info(
            #     f"no tool calls were made, we are done - message: {response_message}"
            # )
            logger.error("No tool calls were made, use the submit function instead.")
            # done_response = yield "done", {
            #     "status": "completed",
            #     "message": "Run completed successfully",
            # }
            done_response = "Please use the submit function to indicate that you have completed the task."
            normal_messages_remaining -= 1
            if normal_messages_remaining < 0:
                raise Exception(
                    "No tool calls were made, use the submit function instead."
                )

            # logger.info(
            #     f"run_until_complete done_response: {done_response} completed after {i} iterations"
            # )
            # if not done_response:
            #     break

        # on each iteration of the for loop, we will log to chat_logger
        if chat_logger is not None and len(messages):
            descriptive_messages = [message for message in messages]
            # for tool calls, the content is empty, replace that with the function contents
            for message in descriptive_messages:
                if message.get("content", "") == "" and "tool_calls" in message:
                    # if there were multiple tool calls, add them both
                    for tool_call in message["tool_calls"]:
                        message[
                            "content"
                        ] += f"\n\ntool_call: {tool_call.get('function', '')}"
            chat_logger.add_chat(
                {
                    "model": model,
                    "messages": descriptive_messages,
                    "output": descriptive_messages[-1]["content"],
                    "max_tokens": 1000,
                    "temperature": 0,
                }
            )
        # update ticket_progress
        # if save_ticket_progress is not None:
        #     save_ticket_progress(
        #         messages=messages
        #     )


def openai_assistant_call_helper_unstable(
    request: str,
    instructions: str | None = None,
    additional_messages: list[Message] = [],
    file_paths: list[str] = [],  # use either file_paths or file_ids
    uploaded_file_ids: list[str] = [],
    tools: list[dict[str, str]] = [{"type": "code_interpreter"}],
    model: str = DEFAULT_GPT4_32K_MODEL,
    sleep_time: int = 3,
    chat_logger: ChatLogger | None = None,
    assistant_id: str | None = None,
    assistant_name: str | None = None,
    save_ticket_progress: save_ticket_progress_type | None = None,
):
    get_client()
    logger.debug(instructions)
    messages = [{"role": "system", "content": instructions}]
    for message in additional_messages:
        messages.append({"role": message.role, "content": message.content})

    # tools must always be > 1
    if len(tools) > 1:
        return run_until_complete_unstable(
            tools=tools,
            messages=messages,
            model=model,
            chat_logger=chat_logger,
            sleep_time=sleep_time,
            save_ticket_progress=save_ticket_progress,
        )
    else:
        raise Exception("openai_assistant_call_helper tools must be > 1")


# Split in two so it can be cached
def openai_assistant_call_unstable(
    request: str,
    instructions: str | None = None,
    additional_messages: list[Message] = [],
    file_paths: list[str] = [],
    uploaded_file_ids: list[str] = [],
    tools: list[dict[str, str]] = [{"type": "code_interpreter"}],
    model: str = DEFAULT_GPT4_32K_MODEL,
    sleep_time: int = 3,
    chat_logger: ChatLogger | None = None,
    assistant_id: str | None = None,
    assistant_name: str | None = None,
    save_ticket_progress: save_ticket_progress_type | None = None,
):
    client = get_client()
    if chat_logger and chat_logger.use_faster_model():
        raise Exception("GPT-3.5 is not supported on assistant calls.")
    model = DEFAULT_GPT4_32K_MODEL
    posthog.capture(
        chat_logger.data.get("username") if chat_logger is not None else "anonymous",
        "call_assistant_api",
        {
            "query": request,
            "model": model,
            "username": (
                chat_logger.data.get("username", "anonymous")
                if chat_logger is not None
                else "anonymous"
            ),
            "is_self_hosted": IS_SELF_HOSTED,
            "trace": "".join(traceback.format_list(traceback.extract_stack())),
        },
    )
    retries = range(3)
    for _ in retries:
        try:
            response = openai_assistant_call_helper_unstable(
                request=request,
                instructions=instructions,
                additional_messages=additional_messages,
                file_paths=file_paths,
                uploaded_file_ids=uploaded_file_ids,
                tools=tools,
                model=model,
                sleep_time=sleep_time,
                chat_logger=chat_logger,
                assistant_id=assistant_id,
                assistant_name=assistant_name,
                save_ticket_progress=save_ticket_progress,
            )
            if len(tools) > 1:
                return response
            (assistant_id, run_id, thread_id) = response
            messages = client.beta.threads.messages.list(
                thread_id=thread_id,
            )
            return AssistantResponse(
                messages=messages,
                assistant_id=assistant_id,
                run_id=run_id,
                thread_id=thread_id,
            )
        except AssistantRaisedException as e:
            logger.warning(e.message)
        except Exception as e:
            logger.error(e)
            raise e

<<<<<<< HEAD
# openai_assistant_call = openai_assistant_call_unstable # noqa
=======

if not USE_ASSISTANT:
    logger.warning(
        "Using our own implementation to mock Assistant API as it is unstable (experimental)"
    )
    openai_assistant_call = openai_assistant_call_unstable  # noqa
>>>>>>> 590a1a8a
<|MERGE_RESOLUTION|>--- conflicted
+++ resolved
@@ -651,6 +651,27 @@
         if tool_calls:
             for tool_call in tool_calls:
                 function_name = tool_call.function.name
+                # if function_name == submit_schema["name"]:
+                #     logger.info(
+                #         f"Submit function was called"
+                #     )
+                #     try:
+                #         function_args = json.loads(tool_call.function.arguments)
+                #     except json.JSONDecodeError as e:
+                #         logger.debug(
+                #             f"Error: could not decode function arguments: {tool_call.function.args}"
+                #         )
+                #         tool_output = f"ERROR\nCould not decode function arguments:\n{e}"
+                #     else:
+                #         done_response = yield "done", {
+                #             "status": "completed",
+                #             "message": function_args["justification"],
+                #         }
+                #         logger.info(
+                #             f"run_until_complete done_response: {done_response} completed after {i} iterations"
+                #         )
+                #     if not done_response:
+                #         break
                 try:
                     function_args = json.loads(tool_call.function.arguments)
                 except json.JSONDecodeError as e:
@@ -660,7 +681,9 @@
                     tool_output = f"ERROR\nCould not decode function arguments:\n{e}"
                 else:
                     if function_name == submit_schema["name"]:
-                        logger.info("Submit function was called")
+                        logger.info(
+                            "Submit function was called"
+                        )
                         done_response = yield "done", {
                             "status": "completed",
                             "message": function_args["justification"],
@@ -689,7 +712,9 @@
             # logger.info(
             #     f"no tool calls were made, we are done - message: {response_message}"
             # )
-            logger.error("No tool calls were made, use the submit function instead.")
+            logger.error(
+                "No tool calls were made, use the submit function instead."
+            )
             # done_response = yield "done", {
             #     "status": "completed",
             #     "message": "Run completed successfully",
@@ -837,13 +862,9 @@
             logger.error(e)
             raise e
 
-<<<<<<< HEAD
-# openai_assistant_call = openai_assistant_call_unstable # noqa
-=======
 
 if not USE_ASSISTANT:
     logger.warning(
         "Using our own implementation to mock Assistant API as it is unstable (experimental)"
     )
-    openai_assistant_call = openai_assistant_call_unstable  # noqa
->>>>>>> 590a1a8a
+    openai_assistant_call = openai_assistant_call_unstable  # noqa