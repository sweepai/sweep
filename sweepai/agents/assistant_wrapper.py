import json
import os
import re
import time
import traceback
from time import sleep
from typing import Callable, Optional

import openai
from anyio import Path
from loguru import logger
from openai.pagination import SyncCursorPage
from openai.types.beta.threads.thread_message import ThreadMessage
from openai.types.chat.chat_completion_message_tool_call import (
    ChatCompletionMessageToolCall,
    Function,
)
from pydantic import BaseModel

from sweepai.agents.assistant_functions import raise_error_schema, submit_schema
from sweepai.config.server import DEFAULT_GPT4_32K_MODEL, IS_SELF_HOSTED, USE_ASSISTANT
from sweepai.core.entities import AssistantRaisedException, Message
from sweepai.utils.chat_logger import ChatLogger
from sweepai.utils.event_logger import posthog
from sweepai.utils.openai_proxy import OpenAIProxy, get_client


def openai_retry_with_timeout(call, *args, num_retries=3, timeout=5, **kwargs):
    """
    Pass any OpenAI client call and retry it num_retries times, incorporating timeout into the call.

    Usage:
    run = openai_retry_with_timeout(client.beta.threads.runs.submit_tool_outputs, thread_id=thread.id, run_id=run.id, tool_outputs=tool_outputs, num_retries=3, timeout=10)

    Parameters:
    call (callable): The OpenAI client call to be retried.
    *args: Positional arguments for the callable.
    num_retries (int): The number of times to retry the call.
    timeout (int): The timeout value to be applied to the call.
    **kwargs: Keyword arguments for the callable.

    Returns:
    The result of the OpenAI client call.
    """
    error_message = None
    e = None
    for attempt in range(num_retries):
        try:
            return call(*args, **kwargs, timeout=timeout)
        except Exception as e_:
            logger.exception(f"Retry {attempt + 1} failed with error: {e_}")
            error_message = str(e_)
            e = e_
    if e:
        raise Exception(
            f"Maximum retries reached. The call failed for call {error_message}"
        ) from e
    else:
        raise Exception(
            f"Maximum retries reached. The call failed for call {error_message}"
        )


def fix_tool_calls(tool_calls: Optional[list[ChatCompletionMessageToolCall]]):
    if tool_calls is None:
        return

    fixed_tool_calls = []

    for tool_call in tool_calls:
        current_function = tool_call.function.name
        try:
            function_args = json.loads(tool_call.function.arguments)
        except json.JSONDecodeError:
            logger.error(
                f"Error: could not decode function arguments: {tool_call.function.args}"
            )
            fixed_tool_calls.append(tool_call)
            continue
        if current_function in ("parallel", "multi_tool_use.parallel"):
            for _fake_i, _fake_tool_use in enumerate(function_args["tool_uses"]):
                _function_args = _fake_tool_use["parameters"]
                _current_function = _fake_tool_use["recipient_name"]
                if _current_function.startswith("functions."):
                    _current_function = _current_function[len("functions.") :]

                fixed_tc = ChatCompletionMessageToolCall(
                    id=f"{tool_call.id}_{_fake_i}",
                    type="function",
                    function=Function(
                        name=_current_function, arguments=json.dumps(_function_args)
                    ),
                )
                fixed_tool_calls.append(fixed_tc)
        else:
            fixed_tool_calls.append(tool_call)

    return fixed_tool_calls


save_ticket_progress_type = Callable[[str, str, str], None]


class AssistantResponse(BaseModel):
    messages: SyncCursorPage[ThreadMessage]
    assistant_id: str
    run_id: str
    thread_id: str


allowed_exts = [
    "c",
    "cpp",
    "csv",
    "docx",
    "html",
    "java",
    "json",
    "md",
    "pdf",
    "php",
    "pptx",
    "py",
    "rb",
    "tex",
    "txt",
    "css",
    "jpeg",
    "jpg",
    "js",
    "gif",
    "png",
    "tar",
    "ts",
    "xlsx",
    "xml",
    "zip",
    "elm",
]


def get_json_messages(
    thread_id: str,
    run_id: str,
    assistant_id: str,
):
    client = get_client()
    assistant = openai_retry_with_timeout(
        client.beta.assistants.retrieve,
        assistant_id=assistant_id,
    )
    messages = openai_retry_with_timeout(
        client.beta.threads.messages.list,
        thread_id=thread_id,
    )
    run_steps = openai_retry_with_timeout(
        client.beta.threads.runs.steps.list, run_id=run_id, thread_id=thread_id
    )
    system_message_json = {
        "role": "system",
        "content": assistant.instructions,
    }
    messages_json = [system_message_json]
    for message in messages:
        if message.role == "user":
            messages_json.append(
                {
                    "role": "user",
                    "content": message.content[0].text.value,
                }
            )
    for message_obj in list(run_steps.data)[:0:-1]:
        if message_obj.type == "message_creation":
            message_id = message_obj.step_details.message_creation.message_id
            thread_messages = openai_retry_with_timeout(
                client.beta.threads.messages.retrieve,
                message_id=message_id,
                thread_id=thread_id,
            )
            message_content = thread_messages.content[0].text.value
            messages_json.append(
                {
                    "role": "assistant",
                    "content": message_content,
                }
            )
            # TODO: handle annotations
        elif message_obj.type == "tool_calls":
            for tool_call in message_obj.step_details.tool_calls:
                if tool_call.type == "code_interpreter":
                    code_interpreter = tool_call.code_interpreter
                    input_ = code_interpreter.input
                    if not input_:
                        continue
                    input_content = f"Code interpreter input:\n```\n{input_}\n```"
                    messages_json.append(
                        {
                            "role": "assistant",
                            "content": input_content,
                        }
                    )
                    outputs = code_interpreter.outputs
                    output = outputs[0].logs if outputs else "__No output__"
                    output_content = f"Code interpreter output:\n```\n{output}\n```"
                    messages_json.append(
                        {
                            "role": "user",
                            "content": output_content,
                        }
                    )
                else:
                    function = tool_call.function
                    input_content = f"Function call of {function.name}:\n```\n{function.arguments}\n```"
                    messages_json.append(
                        {
                            "role": "assistant",
                            "content": input_content,
                        }
                    )
                    if function.output:
                        output_content = (
                            f"Function output:\n```\n{function.output}\n```"
                        )
                        messages_json.append(
                            {
                                "role": "user",
                                "content": output_content,
                            }
                        )
    return messages_json


def run_until_complete(
    thread_id: str,
    run_id: str,
    assistant_id: str,
    model: str = DEFAULT_GPT4_32K_MODEL,
    chat_logger: ChatLogger | None = None,
    sleep_time: int = 3,
    max_iterations: int = 2000,
    save_ticket_progress: save_ticket_progress_type | None = None,
):
    # Credits to https://github.com/VictorAny for help debugging the thread restarts
    # Many fixes based on https://github.com/sweepai/sweep/pull/3311
    client = get_client()
    message_strings = []
    json_messages = []
    try:
        num_tool_calls_made = 0
        for i in range(max_iterations):
            last_runs = openai_retry_with_timeout(
                client.beta.threads.runs.list,
                thread_id=thread_id,
            )
            active_runs = any(run.status == "in_progress" for run in last_runs.data)

            logger.info(f"Active run in thread: {active_runs}")

            run = openai_retry_with_timeout(
                client.beta.threads.runs.retrieve,
                thread_id=thread_id,
                run_id=run_id,
            )
            if run.status == "completed":
                logger.info(
                    f"Run completed with {run.status} (i={num_tool_calls_made})"
                )
                done_response = yield "done", {
                    "status": "completed",
                    "message": "Run completed successfully",
                }
                if not done_response:
                    break
                else:
                    if not active_runs:
                        run = openai_retry_with_timeout(
                            client.beta.threads.runs.create,
                            thread_id=thread_id,
                            assistant_id=assistant_id,
                            instructions=done_response,
                            model=model,
                        )
            elif run.status in ("cancelled", "cancelling", "failed", "expired"):
                logger.info(
                    f"Run completed with {run.status} (i={num_tool_calls_made}) and reason {run.last_error}."
                )
                done_response = yield "done", {
                    "status": run.status,
                    "message": "Run failed",
                }
                if not done_response:
                    raise Exception(
                        f"Run failed assistant_id={assistant_id}, run_id={run_id}, thread_id={thread_id} with status {run.status} (i={num_tool_calls_made})"
                    )
                else:
                    if not active_runs:
                        run = openai_retry_with_timeout(
                            client.beta.threads.runs.create,
                            thread_id=thread_id,
                            assistant_id=assistant_id,
                            instructions=done_response,
                            model=model,
                        )
            elif run.status == "requires_action":
                num_tool_calls_made += 1
                if num_tool_calls_made > 15 and model.startswith("gpt-3.5"):
                    raise AssistantRaisedException(
                        "Too many tool calls made on GPT 3.5."
                    )
                raw_tool_calls = [
                    tool_call
                    for tool_call in run.required_action.submit_tool_outputs.tool_calls
                ]
                tool_outputs = []
                tool_calls = []
                if any(
                    [
                        tool_call.function.name == raise_error_schema["name"]
                        for tool_call in raw_tool_calls
                    ]
                ):
                    arguments_parsed = json.loads(tool_calls[0].function.arguments)
                    raise AssistantRaisedException(arguments_parsed["message"])
                # tool_calls = raw_tool_calls
                for tool_call in raw_tool_calls:
                    try:
                        tool_call_arguments = re.sub(
                            r"\\+'", "", tool_call.function.arguments
                        )
                        function_input: dict = json.loads(tool_call_arguments)
                    except Exception:
                        logger.warning(
                            f"Could not parse function arguments (i={num_tool_calls_made}): {tool_call_arguments}"
                        )
                        tool_outputs.append(
                            {
                                "tool_call_id": tool_call.id,
                                "output": "FAILURE: Could not parse function arguments.",
                            }
                        )
                        continue
                    tool_function_name = tool_call.function.name
                    tool_function_input = function_input
                    # OpenAI has a bug where it calls the imaginary function "multi_tool_use.parallel"
                    # Based on https://github.com/phdowling/openai_multi_tool_use_parallel_patch/blob/main/openai_multi_tool_use_parallel_patch.py
                    if tool_function_name in ("multi_tool_use.parallel", "parallel"):
                        for fake_i, fake_tool_use in function_input["tool_uses"]:
                            function_input = fake_tool_use["parameters"]
                            function_name: str = fake_tool_use["recipient_name"]
                            function_name = function_name.removeprefix("functions.")
                            tool_calls.append(
                                (
                                    f"{tool_call.id}_{fake_i}",
                                    function_name,
                                    function_input,
                                )
                            )
                    else:
                        tool_calls.append(
                            (tool_call.id, tool_function_name, tool_function_input)
                        )

                for tool_call_id, tool_function_name, tool_function_input in tool_calls:
                    tool_output = yield tool_function_name, tool_function_input
                    tool_output_formatted = {
                        "tool_call_id": tool_call_id,
                        "output": tool_output,
                    }
                    tool_outputs.append(tool_output_formatted)
                run = openai_retry_with_timeout(
                    client.beta.threads.runs.submit_tool_outputs,
                    thread_id=thread_id,
                    run_id=run.id,
                    tool_outputs=tool_outputs,
                )
            if save_ticket_progress is not None:
                save_ticket_progress(
                    assistant_id=assistant_id,
                    thread_id=thread_id,
                    run_id=run_id,
                )
            messages = openai_retry_with_timeout(
                client.beta.threads.messages.list,
                thread_id=thread_id,
            )
            current_message_strings = [
                message.content[0].text.value if message.content else ""
                for message in messages.data
            ]
            if message_strings != current_message_strings and current_message_strings:
                logger.info(run.status)
                logger.info(current_message_strings[0])
                message_strings = current_message_strings
                json_messages = get_json_messages(
                    thread_id=thread_id,
                    run_id=run_id,
                    assistant_id=assistant_id,
                )
                if chat_logger is not None:
                    chat_logger.add_chat(
                        {
                            "model": model,
                            "messages": json_messages,
                            "output": message_strings[0],
                            "thread_id": thread_id,
                            "run_id": run_id,
                            "max_tokens": 1000,
                            "temperature": 0,
                        }
                    )
            else:
                if i % 5 == 0:
                    logger.info(run.status)
            if i == max_iterations - 1:
                logger.warning(
                    f"run_until_complete hit max iterations, run.status is {run.status}"
                )
            time.sleep(sleep_time)
    except (KeyboardInterrupt, SystemExit):
        client.beta.threads.runs.cancel(thread_id=thread_id, run_id=run_id)
        logger.warning(f"Run cancelled: {run_id} (n={num_tool_calls_made})")
        raise SystemExit
    if save_ticket_progress is not None:
        save_ticket_progress(
            assistant_id=assistant_id,
            thread_id=thread_id,
            run_id=run_id,
        )
    for json_message in json_messages:
        logger.info(f'(n={num_tool_calls_made}) {json_message["content"]}')
    return client.beta.threads.messages.list(
        thread_id=thread_id,
    )


def openai_assistant_call_helper(
    request: str,
    instructions: str | None = None,
    additional_messages: list[Message] = [],
    file_paths: list[str] = [],  # use either file_paths or file_ids
    uploaded_file_ids: list[str] = [],
    tools: list[dict[str, str]] = [{"type": "code_interpreter"}],
    model: str = DEFAULT_GPT4_32K_MODEL,
    sleep_time: int = 3,
    chat_logger: ChatLogger | None = None,
    assistant_id: str | None = None,
    assistant_name: str | None = None,
    save_ticket_progress: save_ticket_progress_type | None = None,
):
    file_ids = [] if not uploaded_file_ids else uploaded_file_ids
    file_object = None
    client = get_client()
    if not file_ids:
        for file_path in file_paths:
            if not any(file_path.endswith(extension) for extension in allowed_exts):
                os.rename(file_path, file_path + ".txt")
                file_path += ".txt"
            file_object = client.files.create(
                file=Path(file_path), purpose="assistants"
            )
            file_ids.append(file_object.id)

    logger.debug(instructions)
    # always create new one
    assistant = openai_retry_with_timeout(
        client.beta.assistants.create,
        name=assistant_name,
        instructions=instructions,
        tools=tools,
        model=model,
    )
    thread = client.beta.threads.create()
    if file_ids:
        logger.info("Uploading files...")
    if request:
        client.beta.threads.messages.create(
            thread_id=thread.id,
            role="user",
            content=request,
            file_ids=file_ids,
        )
    if file_ids:
        logger.info("Files uploaded")
    for message in additional_messages:
        client.beta.threads.messages.create(
            thread_id=thread.id,
            role="user",
            content=message.content,
        )
    run = client.beta.threads.runs.create(
        thread_id=thread.id,
        assistant_id=assistant.id,
        instructions=instructions,
        model=model,
    )
    if len(tools) > 1:
        return run_until_complete(
            thread_id=thread.id,
            run_id=run.id,
            model=model,
            chat_logger=chat_logger,
            assistant_id=assistant.id,
            sleep_time=sleep_time,
            save_ticket_progress=save_ticket_progress,
        )
    for file_id in file_ids:
        client.files.delete(file_id=file_id)
    return (
        assistant.id,
        run.id,
        thread.id,
    )


# Split in two so it can be cached
def openai_assistant_call(
    request: str,
    instructions: str | None = None,
    additional_messages: list[Message] = [],
    file_paths: list[str] = [],
    uploaded_file_ids: list[str] = [],
    tools: list[dict[str, str]] = [{"type": "code_interpreter"}],
    model: str = DEFAULT_GPT4_32K_MODEL,
    sleep_time: int = 3,
    chat_logger: ChatLogger | None = None,
    assistant_id: str | None = None,
    assistant_name: str | None = None,
    save_ticket_progress: save_ticket_progress_type | None = None,
):
    client = get_client()
    model = (
        "gpt-3.5-turbo-1106"
        if (chat_logger is None or chat_logger.use_faster_model())
        and not IS_SELF_HOSTED
        else DEFAULT_GPT4_32K_MODEL
    )
    posthog.capture(
        chat_logger.data.get("username") if chat_logger is not None else "anonymous",
        "call_assistant_api",
        {
            "query": request,
            "model": model,
            "username": (
                chat_logger.data.get("username", "anonymous")
                if chat_logger is not None
                else "anonymous"
            ),
            "is_self_hosted": IS_SELF_HOSTED,
            "trace": "".join(traceback.format_list(traceback.extract_stack())),
        },
    )
    retries = range(3)
    for _ in retries:
        try:
            response = openai_assistant_call_helper(
                request=request,
                instructions=instructions,
                additional_messages=additional_messages,
                file_paths=file_paths,
                uploaded_file_ids=uploaded_file_ids,
                tools=tools,
                model=model,
                sleep_time=sleep_time,
                chat_logger=chat_logger,
                assistant_id=assistant_id,
                assistant_name=assistant_name,
                save_ticket_progress=save_ticket_progress,
            )
            if len(tools) > 1:
                return response
            (assistant_id, run_id, thread_id) = response
            messages = client.beta.threads.messages.list(
                thread_id=thread_id,
            )
            return AssistantResponse(
                messages=messages,
                assistant_id=assistant_id,
                run_id=run_id,
                thread_id=thread_id,
            )
        except AssistantRaisedException as e:
            logger.warning(e.message)
        except Exception as e:
            logger.exception(e)
            raise e


def run_until_complete_unstable(
    tools: list[dict[str, str]],
    model: str = DEFAULT_GPT4_32K_MODEL,
    chat_logger: ChatLogger | None = None,
    sleep_time: int = 3,
    max_iterations: int = 100,
    save_ticket_progress: save_ticket_progress_type | None = None,
    messages: list[Message] = [],
):
    normal_messages_remaining = 3
    # used for chat logger
    for i in range(max_iterations):
        # log our progress
        if i % 5 == 0:
            logger.info(
                f"run_until_complete iteration {i}, current message length: {len(messages)}"
            )
        # if we are somehow about to hit the max iterations, log a warning
        if i == max_iterations - 1:
            logger.warning(
                f"run_until_complete about to hit max iterations! iteration {i} out {max_iterations}"
            )
        # get the response from openai
        try:
            openai_proxy = OpenAIProxy()
            response = openai_proxy.call_openai(
                model,
                messages,
                tools,
                max_tokens=2048,
                temperature=0.2,
                # set max tokens later
            )
        # sometimes deployment for opennai is not found, retry after a minute
        except openai.NotFoundError as e:
            logger.error(
                f"Openai deployment not found on iteration {i} with error: {e}\n Retrying in 60 seconds..."
            )
            sleep(60)
            continue
        except Exception as e:
            logger.error(f"chat completions failed on interation {i} with error: {e}")
            sleep(sleep_time)
            continue

        response_message = response.choices[0].message
        tool_calls = fix_tool_calls(response_message.tool_calls)
        response_message.tool_calls = tool_calls
        # extend conversation
        response_message_dict = response_message.dict()
        # in some cases the fields are None and we must replace these with empty strings
        for key, value in response_message_dict.items():
            if value is None:
                response_message_dict[key] = ""
        # if function_call is None we must remove it or else openai will throw an error
        if response_message_dict.get("function_call", "not in dict") == "":
            response_message_dict.pop("function_call")
        if response_message_dict.get("tool_calls", "not in dict") == "":
            response_message_dict.pop("tool_calls")

        messages.append(response_message_dict)
        # if a tool call was made
        done_response = None
        if tool_calls:
            for tool_call in tool_calls:
                function_name = tool_call.function.name
                try:
                    function_args = json.loads(tool_call.function.arguments)
                except json.JSONDecodeError as e:
                    logger.debug(
                        f"Error: could not decode function arguments: {tool_call.function.args}"
                    )
                    tool_output = f"ERROR\nCould not decode function arguments:\n{e}"
                else:
                    if function_name == submit_schema["name"]:
                        logger.info("Submit function was called")
                        done_response = yield "done", {
                            "status": "completed",
                            "message": function_args["justification"],
                        }
                        logger.info(
                            f"run_until_complete done_response: {done_response} completed after {i} iterations"
                        )
                        if not done_response:
                            break
                    else:
                        logger.debug(
                            f"tool_call: {function_name} with args: {function_args}"
                        )
                        tool_output = yield function_name, function_args
                messages.append(
                    {
                        "tool_call_id": tool_call.id,
                        "role": "tool",
                        "name": function_name,
                        "content": tool_output,
                    }
                )  # extend conversation with function response
                if not tool_output:
                    break
        else:  # no tool call being made implies either an error or a success
            # logger.info(
            #     f"no tool calls were made, we are done - message: {response_message}"
            # )
            logger.error("No tool calls were made, use the submit function instead.")
            # done_response = yield "done", {
            #     "status": "completed",
            #     "message": "Run completed successfully",
            # }
            done_response = "Please use the submit function to indicate that you have completed the task."
            normal_messages_remaining -= 1
            if normal_messages_remaining < 0:
                raise Exception(
                    "No tool calls were made, use the submit function instead."
                )

            # logger.info(
            #     f"run_until_complete done_response: {done_response} completed after {i} iterations"
            # )
            # if not done_response:
            #     break

        # on each iteration of the for loop, we will log to chat_logger
        if chat_logger is not None and len(messages):
            descriptive_messages = [message for message in messages]
            # for tool calls, the content is empty, replace that with the function contents
            for message in descriptive_messages:
                if message.get("content", "") == "" and "tool_calls" in message:
                    # if there were multiple tool calls, add them both
                    for tool_call in message["tool_calls"]:
                        message[
                            "content"
                        ] += f"\n\ntool_call: {tool_call.get('function', '')}"
            chat_logger.add_chat(
                {
                    "model": model,
                    "messages": descriptive_messages,
                    "output": descriptive_messages[-1]["content"],
                    "max_tokens": 1000,
                    "temperature": 0,
                }
            )
        # update ticket_progress
        # if save_ticket_progress is not None:
        #     save_ticket_progress(
        #         messages=messages
        #     )


def openai_assistant_call_helper_unstable(
    request: str,
    instructions: str | None = None,
    additional_messages: list[Message] = [],
    file_paths: list[str] = [],  # use either file_paths or file_ids
    uploaded_file_ids: list[str] = [],
    tools: list[dict[str, str]] = [{"type": "code_interpreter"}],
    model: str = DEFAULT_GPT4_32K_MODEL,
    sleep_time: int = 3,
    chat_logger: ChatLogger | None = None,
    assistant_id: str | None = None,
    assistant_name: str | None = None,
    save_ticket_progress: save_ticket_progress_type | None = None,
):
    get_client()
    logger.debug(instructions)
    messages = [{"role": "system", "content": instructions}]
    for message in additional_messages:
        messages.append({"role": message.role, "content": message.content})

    # tools must always be > 1
    if len(tools) > 1:
        return run_until_complete_unstable(
            tools=tools,
            messages=messages,
            model=model,
            chat_logger=chat_logger,
            sleep_time=sleep_time,
            save_ticket_progress=save_ticket_progress,
        )
    else:
        raise Exception("openai_assistant_call_helper tools must be > 1")


# Split in two so it can be cached
def openai_assistant_call_unstable(
    request: str,
    instructions: str | None = None,
    additional_messages: list[Message] = [],
    file_paths: list[str] = [],
    uploaded_file_ids: list[str] = [],
    tools: list[dict[str, str]] = [{"type": "code_interpreter"}],
    model: str = DEFAULT_GPT4_32K_MODEL,
    sleep_time: int = 3,
    chat_logger: ChatLogger | None = None,
    assistant_id: str | None = None,
    assistant_name: str | None = None,
    save_ticket_progress: save_ticket_progress_type | None = None,
):
    client = get_client()
    if chat_logger and chat_logger.use_faster_model():
        raise Exception("GPT-3.5 is not supported on assistant calls.")
    model = DEFAULT_GPT4_32K_MODEL
    posthog.capture(
        chat_logger.data.get("username") if chat_logger is not None else "anonymous",
        "call_assistant_api",
        {
            "query": request,
            "model": model,
            "username": (
                chat_logger.data.get("username", "anonymous")
                if chat_logger is not None
                else "anonymous"
            ),
            "is_self_hosted": IS_SELF_HOSTED,
            "trace": "".join(traceback.format_list(traceback.extract_stack())),
        },
    )
    retries = range(3)
    for _ in retries:
        try:
            response = openai_assistant_call_helper_unstable(
                request=request,
                instructions=instructions,
                additional_messages=additional_messages,
                file_paths=file_paths,
                uploaded_file_ids=uploaded_file_ids,
                tools=tools,
                model=model,
                sleep_time=sleep_time,
                chat_logger=chat_logger,
                assistant_id=assistant_id,
                assistant_name=assistant_name,
                save_ticket_progress=save_ticket_progress,
            )
            if len(tools) > 1:
                return response
            (assistant_id, run_id, thread_id) = response
            messages = client.beta.threads.messages.list(
                thread_id=thread_id,
            )
            return AssistantResponse(
                messages=messages,
                assistant_id=assistant_id,
                run_id=run_id,
                thread_id=thread_id,
            )
        except AssistantRaisedException as e:
            logger.warning(e.message)
        except Exception as e:
            logger.error(e)
            raise e

<<<<<<< HEAD
# openai_assistant_call = openai_assistant_call_unstable # noqa
=======

if not USE_ASSISTANT:
    logger.warning(
        "Using our own implementation to mock Assistant API as it is unstable (experimental)"
    )
    openai_assistant_call = openai_assistant_call_unstable  # noqa
>>>>>>> 590a1a8a
<|MERGE_RESOLUTION|>--- conflicted
+++ resolved
@@ -837,13 +837,9 @@
             logger.error(e)
             raise e
 
-<<<<<<< HEAD
-# openai_assistant_call = openai_assistant_call_unstable # noqa
-=======
 
 if not USE_ASSISTANT:
     logger.warning(
         "Using our own implementation to mock Assistant API as it is unstable (experimental)"
     )
-    openai_assistant_call = openai_assistant_call_unstable  # noqa
->>>>>>> 590a1a8a
+    openai_assistant_call = openai_assistant_call_unstable  # noqa