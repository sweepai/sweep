--- conflicted
+++ resolved
@@ -159,15 +159,9 @@
             if entity in line:
                 mentioned_lines.append(i)
     # Calculate the window to show
-<<<<<<< HEAD
-    window_size = 100
-    start_window = max(0, min(mentioned_lines)) if mentioned_lines else 0
-    end_window = max(mentioned_lines)
-=======
     window_size = 50
     start_window = max(0, min(mentioned_lines)) if mentioned_lines else 0
     end_window = max(mentioned_lines) if mentioned_lines else 0
->>>>>>> 95d5696c
 
     # Extend end_window to the next line with no indent
     for i in range(end_window + 1, len(lines)):
