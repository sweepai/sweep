--- conflicted
+++ resolved
@@ -62,25 +62,11 @@
             posthog_args = make_serializable(args_dict)
             metadata = {**metadata, **posthog_args}
         if kwargs:
-<<<<<<< HEAD
             posthog_kwargs = make_serializable(kwargs)
+            if "access_token" in posthog_kwargs:
+                del posthog_kwargs["access_token"]
             metadata = {**metadata, **posthog_kwargs}
         metadata = make_serializable(metadata)
-=======
-            try:
-                posthog_kwargs = copy.deepcopy(kwargs)
-            except TypeError: # something went wrong during the deepcopy, this means we have to be super careful not to mutate any function params
-                posthog_kwargs = custom_deepcopy(kwargs)
-                posthog_kwargs = make_serializable(posthog_kwargs)
-            else:
-                # if no issues occured during the deepcopy we do not need to worry about mutating the function params
-                # find any unserializable objects then turn them to strings
-                posthog_kwargs = make_serializable(posthog_kwargs)
-            finally:
-                if "access_token" in posthog_kwargs:
-                    del posthog_kwargs["access_token"]
-                metadata = {**metadata, **posthog_kwargs}
->>>>>>> 396b7fce
         posthog.capture(username, f"{function.__name__} start", properties=metadata)
 
         try:
