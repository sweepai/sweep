from functools import wraps
import traceback
from typing import Any, Callable
from diskcache import Cache
import jsonpatch
from copy import deepcopy
import json
import os
from fastapi import Body, Depends, FastAPI, HTTPException, Header
from fastapi.responses import StreamingResponse
import git
from github import Github
from loguru import logger

from sweepai.agents.modify_utils import validate_and_parse_function_call
from sweepai.agents.search_agent import extract_xml_tag
from sweepai.chat.search_prompts import relevant_snippets_message, relevant_snippet_template, system_message, function_response, format_message, pr_format, relevant_snippets_message_for_pr
from sweepai.config.client import SweepConfig
from sweepai.config.server import CACHE_DIRECTORY
from sweepai.core.chat import ChatGPT
from sweepai.core.entities import Message, Snippet
from sweepai.core.review_utils import split_diff_into_patches
from sweepai.utils.convert_openai_anthropic import AnthropicFunctionCall
from sweepai.utils.github_utils import CustomGithub, MockClonedRepo, get_github_client, get_installation_id
from sweepai.utils.event_logger import posthog
from sweepai.utils.str_utils import get_hash
from sweepai.utils.streamable_functions import streamable
from sweepai.utils.ticket_utils import prep_snippets
from sweepai.utils.timer import Timer

app = FastAPI()

auth_cache = Cache(f'{CACHE_DIRECTORY}/auth_cache') 
repo_cache = f"{CACHE_DIRECTORY}/repos"

DEFAULT_K = 8

def get_pr_snippets(
    repo_name: str,
    annotations: dict,
    cloned_repo: MockClonedRepo,
):
    pr_snippets = []
    skipped_pr_snippets = []
    sweep_config = SweepConfig()
    pulls = annotations.get("pulls", [])
    pulls_messages = ""
    for pull in pulls:
        patch = pull["file_diffs"]
        diff_patch = ""
        # Filters copied from get_pr_changes
        for file_data in patch:
            file_path = file_data["filename"]
            if sweep_config.is_file_excluded(file_path):
                continue
            try:
                file_contents = cloned_repo.get_file_contents(file_path)
            except FileNotFoundError:
                logger.warning(f"Error getting file contents for {file_path}")
                continue
            is_file_suitable, reason = sweep_config.is_file_suitable(file_contents)
            if not is_file_suitable:
                continue
            diff = file_data["patch"]
            if file_data["status"] == "added":
                pr_snippets.append(Snippet.from_file(file_path, file_contents))
            elif file_data["status"] == "modified":
                patches = split_diff_into_patches(diff, file_path)
                num_changes_per_patch = [patch.changes.count("\n+") + patch.changes.count("\n-") for patch in patches]
                if max(num_changes_per_patch) > 10 \
                    or file_contents.count("\n") + 1 < 10 * file_data["changes"]:
                    print(f"adding {file_path}")
                    print(num_changes_per_patch)
                    print(file_contents.count("\n"))
                    pr_snippets.append(Snippet.from_file(file_path, file_contents))
                else:
                    skipped_pr_snippets.append(Snippet.from_file(file_path, file_contents))
            if file_data["status"] in ("added", "modified", "removed"):
                diff_patch += f"File: {file_path}\n" + diff.strip("\n") + "\n\n"
        if diff_patch:
            pulls_messages += pr_format.format(
                url=f"https://github.com/{repo_name}/pull/{pull['number']}",
                title=pull["title"],
                body=pull["body"],
                patch=diff_patch.strip("\n")
            ) + "\n\n"
    return pr_snippets, skipped_pr_snippets, pulls_messages

# function to iterate through a dictionary and ensure all values are json serializable
# truncates strings at 500 for sake of readability
def make_serializable(dictionary: dict):
    MAX_STRING_LENGTH = 500
    new_dictionary = {}
    # find any unserializable objects then turn them to strings
    for arg, value in dictionary.items():
        stringified = False
        try:
            _ = json.dumps(value)
            new_dictionary[arg] = value
        except TypeError:
            try:
                new_dictionary[arg] = str(value)[:500]
                stringified = True
            except Exception:
                new_dictionary[arg] = "Unserializable"
        if stringified and len(new_dictionary[arg]) > MAX_STRING_LENGTH:
            new_dictionary[arg] = new_dictionary[arg][:MAX_STRING_LENGTH] + "..."
    return new_dictionary

# IMPORTANT: to use the function decorator your function must have the username as the first param
def posthog_trace(
    function: Callable[..., Any],
):
    @wraps(function)
    def wrapper(
        username: str,
        *args,
        metadata: dict = {},
        **kwargs
    ):
        tracking_id = get_hash()[:10]
        metadata = {**metadata, "tracking_id": tracking_id, "username": username}
        # attach args and kwargs to metadata
        if args:
            args_names = function.__code__.co_varnames[: function.__code__.co_argcount]
            args_dict = dict(zip(args_names[1:], args)) # skip first arg which must be username
            posthog_args = make_serializable(args_dict)
            metadata = {**metadata, **posthog_args}
        if kwargs:
            posthog_kwargs = make_serializable(kwargs)
            if "access_token" in posthog_kwargs:
                del posthog_kwargs["access_token"]
            metadata = {**metadata, **posthog_kwargs}
        metadata = make_serializable(metadata)
        posthog.capture(username, f"{function.__name__} start", properties=metadata)

        try:
            # check if metadata is in the function signature
            if "metadata" in function.__code__.co_varnames[: function.__code__.co_argcount]:
                result = function(
                    username,
                    *args,
                    **kwargs,
                    metadata=metadata
                )
            else:
                result = function(
                    username,
                    *args,
                    **kwargs,
                )
        except Exception as e:
            posthog.capture(username, f"{function.__name__} error", properties={**metadata, "error": str(e), "trace": traceback.format_exc()})
            raise e
        else:
            posthog.capture(username, f"{function.__name__} success", properties=metadata)
            return result
    return wrapper

@auth_cache.memoize(expire=None)
def get_cached_installation_id(org_name: str) -> str:
    return get_installation_id(org_name)

@auth_cache.memoize(expire=60 * 10)
def get_github_client_from_org(org_name: str) -> tuple[str, CustomGithub]:
    return get_github_client(get_cached_installation_id(org_name))

def get_authenticated_github_client(
    repo_name: str,
    access_token: str
):
    # Returns read access, write access, or none
    g = Github(access_token)
    user = g.get_user()
    try:
        repo = g.get_repo(repo_name)
        return g
    except Exception:
        org_name, _ = repo_name.split("/")
        try:
            _token, g = get_github_client_from_org(org_name)
        except Exception as e:
            raise Exception(f"Error getting installation for {repo_name}: {e}. Double-check if the app is installed for this repo.")
        try:
            repo = g.get_repo(repo_name)
        except Exception as e:
            raise Exception(f"Error getting repo {repo_name}: {e}")
        if repo.has_in_collaborators(user.login):
            return g
        else:
            raise Exception(f"User {user.login} does not have the necessary permissions for the repository {repo_name}.")

async def get_token_header(authorization: str = Header(...)):
    if not authorization.startswith("Bearer "):
        raise HTTPException(status_code=400, detail="Invalid token")
    return authorization.removeprefix("Bearer ")

@app.get("/backend/repo")
def check_repo_exists_endpoint(repo_name: str, access_token: str = Depends(get_token_header)):
    try:
        g = get_authenticated_github_client(repo_name, access_token)
    except Exception as e:
        return {"success": False, "error": f"{str(e)}"}

    username = Github(access_token).get_user().login

    token = g.token if isinstance(g, CustomGithub) else access_token

    return check_repo_exists(
        username,
        repo_name,
        token,
        metadata={
            "repo_name": repo_name,
        }
    )

@posthog_trace
def check_repo_exists(
    username: str,
    repo_name: str,
    access_token: str,
    metadata: dict = {},
):
    org_name, repo = repo_name.split("/")
    if os.path.exists(f"{repo_cache}/{repo}"):
        return {"success": True}
    try:
        print(f"Cloning {repo_name} to {repo_cache}/{repo}")
        git.Repo.clone_from(f"https://x-access-token:{access_token}@github.com/{repo_name}", f"{repo_cache}/{repo}")
        print(f"Cloned {repo_name} to {repo_cache}/{repo}")
        return {"success": True}
    except Exception as e:
        return {"success": False, "error": str(e)}

@app.get("/backend/search")
def search_codebase_endpoint_get(
    repo_name: str,
    query: str,
    stream: bool = False,
    access_token: str = Depends(get_token_header)
):
    """
    DEPRECATED, use POST instead.
    """
    with Timer() as timer:
        g = get_authenticated_github_client(repo_name, access_token)
    logger.debug(f"Getting authenticated GitHub client took {timer.time_elapsed} seconds")
    if not g:
        return {"success": False, "error": "The repository may not exist or you may not have access to this repository."}
    username = Github(access_token).get_user().login
    token = g.token if isinstance(g, CustomGithub) else access_token
    if stream:
        def stream_response():
            yield json.dumps(["Building lexical index...", []])
            for message, snippets in wrapped_search_codebase.stream(
                username,
                repo_name,
                query,
                access_token=token,
                metadata={
                    "repo_name": repo_name,
                    "query": query,
                }
            ):
                yield json.dumps((message, [snippet.model_dump() for snippet in snippets]))
        return StreamingResponse(stream_response())
    else:
        return [snippet.model_dump() for snippet in wrapped_search_codebase(
            username,
            repo_name,
            query,
            access_token=token,
            metadata={
                "repo_name": repo_name,
                "query": query,
            }
        )]
    
@app.post("/backend/search")
def search_codebase_endpoint_post(
    repo_name: str = Body(...),
    query: str = Body(...),
    annotations: dict = Body({}),
    access_token: str = Depends(get_token_header)
):
    with Timer() as timer:
        g = get_authenticated_github_client(repo_name, access_token)
    logger.debug(f"Getting authenticated GitHub client took {timer.time_elapsed} seconds")
    if not g:
        return {"success": False, "error": "The repository may not exist or you may not have access to this repository."}
    username = Github(access_token).get_user().login
    token = g.token if isinstance(g, CustomGithub) else access_token
    def stream_response():
        yield json.dumps(["Building lexical index...", []])
        for message, snippets in wrapped_search_codebase.stream(
            username,
            repo_name,
            query,
            token,
            annotations=annotations,
            metadata={
                "repo_name": repo_name,
                "query": query,
            }
        ):
            yield json.dumps((message, [snippet.model_dump() for snippet in snippets]))
    return StreamingResponse(stream_response())

@streamable
@posthog_trace
def wrapped_search_codebase(
    username: str,
    repo_name: str,
    query: str,
    access_token: str,
    annotations: dict = {},
    metadata: dict = {},
):
    org_name, repo = repo_name.split("/")
    if not os.path.exists(f"{repo_cache}/{repo}"):
        print(f"Cloning {repo_name} to {repo_cache}/{repo}")
        git.Repo.clone_from(f"https://x-access-token:{access_token}@github.com/{repo_name}", f"{repo_cache}/{repo}")
        print(f"Cloned {repo_name} to {repo_cache}/{repo}")
    cloned_repo = MockClonedRepo(f"{repo_cache}/{repo}", repo_name, token=access_token)
    cloned_repo.pull()
    pr_snippets, skipped_pr_snippets, pulls_messages = get_pr_snippets(
        repo_name,
        annotations,
        cloned_repo,
    )
    if pulls_messages:
        if pulls_messages.count("<pull_request>") > 1:
            query += "\n\nHere are the mentioned pull request(s):\n\n" + pulls_messages
        else:
            query += "\n\n" + pulls_messages
    for message, snippets in search_codebase.stream(
        repo_name,
        query,
        access_token
    ):
        yield message, snippets

@streamable
def search_codebase(
    repo_name: str,
    query: str,
    access_token: str,
):
    with Timer() as timer:
        org_name, repo = repo_name.split("/")
        if not os.path.exists(f"{repo_cache}/{repo}"):
            print(f"Cloning {repo_name} to {repo_cache}/{repo}")
            git.Repo.clone_from(f"https://x-access-token:{access_token}@github.com/{repo_name}", f"{repo_cache}/{repo}")
            print(f"Cloned {repo_name} to {repo_cache}/{repo}")
        cloned_repo = MockClonedRepo(f"{repo_cache}/{repo}", repo_name, token=access_token)
        cloned_repo.pull()
        for message, snippets in prep_snippets.stream(
            cloned_repo, query, 
            use_multi_query=False,
            NUM_SNIPPETS_TO_KEEP=0,
            skip_analyze_agent=True
        ):
            yield message, snippets
    logger.debug(f"Preparing snippets took {timer.time_elapsed} seconds")
    return snippets

@app.post("/backend/chat")
def chat_codebase(
    repo_name: str = Body(...),
    messages: list[Message] = Body(...),
    snippets: list[Snippet] = Body(...),
    model: str = Body(...),
<<<<<<< HEAD
    use_patch: bool = Body(False),
=======
    use_patch: bool = Body(True),
>>>>>>> a67cb2a7
    k: int = Body(DEFAULT_K),
    access_token: str = Depends(get_token_header)
):
    if len(messages) == 0:
        raise ValueError("At least one message is required.")

    g = get_authenticated_github_client(repo_name, access_token)
    assert g

    username = Github(access_token).get_user().login
    token = g.token if isinstance(g, CustomGithub) else access_token

    return chat_codebase_stream(
        username,
        repo_name,
        messages,
        snippets,
        token,
        metadata={
            "repo_name": repo_name,
            "message": messages[-1].content,
            "messages": [message.model_dump() for message in messages],
            "snippets": [snippet.model_dump() for snippet in snippets],
        },
        model=model,
        use_patch=use_patch,
<<<<<<< HEAD
        k=k,
=======
        k=k
>>>>>>> a67cb2a7
    )

@posthog_trace
def chat_codebase_stream(
    username: str,
    repo_name: str,
    messages: list[Message],
    snippets: list[Snippet],
    access_token: str,
    metadata: dict = {},
    k: int = DEFAULT_K,
    model: str = "claude-3-opus-20240229",
    use_patch: bool = False,
    k: int = DEFAULT_K
):
    if not snippets:
        raise ValueError("No snippets were sent.")
    use_openai = model.startswith("gpt")
    # Stream
    chat_gpt = ChatGPT.from_system_message_string(
        prompt_string=system_message
    )
    snippets_message = relevant_snippets_message.format(
        repo_name=repo_name,
        joined_relevant_snippets="\n".join([
            relevant_snippet_template.format(
                i=i,
                file_path=snippet.file_path,
                content=snippet.content
            )
            for i, snippet in enumerate(snippets)
        ])
    )

    org_name, repo = repo_name.split("/")
    cloned_repo = MockClonedRepo(f"{repo_cache}/{repo}", repo_name, token=access_token)
    cloned_repo.git_repo.git.pull()

    pr_snippets = []
    for message in messages:
        if message.role == "function":
            message.role = "assistant"
        if message.function_call:
            message.function_call = None
        if message.annotations:
            new_pr_snippets, skipped_pr_snippets, pulls_messages = get_pr_snippets(
                repo_name,
                message.annotations,
                cloned_repo,
            )
            pr_snippets.extend(new_pr_snippets)
            if pulls_messages:
                message.content += "\n\nPull requests:\n" + pulls_messages + "\n\nBe sure to summarize the contents of the pull request during the analysis phase separately from other relevant files."
    
    if pr_snippets:
        relevant_pr_snippets = []
        other_relevant_snippets = []
        for snippet in snippets:
            if snippet.file_path in [pr_snippet.file_path for pr_snippet in pr_snippets]:
                relevant_pr_snippets.append(snippet)
            else:
                other_relevant_snippets.append(snippet)
        
        snippets_message = relevant_snippets_message_for_pr.format(
            repo_name=repo_name,
            pr_files="\n".join([
                relevant_snippet_template.format(
                    i=i,
                    file_path=snippet.file_path,
                    content=snippet.content
                )
                for i, snippet in enumerate(relevant_pr_snippets)
            ]),
            joined_relevant_snippets="\n".join([
                relevant_snippet_template.format(
                    i=i,
                    file_path=snippet.file_path,
                    content=snippet.content
                )
                for i, snippet in enumerate(other_relevant_snippets)
            ])
        )

    chat_gpt.messages = [
        Message(
            content=snippets_message,
            role="user"
        ),
        *messages[:-1]
    ]

    def stream_state(
        initial_user_message: str,
        snippets: list[Snippet],
        messages: list[Message],
        access_token: str,
        metadata: dict,
        model: str,
        use_openai: bool,
        k: int = DEFAULT_K
    ):
        user_message = initial_user_message
        fetched_snippets = snippets
        new_messages = [
            Message(
                content=snippets_message,
                role="function",
                function_call={
                    "function_name": "search_codebase",
                    "function_parameters": {},
                    "is_complete": True,
                    "snippets": deepcopy(snippets)
                }
            )
        ] if len(messages) <= 2 else []

        yield new_messages

        for _ in range(5):
            stream = chat_gpt.chat_anthropic(
                content=user_message,
                model=model,
                stop_sequences=["</function_call>", "</function_calls>"],
                stream=True,
                use_openai=use_openai
            )
            
            result_string = ""
            user_response = ""
            self_critique = ""
            current_messages = []
            for token in stream:
                if not token:
                    continue
                result_string += token
                current_string, *_ = result_string.split("<function_call>")
                analysis = extract_xml_tag(current_string, "analysis", include_closing_tag=False) or ""
                user_response = extract_xml_tag(current_string, "user_response", include_closing_tag=False) or ""
                self_critique = extract_xml_tag(current_string, "self_critique", include_closing_tag=False)

                current_messages = []
                
                if analysis:
                    current_messages.append(
                        Message(
                            content=analysis,
                            role="function",
                            function_call={
                                "function_name": "analysis",
                                "function_parameters": {},
                                "is_complete": bool(user_response),
                            }
                        )
                    )
                
                if user_response:
                    current_messages.append(
                        Message(
                            content=user_response,
                            role="assistant",
                        )
                    )
                
                if self_critique:
                    current_messages.append(
                        Message(
                            content=self_critique,
                            role="function",
                            function_call={
                                "function_name": "self_critique",
                                "function_parameters": {},
                            }
                        )
                    )
                
                yield [
                    *new_messages,
                    *current_messages
                ]
            
            if current_messages[-1].role == "function":
                current_messages[-1].function_call["is_complete"] = True
            
            new_messages.extend(current_messages)
            
            yield new_messages
            
            chat_gpt.messages.append(
                Message(
                    content=result_string,
                    role="assistant",
                )
            )

            result_string = result_string.replace("<function_calls>", "<function_call>")
            result_string += "</function_call>"
            
            function_call = validate_and_parse_function_call(result_string, chat_gpt)
            
            if function_call:
                yield [
                    *new_messages,
                    Message(
                        content="",
                        role="function",
                        function_call={
                            "function_name": function_call.function_name,
                            "function_parameters": function_call.function_parameters,
                            "is_complete": False,
                        },
                    )
                ]
                
                function_output, new_snippets = handle_function_call(function_call, repo_name, fetched_snippets, access_token, k)
                
                yield [
                    *new_messages,
                    Message(
                        content=function_output,
                        role="function",
                        function_call={
                            "function_name": function_call.function_name,
                            "function_parameters": function_call.function_parameters,
                            "is_complete": True,
                            "snippets": new_snippets
                        }
                    )
                ]

                new_messages.append(
                    Message(
                        content=function_output,
                        role="function",
                        function_call={
                            "function_name": function_call.function_name,
                            "function_parameters": function_call.function_parameters,
                            "is_complete": True,
                            "snippets": new_snippets
                        }
                    )
                )

                user_message = f"<function_output>\n{function_output}\n</function_output>\n\n{function_response}"
            else:
                break
        yield new_messages
        posthog.capture(metadata["username"], "chat_codebase complete", properties={
            **metadata,
            "messages": [message.model_dump() for message in messages],
        })
    
    def postprocessed_stream(*args, use_patch=False, **kwargs):
        previous_state = []
        for messages in stream_state(*args, **kwargs):
            if not use_patch:
                yield json.dumps([
                    message.model_dump()
                    for message in messages
                ])
            else:
                current_state = [
                    message.model_dump()
                    for message in messages
                ]
                patch = jsonpatch.JsonPatch.from_diff(previous_state, current_state)
                if patch:
                    yield patch.to_string()
                previous_state = current_state

    return StreamingResponse(
        postprocessed_stream(
            messages[-1].content + "\n\n" + format_message,
            snippets,
            messages,
            access_token,
            metadata,
            model,
            use_openai=use_openai,
            use_patch=use_patch,
<<<<<<< HEAD
            k=k,
=======
            k=k
>>>>>>> a67cb2a7
        )
    )

def handle_function_call(function_call: AnthropicFunctionCall, repo_name: str, snippets: list[Snippet], access_token: str, k: int = DEFAULT_K):
    if function_call.function_name == "search_codebase":
        if "query" not in function_call.function_parameters:
            return "ERROR\n\nQuery parameter is required."
        new_snippets = search_codebase(
            repo_name=repo_name,
            query=function_call.function_parameters["query"],
            access_token=access_token
        )
        fetched_snippet_denotations = [snippet.denotation for snippet in snippets]
        new_snippets_to_add = [snippet for snippet in new_snippets if snippet.denotation not in fetched_snippet_denotations]
        new_snippets_string = "\n".join([
            relevant_snippet_template.format(
                i=i,
                file_path=snippet.file_path,
                content=snippet.content
            )
            for i, snippet in enumerate(new_snippets_to_add[k::-1])
        ])
        snippets += new_snippets[:k]
        return f"SUCCESS\n\nHere are the relevant files to your search request:\n{new_snippets_string}", new_snippets_to_add[:k]
    else:
        return "ERROR\n\nTool not found.", []

if __name__ == "__main__":
    import fastapi.testclient
    client = fastapi.testclient.TestClient(app)
    # response = client.get("/search?repo_name=sweepai/sweep&query=backend")
    # print(response.text)
    messages = [
        Message(
            content="Where is the backend code?",
            role="user"
        )
    ]
    snippets = [
        Snippet(
            content="def get_backend():\n    return 'backend'",
            file_path="backend.py",
            start=0,
            end=1,
        )
    ]
    response = client.post("/chat", json={
        "repo_name": "sweepai/sweep",
        "messages": [message.model_dump() for message in messages],
        "snippets": [snippet.model_dump() for snippet in snippets]
    })
    print(response.text)
<|MERGE_RESOLUTION|>--- conflicted
+++ resolved
@@ -371,11 +371,7 @@
     messages: list[Message] = Body(...),
     snippets: list[Snippet] = Body(...),
     model: str = Body(...),
-<<<<<<< HEAD
-    use_patch: bool = Body(False),
-=======
     use_patch: bool = Body(True),
->>>>>>> a67cb2a7
     k: int = Body(DEFAULT_K),
     access_token: str = Depends(get_token_header)
 ):
@@ -402,11 +398,7 @@
         },
         model=model,
         use_patch=use_patch,
-<<<<<<< HEAD
-        k=k,
-=======
         k=k
->>>>>>> a67cb2a7
     )
 
 @posthog_trace
@@ -686,11 +678,7 @@
             model,
             use_openai=use_openai,
             use_patch=use_patch,
-<<<<<<< HEAD
-            k=k,
-=======
             k=k
->>>>>>> a67cb2a7
         )
     )
 
