--- conflicted
+++ resolved
@@ -1091,12 +1091,9 @@
             "original_code_suggestions": [code_suggestion.__dict__ if isinstance(code_suggestion, CodeSuggestion) else code_suggestion for code_suggestion in original_code_suggestions],
             "code_suggestions": [code_suggestion.__dict__ if isinstance(code_suggestion, CodeSuggestion) else code_suggestion for code_suggestion in code_suggestions],
             "pull_request": pull_request,
-<<<<<<< HEAD
-            "user_mentioned_pull_request": user_mentioned_pull_request
-=======
+            "user_mentioned_pull_request": user_mentioned_pull_request,
             "pull_request_title": pull_request_title,
             "pull_request_description": pull_request_description,
->>>>>>> d2e015f4
         }
         with open(f"{CACHE_DIRECTORY}/messages/{message_id}.json", "w") as file:
             json.dump(data, file)
