--- conflicted
+++ resolved
@@ -538,21 +538,9 @@
             content=snippets_message,
             role="user"
         ),
-<<<<<<< HEAD
         *messages[:-1]
-=======
-        *messages[:-1],
->>>>>>> cca075f2
     ]
 
-    if len(messages) <= 2:
-        chat_gpt.messages.append(
-            Message(
-                content=openai_format_message if use_openai else anthropic_format_message,
-                role="user",
-            )
-        )
-    
     def stream_state(
         initial_user_message: str,
         snippets: list[Snippet],
