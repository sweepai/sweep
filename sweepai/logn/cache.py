--- conflicted
+++ resolved
@@ -61,13 +61,9 @@
         func_source_code_hash = hash_code(inspect.getsource(func)) if not ignore_contents else ""
 
         def wrapper(*args, **kwargs):
-<<<<<<< HEAD
-            cache_dir = os.environ.get("MOUNT_DIR", "/mnt/caches") + "/file_cache"
-=======
             if kwargs.get('do_not_use_file_cache', False):
                 return func(*args, **kwargs)
-            cache_dir = os.environ.get("MOUNT_DIR", "") + "/tmp/file_cache"
->>>>>>> d19fad5f
+            cache_dir = os.environ.get("MOUNT_DIR", "/mnt/caches") + "/file_cache"
             os.makedirs(cache_dir, exist_ok=True)
             result = None
 
