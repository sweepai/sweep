<<<<<<< HEAD
import datetime
import inspect
import logging
import os
import threading
import traceback

LOG_PATH = "logn_logs/logs"
META_PATH = "logn_logs/meta"
END_OF_LINE = "󰀀{level}󰀀\n"


# Add logtail support
try:
    from logtail import LogtailHandler

    from sweepai.config.server import LOGTAIL_SOURCE_KEY

    handler = LogtailHandler(source_token=LOGTAIL_SOURCE_KEY)

    def get_logtail_logger(logger_name):
        try:
            logger = logging.getLogger(logger_name)
            logger.setLevel(logging.INFO)
            logger.handlers = []
            logger.addHandler(handler)
            return logger
        except SystemExit:
            raise SystemExit
        except Exception:
            return None

except Exception as e:
    print("Failed to import logtail")
    print(e)

    def get_logtail_logger(logger_name):
        return None


class LogParser:
    def __init__(self, level: int, parse_args):
        self.level = level
        self.parse_args = parse_args

    def parse(self, *args, **kwargs):
        return self.parse_args(*args, **kwargs)


def print2(message, level="INFO"):
    if level is None:
        return message

    timestamp = datetime.datetime.now().strftime("%Y-%m-%d %H:%M:%S.%f")[:-3]
    current_frame = inspect.currentframe()
    calling_frame = next(
        frame
        for frame in inspect.stack()
        if frame.filename != current_frame.f_code.co_filename
    )
    function_name = calling_frame.function
    line_number = calling_frame.lineno

    # module_name = inspect.getmodule(calling_frame).__name__
    module_name = calling_frame.filename.split("/")[-1].replace(".py", "")

    log_string = f"{timestamp} | {level:<8} | {module_name}:{function_name}:{line_number} - {message}"
    return log_string


logging_parsers = {
    print: LogParser(
        level=0, parse_args=lambda *args, **kwargs: " ".join([str(arg) for arg in args])
    ),
}

try:
    from loguru import logger as loguru_logger

    logging_parsers[loguru_logger.info] = LogParser(
        level=1, parse_args=lambda *args, **kwargs: print2(args[0], level="INFO")
    )
    logging_parsers[loguru_logger.error] = LogParser(
        level=2, parse_args=lambda *args, **kwargs: print2(args[0], level="ERROR")
    )
    logging_parsers[loguru_logger.warning] = LogParser(
        level=3, parse_args=lambda *args, **kwargs: print2(args[0], level="WARNING")
    )
except Exception:
    print("Failed to import loguru")


def get_task_key():
    return threading.current_thread()


# Task only stores the thread and key
_task_dictionary = {}


def _find_available_path(path, extension=".txt"):
    index = 0
    available_path = f"{path}{extension}"
    while os.path.exists(available_path):
        available_path = f"{path}{index}{extension}"
        index += 1
    return available_path


class _Task:
    def __init__(
        self,
        logn_task_key,
        logn_parent_task=None,
        metadata=None,
        create_file=True,
        function_name=None,
    ):
        if logn_task_key is None:
            logn_task_key = get_task_key()

        self.task_key = logn_task_key
        self.metadata = metadata
        self.parent_task = logn_parent_task
        if self.metadata is None:
            self.metadata = {}
        if "name" not in self.metadata:
            self.metadata["name"] = str(self.task_key.name.split(" ")[0])
        self.create_file = create_file
        self.name, self.log_path, self.meta_path = self.create_files()
        self.state = "Created"
        self.children = []
        self.function_name = function_name
        self.exception = None
        # self.write_metadata(state="Created")

        self.logtail_logger = get_logtail_logger(
            self.log_path.split("/")[-1].replace(".txt", "")
        )

    def get_logtail_metadata(self):
        return {
            "metadata": self.metadata,
            "function_name": self.function_name,
            "state": self.state,
            "children": self.children,
            "exception": self.exception,
        }

    @staticmethod
    def create(metadata, create_file=True):
        return _Task(
            logn_task_key=threading.current_thread(),
            metadata=metadata,
            create_file=create_file,
        )

    def write_metadata(
        self,
        state: str | None = None,
        child_task: str | None = None,
        function_name: str | None = None,
        exception: str | None = None,
    ):
        if state is not None:
            self.state = state
        if child_task is not None:
            self.children.append(child_task)
        if function_name is not None:
            self.function_name = function_name
        if exception is not None:
            self.exception = exception
        if not self.create_file:
            return

        # Todo: keep track of state, and allow metadata updates
        # state: str | None
        # self.state = state
        # with open(self.meta_path, "w") as f:
        #     f.write(
        #         json.dumps(
        #             {
        #                 "task_key": self.name,
        #                 "logs": self.log_path,
        #                 "datetime": str(datetime.datetime.now()),
        #                 "metadata": self.metadata if self.metadata is not None else {},
        #                 # Todo: Write parent task in here
        #                 "function_name": self.function_name,
        #                 "parent_task": self.parent_task.meta_path
        #                 if self.parent_task is not None
        #                 else None,
        #                 "children": self.children,
        #                 "exception": self.exception,
        #                 "state": state,
        #             }
        #         )
        #     )

    def create_files(self):
        name = self.metadata["name"]

        # Write logging file
        log_path = os.path.join(LOG_PATH, name + ".txt")
        if self.create_file:
            log_path = _find_available_path(os.path.join(LOG_PATH, name))
            os.makedirs(os.path.dirname(log_path), exist_ok=True)
            with open(log_path, "w"):
                pass

        # Write metadata file
        meta_path = os.path.join(META_PATH, name + ".json")
        if self.create_file:
            meta_path = _find_available_path(
                os.path.join(META_PATH, name), extension=".json"
            )
            os.makedirs(os.path.dirname(meta_path), exist_ok=True)
            with open(meta_path, "w"):
                pass

        return name, log_path, meta_path

    def write_log(self, logn_level, *args, **kwargs):
        return
        # if not self.create_file:
        #     return

        # if self.log_path is None:
        #     raise ValueError("Task has no log path")

        # with open(self.log_path, "a") as f:
        #     log = " ".join([str(arg) for arg in args])
        #     f.write(f"{log}{END_OF_LINE.format(level=logn_level)}")

    @staticmethod
    def get_task(
        task_key=None, create_if_not_exist=True, metadata=None, create_file=True
    ):
        if task_key is None:
            task_key = get_task_key()

        task = None
        if _task_dictionary.get(task_key) is not None:
            task = _task_dictionary[task_key]
        elif create_if_not_exist:
            task = _Task.create(metadata=metadata, create_file=create_file)
            _task_dictionary[task_key] = task

        return task

    @staticmethod
    def set_metadata(metadata, create_file):
        task = _Task.get_task(metadata=metadata, create_file=create_file)
        if task is None:
            return
        task.create_file = create_file
        task.metadata = metadata
        # task.write_metadata()
        return task

    @staticmethod
    def update_task(task_key=None, task=None):
        if task_key is None:
            task_key = get_task_key()

        _task_dictionary[task_key] = task


class _Logger:
    def __init__(self, printfn):
        # Check if printfn is a _Logger instance
        if isinstance(printfn, _Logger):
            print("Warning: self-reference logger can result in infinite loop")
            self.printfn = print
            return

        self.printfn = printfn

    def __call__(self, *args, **kwargs):
        try:
            self._log(*args, **kwargs)
        except SystemExit:
            raise SystemExit
        except Exception:
            print(traceback.format_exc())
            print("Failed to write log")

    def _log(self, *args, **kwargs):
        task = _Task.get_task()

        if self.printfn in logging_parsers:
            parser = logging_parsers[self.printfn]
            log = parser.parse(*args, **kwargs)

            if task.logtail_logger is not None:
                try:
                    # switch case
                    match parser.level:
                        case 0:
                            task.logtail_logger.info(
                                log, extra=task.get_logtail_metadata()
                            )
                        case 1:
                            task.logtail_logger.info(
                                log, extra=task.get_logtail_metadata()
                            )
                        case 4:
                            task.logtail_logger.exception(
                                log, extra=task.get_logtail_metadata()
                            )
                        case 3:
                            task.logtail_logger.warning(
                                log, extra=task.get_logtail_metadata()
                            )
                except SystemExit:
                    raise SystemExit
                except Exception:
                    pass

            print(log)
            task.write_log(parser.level, log)
        else:
            print(
                "Warning: no parser found for printfn:",
                self.printfn.__module__,
                self.printfn.__name__,
            )
            self.printfn(*args, **kwargs)
            task.write_log(0, *args, **kwargs)

    def init(self, metadata, create_file):
        _Task.set_metadata(metadata=metadata, create_file=create_file)
        return self


class _LogN(_Logger):
    # Logging for N tasks
    def __init__(self, printfn=print):  # pylint: disable=all
        super().__init__(printfn=printfn)

    def __getitem__(self, printfn):
        return _Logger(printfn=printfn)

    def print(self, *args, **kwargs):
        self[print](*args, **kwargs)

    def info(self, *args, **kwargs):
        self[loguru_logger.info](*args, **kwargs)

    def error(self, *args, **kwargs):
        self[loguru_logger.error](*args, **kwargs)

    def warning(self, *args, **kwargs):
        self[loguru_logger.warning](*args, **kwargs)

    def exception(self, *args, **kwargs):
        self[loguru_logger.exception](*args, **kwargs)

    def debug(self, *args, **kwargs):
        # Todo: add debug level
        self[loguru_logger.info](*args, **kwargs)

    @staticmethod
    def close(state="Done", exception=None):
        task = _Task.get_task(create_if_not_exist=False)
        if task is not None:
            task.write_metadata(state=state, exception=exception)

    def __enter__(self):
        return self

    def __exit__(self, exc_type, exc_val, exc_tb):
        """Exit will close the logger after leaving the with statement."""
        # Check if it errored
        if exc_type is not None:
            if type(exc_type) == SystemExit:
                self.close(state="Exited", exception=type(exc_type).__name__)
            else:
                self.close(state="Errored", exception=type(exc_type).__name__)
        else:
            self.close()


class LogN:
    @staticmethod
    def print():
        pass


logger = _LogN()
=======
# import datetime
# import inspect
# import logging
# import os
# import threading
# import traceback

# LOG_PATH = "logn_logs/logs"
# META_PATH = "logn_logs/meta"
# END_OF_LINE = "󰀀{level}󰀀\n"


# class LogParser:
#     def __init__(self, level: int, parse_args):
#         self.level = level
#         self.parse_args = parse_args

#     def parse(self, *args, **kwargs):
#         return self.parse_args(*args, **kwargs)


# def print2(message, level="INFO"):
#     if level is None:
#         return message

#     timestamp = datetime.datetime.now().strftime("%Y-%m-%d %H:%M:%S.%f")[:-3]
#     current_frame = inspect.currentframe()
#     calling_frame = next(
#         frame
#         for frame in inspect.stack()
#         if frame.filename != current_frame.f_code.co_filename
#     )
#     function_name = calling_frame.function
#     line_number = calling_frame.lineno

#     # module_name = inspect.getmodule(calling_frame).__name__
#     module_name = calling_frame.filename.split("/")[-1].replace(".py", "")

#     log_string = f"{timestamp} | {level:<8} | {module_name}:{function_name}:{line_number} - {message}"
#     return log_string


# logging_parsers = {
#     print: LogParser(
#         level=0, parse_args=lambda *args, **kwargs: " ".join([str(arg) for arg in args])
#     ),
# }

# try:
#     from loguru import logger as loguru_logger

#     logging_parsers[loguru_logger.info] = LogParser(
#         level=1, parse_args=lambda *args, **kwargs: print2(args[0], level="INFO")
#     )
#     logging_parsers[loguru_logger.error] = LogParser(
#         level=2, parse_args=lambda *args, **kwargs: print2(args[0], level="ERROR")
#     )
#     logging_parsers[loguru_logger.warning] = LogParser(
#         level=3, parse_args=lambda *args, **kwargs: print2(args[0], level="WARNING")
#     )
# except:
#     print("Failed to import loguru")


# def get_task_key():
#     return threading.current_thread()


# # Task only stores the thread and key
# _task_dictionary = {}


# def _find_available_path(path, extension=".txt"):
#     index = 0
#     available_path = f"{path}{extension}"
#     while os.path.exists(available_path):
#         available_path = f"{path}{index}{extension}"
#         index += 1
#     return available_path


# class _Task:
#     def __init__(
#         self,
#         logn_task_key,
#         logn_parent_task=None,
#         metadata=None,
#         create_file=True,
#         function_name=None,
#     ):
#         if logn_task_key is None:
#             logn_task_key = get_task_key()

#         self.task_key = logn_task_key
#         self.metadata = metadata
#         self.parent_task = logn_parent_task
#         if self.metadata is None:
#             self.metadata = {}
#         if "name" not in self.metadata:
#             self.metadata["name"] = str(self.task_key.name.split(" ")[0])
#         self.create_file = create_file
#         self.name, self.log_path, self.meta_path = self.create_files()
#         self.state = "Created"
#         self.children = []
#         self.function_name = function_name
#         self.exception = None
#         # self.write_metadata(state="Created")

#         self.logtail_logger = get_logtail_logger(
#             self.log_path.split("/")[-1].replace(".txt", "")
#         )

#     def get_logtail_metadata(self):
#         return {
#             "metadata": self.metadata,
#             "function_name": self.function_name,
#             "state": self.state,
#             "children": self.children,
#             "exception": self.exception,
#         }

#     @staticmethod
#     def create(metadata, create_file=True):
#         return _Task(
#             logn_task_key=threading.current_thread(),
#             metadata=metadata,
#             create_file=create_file,
#         )

#     def write_metadata(
#         self,
#         state: str | None = None,
#         child_task: str | None = None,
#         function_name: str | None = None,
#         exception: str | None = None,
#     ):
#         if state is not None:
#             self.state = state
#         if child_task is not None:
#             self.children.append(child_task)
#         if function_name is not None:
#             self.function_name = function_name
#         if exception is not None:
#             self.exception = exception
#         if not self.create_file:
#             return

#         # Todo: keep track of state, and allow metadata updates
#         # state: str | None
#         # self.state = state
#         # with open(self.meta_path, "w") as f:
#         #     f.write(
#         #         json.dumps(
#         #             {
#         #                 "task_key": self.name,
#         #                 "logs": self.log_path,
#         #                 "datetime": str(datetime.datetime.now()),
#         #                 "metadata": self.metadata if self.metadata is not None else {},
#         #                 # Todo: Write parent task in here
#         #                 "function_name": self.function_name,
#         #                 "parent_task": self.parent_task.meta_path
#         #                 if self.parent_task is not None
#         #                 else None,
#         #                 "children": self.children,
#         #                 "exception": self.exception,
#         #                 "state": state,
#         #             }
#         #         )
#         #     )

#     def create_files(self):
#         name = self.metadata["name"]

#         # Write logging file
#         log_path = os.path.join(LOG_PATH, name + ".txt")
#         if self.create_file:
#             log_path = _find_available_path(os.path.join(LOG_PATH, name))
#             os.makedirs(os.path.dirname(log_path), exist_ok=True)
#             with open(log_path, "w") as f:
#                 pass

#         # Write metadata file
#         meta_path = os.path.join(META_PATH, name + ".json")
#         if self.create_file:
#             meta_path = _find_available_path(
#                 os.path.join(META_PATH, name), extension=".json"
#             )
#             os.makedirs(os.path.dirname(meta_path), exist_ok=True)
#             with open(meta_path, "w") as f:
#                 pass

#         return name, log_path, meta_path

#     def write_log(self, logn_level, *args, **kwargs):
#         return
#         # if not self.create_file:
#         #     return

#         # if self.log_path is None:
#         #     raise ValueError("Task has no log path")

#         # with open(self.log_path, "a") as f:
#         #     log = " ".join([str(arg) for arg in args])
#         #     f.write(f"{log}{END_OF_LINE.format(level=logn_level)}")

#     @staticmethod
#     def get_task(
#         task_key=None, create_if_not_exist=True, metadata=None, create_file=True
#     ):
#         if task_key is None:
#             task_key = get_task_key()

#         task = None
#         if _task_dictionary.get(task_key) is not None:
#             task = _task_dictionary[task_key]
#         elif create_if_not_exist:
#             task = _Task.create(metadata=metadata, create_file=create_file)
#             _task_dictionary[task_key] = task

#         return task

#     @staticmethod
#     def set_metadata(metadata, create_file):
#         task = _Task.get_task(metadata=metadata, create_file=create_file)
#         if task is None:
#             return
#         task.create_file = create_file
#         task.metadata = metadata
#         # task.write_metadata()
#         return task

#     @staticmethod
#     def update_task(task_key=None, task=None):
#         if task_key is None:
#             task_key = get_task_key()

#         _task_dictionary[task_key] = task


# class _Logger:
#     def __init__(self, printfn):
#         # Check if printfn is a _Logger instance
#         if isinstance(printfn, _Logger):
#             print("Warning: self-reference logger can result in infinite loop")
#             self.printfn = print
#             return

#         self.printfn = printfn

#     def __call__(self, *args, **kwargs):
#         try:
#             self._log(*args, **kwargs)
#         except SystemExit:
#             raise SystemExit
#         except Exception:
#             print(traceback.format_exc())
#             print("Failed to write log")

#     def _log(self, *args, **kwargs):
#         task = _Task.get_task()

#         if self.printfn in logging_parsers:
#             parser = logging_parsers[self.printfn]
#             log = parser.parse(*args, **kwargs)

#             if task.logtail_logger is not None:
#                 try:
#                     # switch case
#                     match parser.level:
#                         case 0:
#                             task.logtail_logger.info(
#                                 log, extra=task.get_logtail_metadata()
#                             )
#                         case 1:
#                             task.logtail_logger.info(
#                                 log, extra=task.get_logtail_metadata()
#                             )
#                         case 4:
#                             task.logtail_logger.exception(
#                                 log, extra=task.get_logtail_metadata()
#                             )
#                         case 3:
#                             task.logtail_logger.warning(
#                                 log, extra=task.get_logtail_metadata()
#                             )
#                 except SystemExit:
#                     raise SystemExit
#                 except Exception:
#                     pass

#             print(log)
#             task.write_log(parser.level, log)
#         else:
#             print(
#                 "Warning: no parser found for printfn:",
#                 self.printfn.__module__,
#                 self.printfn.__name__,
#             )
#             self.printfn(*args, **kwargs)
#             task.write_log(0, *args, **kwargs)

#     def init(self, metadata, create_file):
#         task = _Task.set_metadata(metadata=metadata, create_file=create_file)
#         return self


# class _LogN(_Logger):
#     # Logging for N tasks
#     def __init__(self, printfn=print):  # pylint: disable=all
#         super().__init__(printfn=printfn)

#     def __getitem__(self, printfn):
#         return _Logger(printfn=printfn)

#     def print(self, *args, **kwargs):
#         self[print](*args, **kwargs)

#     def info(self, *args, **kwargs):
#         self[loguru_logger.info](*args, **kwargs)

#     def error(self, *args, **kwargs):
#         self[loguru_logger.error](*args, **kwargs)

#     def warning(self, *args, **kwargs):
#         self[loguru_logger.warning](*args, **kwargs)

#     def exception(self, *args, **kwargs):
#         self[loguru_logger.exception](*args, **kwargs)

#     def debug(self, *args, **kwargs):
#         # Todo: add debug level
#         self[loguru_logger.info](*args, **kwargs)

#     @staticmethod
#     def close(state="Done", exception=None):
#         task = _Task.get_task(create_if_not_exist=False)
#         if task is not None:
#             task.write_metadata(state=state, exception=exception)

#     def __enter__(self):
#         return self

#     def __exit__(self, exc_type, exc_val, exc_tb):
#         """Exit will close the logger after leaving the with statement."""
#         # Check if it errored
#         if exc_type is not None:
#             if type(exc_type) == SystemExit:
#                 self.close(state="Exited", exception=type(exc_type).__name__)
#             else:
#                 self.close(state="Errored", exception=type(exc_type).__name__)
#         else:
#             self.close()


# class LogN:
#     @staticmethod
#     def print():
#         pass
>>>>>>> 6565b661
<|MERGE_RESOLUTION|>--- conflicted
+++ resolved
@@ -1,394 +1,3 @@
-<<<<<<< HEAD
-import datetime
-import inspect
-import logging
-import os
-import threading
-import traceback
-
-LOG_PATH = "logn_logs/logs"
-META_PATH = "logn_logs/meta"
-END_OF_LINE = "󰀀{level}󰀀\n"
-
-
-# Add logtail support
-try:
-    from logtail import LogtailHandler
-
-    from sweepai.config.server import LOGTAIL_SOURCE_KEY
-
-    handler = LogtailHandler(source_token=LOGTAIL_SOURCE_KEY)
-
-    def get_logtail_logger(logger_name):
-        try:
-            logger = logging.getLogger(logger_name)
-            logger.setLevel(logging.INFO)
-            logger.handlers = []
-            logger.addHandler(handler)
-            return logger
-        except SystemExit:
-            raise SystemExit
-        except Exception:
-            return None
-
-except Exception as e:
-    print("Failed to import logtail")
-    print(e)
-
-    def get_logtail_logger(logger_name):
-        return None
-
-
-class LogParser:
-    def __init__(self, level: int, parse_args):
-        self.level = level
-        self.parse_args = parse_args
-
-    def parse(self, *args, **kwargs):
-        return self.parse_args(*args, **kwargs)
-
-
-def print2(message, level="INFO"):
-    if level is None:
-        return message
-
-    timestamp = datetime.datetime.now().strftime("%Y-%m-%d %H:%M:%S.%f")[:-3]
-    current_frame = inspect.currentframe()
-    calling_frame = next(
-        frame
-        for frame in inspect.stack()
-        if frame.filename != current_frame.f_code.co_filename
-    )
-    function_name = calling_frame.function
-    line_number = calling_frame.lineno
-
-    # module_name = inspect.getmodule(calling_frame).__name__
-    module_name = calling_frame.filename.split("/")[-1].replace(".py", "")
-
-    log_string = f"{timestamp} | {level:<8} | {module_name}:{function_name}:{line_number} - {message}"
-    return log_string
-
-
-logging_parsers = {
-    print: LogParser(
-        level=0, parse_args=lambda *args, **kwargs: " ".join([str(arg) for arg in args])
-    ),
-}
-
-try:
-    from loguru import logger as loguru_logger
-
-    logging_parsers[loguru_logger.info] = LogParser(
-        level=1, parse_args=lambda *args, **kwargs: print2(args[0], level="INFO")
-    )
-    logging_parsers[loguru_logger.error] = LogParser(
-        level=2, parse_args=lambda *args, **kwargs: print2(args[0], level="ERROR")
-    )
-    logging_parsers[loguru_logger.warning] = LogParser(
-        level=3, parse_args=lambda *args, **kwargs: print2(args[0], level="WARNING")
-    )
-except Exception:
-    print("Failed to import loguru")
-
-
-def get_task_key():
-    return threading.current_thread()
-
-
-# Task only stores the thread and key
-_task_dictionary = {}
-
-
-def _find_available_path(path, extension=".txt"):
-    index = 0
-    available_path = f"{path}{extension}"
-    while os.path.exists(available_path):
-        available_path = f"{path}{index}{extension}"
-        index += 1
-    return available_path
-
-
-class _Task:
-    def __init__(
-        self,
-        logn_task_key,
-        logn_parent_task=None,
-        metadata=None,
-        create_file=True,
-        function_name=None,
-    ):
-        if logn_task_key is None:
-            logn_task_key = get_task_key()
-
-        self.task_key = logn_task_key
-        self.metadata = metadata
-        self.parent_task = logn_parent_task
-        if self.metadata is None:
-            self.metadata = {}
-        if "name" not in self.metadata:
-            self.metadata["name"] = str(self.task_key.name.split(" ")[0])
-        self.create_file = create_file
-        self.name, self.log_path, self.meta_path = self.create_files()
-        self.state = "Created"
-        self.children = []
-        self.function_name = function_name
-        self.exception = None
-        # self.write_metadata(state="Created")
-
-        self.logtail_logger = get_logtail_logger(
-            self.log_path.split("/")[-1].replace(".txt", "")
-        )
-
-    def get_logtail_metadata(self):
-        return {
-            "metadata": self.metadata,
-            "function_name": self.function_name,
-            "state": self.state,
-            "children": self.children,
-            "exception": self.exception,
-        }
-
-    @staticmethod
-    def create(metadata, create_file=True):
-        return _Task(
-            logn_task_key=threading.current_thread(),
-            metadata=metadata,
-            create_file=create_file,
-        )
-
-    def write_metadata(
-        self,
-        state: str | None = None,
-        child_task: str | None = None,
-        function_name: str | None = None,
-        exception: str | None = None,
-    ):
-        if state is not None:
-            self.state = state
-        if child_task is not None:
-            self.children.append(child_task)
-        if function_name is not None:
-            self.function_name = function_name
-        if exception is not None:
-            self.exception = exception
-        if not self.create_file:
-            return
-
-        # Todo: keep track of state, and allow metadata updates
-        # state: str | None
-        # self.state = state
-        # with open(self.meta_path, "w") as f:
-        #     f.write(
-        #         json.dumps(
-        #             {
-        #                 "task_key": self.name,
-        #                 "logs": self.log_path,
-        #                 "datetime": str(datetime.datetime.now()),
-        #                 "metadata": self.metadata if self.metadata is not None else {},
-        #                 # Todo: Write parent task in here
-        #                 "function_name": self.function_name,
-        #                 "parent_task": self.parent_task.meta_path
-        #                 if self.parent_task is not None
-        #                 else None,
-        #                 "children": self.children,
-        #                 "exception": self.exception,
-        #                 "state": state,
-        #             }
-        #         )
-        #     )
-
-    def create_files(self):
-        name = self.metadata["name"]
-
-        # Write logging file
-        log_path = os.path.join(LOG_PATH, name + ".txt")
-        if self.create_file:
-            log_path = _find_available_path(os.path.join(LOG_PATH, name))
-            os.makedirs(os.path.dirname(log_path), exist_ok=True)
-            with open(log_path, "w"):
-                pass
-
-        # Write metadata file
-        meta_path = os.path.join(META_PATH, name + ".json")
-        if self.create_file:
-            meta_path = _find_available_path(
-                os.path.join(META_PATH, name), extension=".json"
-            )
-            os.makedirs(os.path.dirname(meta_path), exist_ok=True)
-            with open(meta_path, "w"):
-                pass
-
-        return name, log_path, meta_path
-
-    def write_log(self, logn_level, *args, **kwargs):
-        return
-        # if not self.create_file:
-        #     return
-
-        # if self.log_path is None:
-        #     raise ValueError("Task has no log path")
-
-        # with open(self.log_path, "a") as f:
-        #     log = " ".join([str(arg) for arg in args])
-        #     f.write(f"{log}{END_OF_LINE.format(level=logn_level)}")
-
-    @staticmethod
-    def get_task(
-        task_key=None, create_if_not_exist=True, metadata=None, create_file=True
-    ):
-        if task_key is None:
-            task_key = get_task_key()
-
-        task = None
-        if _task_dictionary.get(task_key) is not None:
-            task = _task_dictionary[task_key]
-        elif create_if_not_exist:
-            task = _Task.create(metadata=metadata, create_file=create_file)
-            _task_dictionary[task_key] = task
-
-        return task
-
-    @staticmethod
-    def set_metadata(metadata, create_file):
-        task = _Task.get_task(metadata=metadata, create_file=create_file)
-        if task is None:
-            return
-        task.create_file = create_file
-        task.metadata = metadata
-        # task.write_metadata()
-        return task
-
-    @staticmethod
-    def update_task(task_key=None, task=None):
-        if task_key is None:
-            task_key = get_task_key()
-
-        _task_dictionary[task_key] = task
-
-
-class _Logger:
-    def __init__(self, printfn):
-        # Check if printfn is a _Logger instance
-        if isinstance(printfn, _Logger):
-            print("Warning: self-reference logger can result in infinite loop")
-            self.printfn = print
-            return
-
-        self.printfn = printfn
-
-    def __call__(self, *args, **kwargs):
-        try:
-            self._log(*args, **kwargs)
-        except SystemExit:
-            raise SystemExit
-        except Exception:
-            print(traceback.format_exc())
-            print("Failed to write log")
-
-    def _log(self, *args, **kwargs):
-        task = _Task.get_task()
-
-        if self.printfn in logging_parsers:
-            parser = logging_parsers[self.printfn]
-            log = parser.parse(*args, **kwargs)
-
-            if task.logtail_logger is not None:
-                try:
-                    # switch case
-                    match parser.level:
-                        case 0:
-                            task.logtail_logger.info(
-                                log, extra=task.get_logtail_metadata()
-                            )
-                        case 1:
-                            task.logtail_logger.info(
-                                log, extra=task.get_logtail_metadata()
-                            )
-                        case 4:
-                            task.logtail_logger.exception(
-                                log, extra=task.get_logtail_metadata()
-                            )
-                        case 3:
-                            task.logtail_logger.warning(
-                                log, extra=task.get_logtail_metadata()
-                            )
-                except SystemExit:
-                    raise SystemExit
-                except Exception:
-                    pass
-
-            print(log)
-            task.write_log(parser.level, log)
-        else:
-            print(
-                "Warning: no parser found for printfn:",
-                self.printfn.__module__,
-                self.printfn.__name__,
-            )
-            self.printfn(*args, **kwargs)
-            task.write_log(0, *args, **kwargs)
-
-    def init(self, metadata, create_file):
-        _Task.set_metadata(metadata=metadata, create_file=create_file)
-        return self
-
-
-class _LogN(_Logger):
-    # Logging for N tasks
-    def __init__(self, printfn=print):  # pylint: disable=all
-        super().__init__(printfn=printfn)
-
-    def __getitem__(self, printfn):
-        return _Logger(printfn=printfn)
-
-    def print(self, *args, **kwargs):
-        self[print](*args, **kwargs)
-
-    def info(self, *args, **kwargs):
-        self[loguru_logger.info](*args, **kwargs)
-
-    def error(self, *args, **kwargs):
-        self[loguru_logger.error](*args, **kwargs)
-
-    def warning(self, *args, **kwargs):
-        self[loguru_logger.warning](*args, **kwargs)
-
-    def exception(self, *args, **kwargs):
-        self[loguru_logger.exception](*args, **kwargs)
-
-    def debug(self, *args, **kwargs):
-        # Todo: add debug level
-        self[loguru_logger.info](*args, **kwargs)
-
-    @staticmethod
-    def close(state="Done", exception=None):
-        task = _Task.get_task(create_if_not_exist=False)
-        if task is not None:
-            task.write_metadata(state=state, exception=exception)
-
-    def __enter__(self):
-        return self
-
-    def __exit__(self, exc_type, exc_val, exc_tb):
-        """Exit will close the logger after leaving the with statement."""
-        # Check if it errored
-        if exc_type is not None:
-            if type(exc_type) == SystemExit:
-                self.close(state="Exited", exception=type(exc_type).__name__)
-            else:
-                self.close(state="Errored", exception=type(exc_type).__name__)
-        else:
-            self.close()
-
-
-class LogN:
-    @staticmethod
-    def print():
-        pass
-
-
-logger = _LogN()
-=======
 # import datetime
 # import inspect
 # import logging
@@ -746,5 +355,4 @@
 # class LogN:
 #     @staticmethod
 #     def print():
-#         pass
->>>>>>> 6565b661
+#         pass