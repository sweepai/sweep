from __future__ import annotations

# Do not save logs for main process
import ctypes
import json
<<<<<<< HEAD
import signal
=======
import subprocess
>>>>>>> 314e8717
import threading
import time
from typing import Optional

import requests
from fastapi import (
    Body,
    Depends,
    FastAPI,
    Header,
    HTTPException,
    Path,
    Request,
    Security,
    status,
)
from fastapi.responses import HTMLResponse
from fastapi.security import HTTPAuthorizationCredentials, HTTPBearer
from fastapi.templating import Jinja2Templates
from github.Commit import Commit
from hatchet_sdk import Context, Hatchet
from prometheus_fastapi_instrumentator import Instrumentator

from sweepai.config.client import (
    DEFAULT_RULES,
    RESTART_SWEEP_BUTTON,
    REVERT_CHANGED_FILES_TITLE,
    RULES_LABEL,
    RULES_TITLE,
    SWEEP_BAD_FEEDBACK,
    SWEEP_GOOD_FEEDBACK,
    SweepConfig,
    get_gha_enabled,
    get_rules,
)
from sweepai.config.server import (
    DISCORD_FEEDBACK_WEBHOOK_URL,
    ENV,
    GHA_AUTOFIX_ENABLED,
    GITHUB_BOT_USERNAME,
    GITHUB_LABEL_COLOR,
    GITHUB_LABEL_DESCRIPTION,
    GITHUB_LABEL_NAME,
    IS_SELF_HOSTED,
    MERGE_CONFLICT_ENABLED,
)
from sweepai.core.entities import PRChangeRequest
from sweepai.global_threads import global_threads
from sweepai.handlers.create_pr import (  # type: ignore
    add_config_to_top_repos,
    create_gha_pr,
)
from sweepai.handlers.on_button_click import handle_button_click
from sweepai.handlers.on_check_suite import (  # type: ignore
    clean_logs,
    download_logs,
    on_check_suite,
)
from sweepai.handlers.on_comment import on_comment
from sweepai.handlers.on_merge import on_merge
from sweepai.handlers.on_merge_conflict import on_merge_conflict
from sweepai.handlers.on_ticket import on_ticket
from sweepai.handlers.pr_utils import make_pr
from sweepai.handlers.stack_pr import stack_pr
from sweepai.utils.buttons import (
    Button,
    ButtonList,
    check_button_activated,
    check_button_title_match,
)
from sweepai.utils.chat_logger import ChatLogger
from sweepai.utils.event_logger import logger, posthog
from sweepai.utils.github_utils import CURRENT_USERNAME, get_github_client
from sweepai.utils.progress import TicketProgress
from sweepai.utils.safe_pqueue import SafePriorityQueue
from sweepai.utils.str_utils import BOT_SUFFIX, get_hash
from sweepai.web.events import (
    CheckRunCompleted,
    CommentCreatedRequest,
    InstallationCreatedRequest,
    IssueCommentRequest,
    IssueRequest,
    PREdited,
    PRRequest,
    ReposAddedRequest,
)
from sweepai.web.health import health_check

app = FastAPI()

events = {}
on_ticket_events = {}

security = HTTPBearer()

templates = Jinja2Templates(directory="sweepai/web")
version_command = r"""git config --global --add safe.directory /app
timestamp=$(git log -1 --format="%at")
date -d "@$timestamp" +%y.%m.%d.%H 2>/dev/null || date -r "$timestamp" +%y.%m.%d.%H"""
try:
    version = subprocess.check_output(version_command, shell=True, text=True).strip()
except Exception:
    version = time.strftime("%y.%m.%d.%H")

logger.bind(application="webhook")


def auth_metrics(credentials: HTTPAuthorizationCredentials = Security(security)):
    if credentials.scheme != "Bearer":
        raise HTTPException(
            status_code=status.HTTP_403_FORBIDDEN,
            detail="Invalid authentication scheme.",
        )
    if credentials.credentials != "example_token":  # grafana requires authentication
        raise HTTPException(
            status_code=status.HTTP_401_UNAUTHORIZED, detail="Invalid token."
        )
    return True


if not IS_SELF_HOSTED:
    Instrumentator().instrument(app).expose(
        app,
        should_gzip=False,
        endpoint="/metrics",
        include_in_schema=True,
        tags=["metrics"],
        dependencies=[Depends(auth_metrics)],
    )


def run_on_ticket(*args, **kwargs):
    tracking_id = get_hash()

    with logger.contextualize(
        **kwargs,
        name="ticket_" + kwargs["username"],
        tracking_id=tracking_id,
    ):
        return on_ticket(*args, **kwargs, tracking_id=tracking_id)


def run_on_comment(*args, **kwargs):
    tracking_id = get_hash()
    with logger.contextualize(
        **kwargs,
        name="comment_" + kwargs["username"],
        tracking_id=tracking_id,
    ):
        on_comment(*args, **kwargs, tracking_id=tracking_id)

def run_on_button_click(*args, **kwargs):
    if use_threading:
        thread = threading.Thread(target=handle_button_click, args=args, kwargs=kwargs)
        thread.start()
        global_threads.append(thread)
    else:
        handle_button_click(*args, **kwargs)

def run_on_check_suite(*args, **kwargs):
    request = kwargs["request"]
    pr_change_request = on_check_suite(request)
    if pr_change_request:
        call_on_comment(**pr_change_request.params, comment_type="github_action")
        logger.info("Done with on_check_suite")
    else:
        logger.info("Skipping on_check_suite as no pr_change_request was returned")


def terminate_thread(thread):
    """Terminate a python threading.Thread."""
    try:
        if not thread.is_alive():
            return

        exc = ctypes.py_object(SystemExit)
        res = ctypes.pythonapi.PyThreadState_SetAsyncExc(
            ctypes.c_long(thread.ident), exc
        )
        if res == 0:
            raise ValueError("Invalid thread ID")
        elif res != 1:
            # Call with exception set to 0 is needed to cleanup properly.
            ctypes.pythonapi.PyThreadState_SetAsyncExc(thread.ident, 0)
            raise SystemError("PyThreadState_SetAsyncExc failed")
    except SystemExit:
        raise SystemExit
    except Exception as e:
        logger.exception(f"Failed to terminate thread: {e}")


# def delayed_kill(thread: threading.Thread, delay: int = 60 * 60):
#     time.sleep(delay)
#     terminate_thread(thread)


def call_on_ticket(*args, **kwargs):
    global on_ticket_events
    key = f"{kwargs['repo_full_name']}-{kwargs['issue_number']}"  # Full name, issue number as key

    if hatchet:
        serialized = {i: arg for i, arg in enumerate(args)}
        serialized.update(kwargs)

        hatchet.client.event.push(
            "ticket:create",
            serialized,
        )
    else:
        # Use multithreading
        # Check if a previous process exists for the same key, cancel it
        e = on_ticket_events.get(key, None)
        if e:
            logger.info(f"Found previous thread for key {key} and cancelling it")
            terminate_thread(e)

        thread = threading.Thread(target=run_on_ticket, args=args, kwargs=kwargs)
        on_ticket_events[key] = thread
        thread.start()
        global_threads.append(thread)

    # delayed_kill_thread = threading.Thread(target=delayed_kill, args=(thread,))
    # delayed_kill_thread.start()


def call_on_check_suite(*args, **kwargs):
    kwargs["request"].repository.full_name
    kwargs["request"].check_run.pull_requests[0].number

    if use_threading:
        thread = threading.Thread(target=run_on_check_suite, args=args, kwargs=kwargs)
        thread.start()
        global_threads.append(thread)
    else:
        run_on_check_suite(*args, **kwargs)

def call_on_comment(
    *args, **kwargs
):  # TODO: if its a GHA delete all previous GHA and append to the end
    global events

    if hatchet:
        serialized = {i: arg for i, arg in enumerate(args)}
        serialized.update(kwargs)

        hatchet.client.event.push(
            "comment:create",
            serialized,
        )
    else:
        def worker():
            while not events[key].empty():
                task_args, task_kwargs = events[key].get()
                run_on_comment(*task_args, **task_kwargs)

        repo_full_name = kwargs["repo_full_name"]
        pr_id = kwargs["pr_number"]
        key = f"{repo_full_name}-{pr_id}"  # Full name, comment number as key

        comment_type = kwargs["comment_type"]
        logger.info(f"Received comment type: {comment_type}")

        if key not in events:
            events[key] = SafePriorityQueue()

        events[key].put(0, (args, kwargs))

        # If a thread isn't running, start one
        if not any(
            thread.name == key and thread.is_alive() for thread in threading.enumerate()
        ):
            thread = threading.Thread(target=worker, name=key)
            thread.start()

def call_on_merge(*args, **kwargs):
    thread = threading.Thread(target=on_merge, args=args, kwargs=kwargs)
    thread.start()
    global_threads.append(thread)


@app.get("/health")
def redirect_to_health():
    return health_check()


@app.get("/", response_class=HTMLResponse)
def home(request: Request):
    return templates.TemplateResponse(
        name="index.html", context={"version": version, "request": request}
    )


@app.get("/ticket_progress/{tracking_id}")
def progress(tracking_id: str = Path(...)):
    ticket_progress = TicketProgress.load(tracking_id)
    return ticket_progress.dict()

def init_hatchet() -> Hatchet | None:
    try:
        hatchet = Hatchet(debug=True)

        worker = hatchet.worker("github-worker")

        @hatchet.workflow(on_events=["github:webhook"],timeout="60m")
        class OnGithubEvent:
            """Workflow for handling GitHub events."""

            @hatchet.step(timeout="60m")
            def run(self, context: Context):
                event_payload = context.workflow_input()

                request_dict = event_payload.get("request")
                event = event_payload.get("event")

                run(request_dict, event)

        @hatchet.workflow(on_events=["ticket:create"], timeout="60m")
        class OnTicket:
            """Workflow for handling new tickets."""

            @hatchet.concurrency(max_runs=1)
            def get_concurrency_key(self, context: Context):
                event_payload = context.workflow_input()

                return event_payload.get("repo_full_name") + "-" + event_payload.get("issue_number")

            @hatchet.step(timeout="60m")
            def run(self, context: Context):
                event_payload = context.workflow_input()

                run_on_ticket(
                    title=event_payload.get("title"),
                    summary=event_payload.get("summary"),
                    issue_number=event_payload.get("issue_number"),
                    issue_url=event_payload.get("issue_url"),
                    username=event_payload.get("username"),
                    repo_full_name=event_payload.get("repo_full_name"),
                    repo_description=event_payload.get("repo_description"),
                    installation_id=event_payload.get("installation_id"),
                    comment_id=event_payload.get("comment_id"),
                    edited=event_payload.get("edited"),
                )

        @hatchet.workflow(on_events=["comment:create"], timeout="60m")
        class OnComment:
            """Workflow for handling new comments."""

            @hatchet.step(timeout="60m")
            def run(self, context: Context):
                event_payload = context.workflow_input()

                run_on_comment(
                    repo_full_name=event_payload.get("repo_full_name"),
                    repo_description=event_payload.get("repo_description"),
                    comment=event_payload.get("comment"),
                    pr_path=event_payload.get("pr_path"),
                    pr_line_position=event_payload.get("pr_line_position"),
                    username=event_payload.get("username"),
                    installation_id=event_payload.get("installation_id"),
                    pr_number=event_payload.get("pr_number"),
                    comment_id=event_payload.get("comment_id"),
                    comment_type=event_payload.get("comment_type"),
                    type=event_payload.get("type"),
                )

        worker.register_workflow(OnGithubEvent())
        worker.register_workflow(OnTicket())
        worker.register_workflow(OnComment())

        # start worker in the background
        thread = threading.Thread(target=worker.start)
        thread.start()
        global_threads.append(thread)

        return hatchet
    except Exception as e:
        print(f"Failed to initialize Hatchet: {e}, continuing with local mode")
        return None

hatchet = init_hatchet()

use_threading = True

if hatchet:
    use_threading = False

def handle_github_webhook(event_payload):
    if hatchet:
        hatchet.client.event.push("github:webhook", event_payload)
    else:
        run(event_payload.get("request"), event_payload.get("event"))

def handle_request(request_dict, event=None):
    """So it can be exported to the listen endpoint."""
    with logger.contextualize(tracking_id="main", env=ENV):
        action = request_dict.get("action")

        try:
            # Send the event to Hatchet
            handle_github_webhook(
                {
                    "request": request_dict,
                    "event": event,
                }
            )
        except Exception as e:
            logger.exception(f"Failed to send event to Hatchet: {e}")

        # try:
        #     worker()
        # except Exception as e:
        #     discord_log_error(str(e), priority=1)
        logger.info(f"Done handling {event}, {action}")
        return {"success": True}


@app.post("/")
def webhook(
    request_dict: dict = Body(...),
    x_github_event: Optional[str] = Header(None, alias="X-GitHub-Event"),
):
    """Handle a webhook request from GitHub."""
    with logger.contextualize(tracking_id="main", env=ENV):
        action = request_dict.get("action", None)
        logger.info(f"Received event: {x_github_event}, {action}")
        return handle_request(request_dict, event=x_github_event)


# Set up cronjob for this
@app.get("/update_sweep_prs_v2")
def update_sweep_prs_v2(repo_full_name: str, installation_id: int):
    # Get a Github client
    _, g = get_github_client(installation_id)

    # Get the repository
    repo = g.get_repo(repo_full_name)
    config = SweepConfig.get_config(repo)

    try:
        branch_ttl = int(config.get("branch_ttl", 7))
    except Exception:
        branch_ttl = 7
    branch_ttl = max(branch_ttl, 1)

    # Get all open pull requests created by Sweep
    pulls = repo.get_pulls(
        state="open", head="sweep", sort="updated", direction="desc"
    )[:5]

    # For each pull request, attempt to merge the changes from the default branch into the pull request branch
    try:
        for pr in pulls:
            try:
                # make sure it's a sweep ticket
                feature_branch = pr.head.ref
                if not feature_branch.startswith(
                    "sweep/"
                ) and not feature_branch.startswith("sweep_"):
                    continue
                if "Resolve merge conflicts" in pr.title:
                    continue
                if (
                    pr.mergeable_state != "clean"
                    and (time.time() - pr.created_at.timestamp()) > 60 * 60 * 24
                    and pr.title.startswith("[Sweep Rules]")
                ):
                    pr.edit(state="closed")
                    continue

                repo.merge(
                    feature_branch,
                    pr.base.ref,
                    f"Merge main into {feature_branch}",
                )

                # Check if the merged PR is the config PR
                if pr.title == "Configure Sweep" and pr.merged:
                    # Create a new PR to add "gha_enabled: True" to sweep.yaml
                    create_gha_pr(g, repo)
            except Exception as e:
                logger.warning(
                    f"Failed to merge changes from default branch into PR #{pr.number}: {e}"
                )
    except Exception:
        logger.warning("Failed to update sweep PRs")


def run(request_dict, event):
    action = request_dict.get("action")

    with logger.contextualize(tracking_id="main", env=ENV):
        match event, action:
            case "check_run", "completed":
                request = CheckRunCompleted(**request_dict)
                _, g = get_github_client(request.installation.id)
                repo = g.get_repo(request.repository.full_name)
                pull_requests = request.check_run.pull_requests
                if pull_requests:
                    logger.info(pull_requests[0].number)
                    pr = repo.get_pull(pull_requests[0].number)
                    if (time.time() - pr.created_at.timestamp()) > 60 * 60 and (
                        pr.title.startswith("[Sweep Rules]")
                        or pr.title.startswith("[Sweep GHA Fix]")
                    ):
                        after_sha = pr.head.sha
                        commit = repo.get_commit(after_sha)
                        check_suites = commit.get_check_suites()
                        for check_suite in check_suites:
                            if check_suite.conclusion == "failure":
                                pr.edit(state="closed")
                                break
                    if (
                        not (time.time() - pr.created_at.timestamp()) > 60 * 15
                        and request.check_run.conclusion == "failure"
                        and pr.state == "open"
                        and get_gha_enabled(repo)
                        and len(
                            [
                                comment
                                for comment in pr.get_issue_comments()
                                if "Fixing PR" in comment.body
                            ]
                        )
                        < 2
                        and GHA_AUTOFIX_ENABLED
                    ):
                        # check if the base branch is passing
                        commits = repo.get_commits(sha=pr.base.ref)
                        latest_commit: Commit = commits[0]
                        if all(
                            status != "failure"
                            for status in [
                                status.state for status in latest_commit.get_statuses()
                            ]
                        ):  # base branch is passing
                            logs = download_logs(
                                request.repository.full_name,
                                request.check_run.run_id,
                                request.installation.id,
                            )
                            logs, user_message = clean_logs(logs)
                            attributor = request.sender.login
                            if attributor.endswith("[bot]"):
                                attributor = commit.author.login
                            if attributor.endswith("[bot]"):
                                attributor = pr.assignee.login
                            if attributor.endswith("[bot]"):
                                return {
                                    "success": False,
                                    "error_message": "The PR was created by a bot, so I won't attempt to fix it.",
                                }
                            tracking_id = get_hash()
                            chat_logger = ChatLogger(
                                data={
                                    "username": attributor,
                                    "title": "[Sweep GHA Fix] Fix the failing GitHub Actions",
                                }
                            )
                            if chat_logger.use_faster_model() and not IS_SELF_HOSTED:
                                return {
                                    "success": False,
                                    "error_message": "Disabled for free users",
                                }
                            stack_pr(
                                request=f"[Sweep GHA Fix] The GitHub Actions run failed on {request.check_run.head_sha[:7]} ({repo.default_branch}) with the following error logs:\n\n```\n\n{logs}\n\n```",
                                pr_number=pr.number,
                                username=attributor,
                                repo_full_name=repo.full_name,
                                installation_id=request.installation.id,
                                tracking_id=tracking_id,
                                commit_hash=pr.head.sha,
                            )
                elif (
                    request.check_run.check_suite.head_branch == repo.default_branch
                    and get_gha_enabled(repo)
                    and GHA_AUTOFIX_ENABLED
                ):
                    if request.check_run.conclusion == "failure":
                        commit = repo.get_commit(request.check_run.head_sha)
                        attributor = request.sender.login
                        if attributor.endswith("[bot]"):
                            attributor = commit.author.login
                        if attributor.endswith("[bot]"):
                            return {
                                "success": False,
                                "error_message": "The PR was created by a bot, so I won't attempt to fix it.",
                            }
                        logs = download_logs(
                            request.repository.full_name,
                            request.check_run.run_id,
                            request.installation.id,
                        )
                        logs, user_message = clean_logs(logs)
                        chat_logger = ChatLogger(
                            data={
                                "username": attributor,
                                "title": "[Sweep GHA Fix] Fix the failing GitHub Actions",
                            }
                        )
                        if chat_logger.use_faster_model() and not IS_SELF_HOSTED:
                            return {
                                "success": False,
                                "error_message": "Disabled for free users",
                            }
                        make_pr(
                            title=f"[Sweep GHA Fix] Fix the failing GitHub Actions on {request.check_run.head_sha[:7]} ({repo.default_branch})",
                            repo_description=repo.description,
                            summary=f"The GitHub Actions run failed with the following error logs:\n\n```\n{logs}\n```",
                            repo_full_name=request_dict["repository"]["full_name"],
                            installation_id=request_dict["installation"]["id"],
                            user_token=None,
                            use_faster_model=chat_logger.use_faster_model(),
                            username=attributor,
                            chat_logger=chat_logger,
                        )

            case "pull_request", "opened":
                _, g = get_github_client(request_dict["installation"]["id"])
                repo = g.get_repo(request_dict["repository"]["full_name"])
                pr = repo.get_pull(request_dict["pull_request"]["number"])
                # if the pr already has a comment from sweep bot do nothing
                time.sleep(10)
                if any(
                    comment.user.login == GITHUB_BOT_USERNAME
                    for comment in pr.get_issue_comments()
                ) or pr.title.startswith("Sweep:"):
                    return {
                        "success": True,
                        "reason": "PR already has a comment from sweep bot",
                    }
                rule_buttons = []
                repo_rules = get_rules(repo) or []
                if repo_rules != [""] and repo_rules != []:
                    for rule in repo_rules or []:
                        if rule:
                            rule_buttons.append(Button(label=f"{RULES_LABEL} {rule}"))
                    if len(repo_rules) == 0:
                        for rule in DEFAULT_RULES:
                            rule_buttons.append(Button(label=f"{RULES_LABEL} {rule}"))
                if rule_buttons:
                    rules_buttons_list = ButtonList(
                        buttons=rule_buttons, title=RULES_TITLE
                    )
                    pr.create_issue_comment(rules_buttons_list.serialize() + BOT_SUFFIX)

                if pr.mergeable is False and MERGE_CONFLICT_ENABLED:
                    attributor = pr.user.login
                    if attributor.endswith("[bot]"):
                        attributor = pr.assignee.login
                    if attributor.endswith("[bot]"):
                        return {
                            "success": False,
                            "error_message": "The PR was created by a bot, so I won't attempt to fix it.",
                        }
                    chat_logger = ChatLogger(
                        data={
                            "username": attributor,
                            "title": "[Sweep GHA Fix] Fix the failing GitHub Actions",
                        }
                    )
                    if chat_logger.use_faster_model() and not IS_SELF_HOSTED:
                        return {
                            "success": False,
                            "error_message": "Disabled for free users",
                        }
                    on_merge_conflict(
                        pr_number=pr.number,
                        username=attributor,
                        repo_full_name=request_dict["repository"]["full_name"],
                        installation_id=request_dict["installation"]["id"],
                        tracking_id=get_hash(),
                    )
            case "issues", "opened":
                request = IssueRequest(**request_dict)
                issue_title_lower = request.issue.title.lower()
                if (
                    issue_title_lower.startswith("sweep")
                    or "sweep:" in issue_title_lower
                ):
                    _, g = get_github_client(request.installation.id)
                    repo = g.get_repo(request.repository.full_name)

                    labels = repo.get_labels()
                    label_names = [label.name for label in labels]

                    if GITHUB_LABEL_NAME not in label_names:
                        repo.create_label(
                            name=GITHUB_LABEL_NAME,
                            color=GITHUB_LABEL_COLOR,
                            description=GITHUB_LABEL_DESCRIPTION,
                        )
                    current_issue = repo.get_issue(number=request.issue.number)
                    current_issue.add_to_labels(GITHUB_LABEL_NAME)
            case "issue_comment", "edited":
                request = IssueCommentRequest(**request_dict)
                sweep_labeled_issue = GITHUB_LABEL_NAME in [
                    label.name.lower() for label in request.issue.labels
                ]
                button_title_match = check_button_title_match(
                    REVERT_CHANGED_FILES_TITLE,
                    request.comment.body,
                    request.changes,
                ) or check_button_title_match(
                    RULES_TITLE,
                    request.comment.body,
                    request.changes,
                )
                if (
                    request.comment.user.type == "Bot"
                    and GITHUB_BOT_USERNAME in request.comment.user.login
                    and request.changes.body_from is not None
                    and button_title_match
                    and request.sender.type == "User"
                ):
                    run_on_button_click(request_dict)

                restart_sweep = False
                if (
                    request.comment.user.type == "Bot"
                    and GITHUB_BOT_USERNAME in request.comment.user.login
                    and request.changes.body_from is not None
                    and check_button_activated(
                        RESTART_SWEEP_BUTTON,
                        request.comment.body,
                        request.changes,
                    )
                    and sweep_labeled_issue
                    and request.sender.type == "User"
                ):
                    # Restart Sweep on this issue
                    restart_sweep = True

                if (
                    request.issue is not None
                    and sweep_labeled_issue
                    and request.comment.user.type == "User"
                    and not request.comment.user.login.startswith("sweep")
                    and not (
                        request.issue.pull_request and request.issue.pull_request.url
                    )
                    or restart_sweep
                ):
                    logger.info("New issue comment edited")
                    request.issue.body = request.issue.body or ""
                    request.repository.description = (
                        request.repository.description or ""
                    )

                    if (
                        not request.comment.body.strip()
                        .lower()
                        .startswith(GITHUB_LABEL_NAME)
                        and not restart_sweep
                    ):
                        logger.info("Comment does not start with 'Sweep', passing")
                        return {
                            "success": True,
                            "reason": "Comment does not start with 'Sweep', passing",
                        }

                    call_on_ticket(
                        title=request.issue.title,
                        summary=request.issue.body,
                        issue_number=request.issue.number,
                        issue_url=request.issue.html_url,
                        username=request.issue.user.login,
                        repo_full_name=request.repository.full_name,
                        repo_description=request.repository.description,
                        installation_id=request.installation.id,
                        comment_id=request.comment.id if not restart_sweep else None,
                        edited=True,
                    )
                elif (
                    request.issue.pull_request and request.comment.user.type == "User"
                ):  # TODO(sweep): set a limit
                    logger.info(f"Handling comment on PR: {request.issue.pull_request}")
                    _, g = get_github_client(request.installation.id)
                    repo = g.get_repo(request.repository.full_name)
                    pr = repo.get_pull(request.issue.number)
                    labels = pr.get_labels()
                    comment = request.comment.body
                    if (
                        comment.lower().startswith("sweep:")
                        or any(label.name.lower() == "sweep" for label in labels)
                    ) and BOT_SUFFIX not in comment:
                        pr_change_request = PRChangeRequest(
                            params={
                                "comment_type": "comment",
                                "repo_full_name": request.repository.full_name,
                                "repo_description": request.repository.description,
                                "comment": request.comment.body,
                                "pr_path": None,
                                "pr_line_position": None,
                                "username": request.comment.user.login,
                                "installation_id": request.installation.id,
                                "pr_number": request.issue.number,
                                "comment_id": request.comment.id,
                            },
                        )
                        call_on_comment(**pr_change_request.params)
            case "issues", "edited":
                request = IssueRequest(**request_dict)
                if (
                    GITHUB_LABEL_NAME
                    in [label.name.lower() for label in request.issue.labels]
                    and request.sender.type == "User"
                    and not request.sender.login.startswith("sweep")
                ):
                    logger.info("New issue edited")
                    call_on_ticket(
                        title=request.issue.title,
                        summary=request.issue.body,
                        issue_number=request.issue.number,
                        issue_url=request.issue.html_url,
                        username=request.issue.user.login,
                        repo_full_name=request.repository.full_name,
                        repo_description=request.repository.description,
                        installation_id=request.installation.id,
                        comment_id=None,
                    )
                else:
                    logger.info("Issue edited, but not a sweep issue")
            case "issues", "labeled":
                request = IssueRequest(**request_dict)
                if (
                    any(
                        label.name.lower() == GITHUB_LABEL_NAME
                        for label in request.issue.labels
                    )
                    and not request.issue.pull_request
                ):
                    request.issue.body = request.issue.body or ""
                    request.repository.description = (
                        request.repository.description or ""
                    )
                    call_on_ticket(
                        title=request.issue.title,
                        summary=request.issue.body,
                        issue_number=request.issue.number,
                        issue_url=request.issue.html_url,
                        username=request.issue.user.login,
                        repo_full_name=request.repository.full_name,
                        repo_description=request.repository.description,
                        installation_id=request.installation.id,
                        comment_id=None,
                    )
            case "issue_comment", "created":
                request = IssueCommentRequest(**request_dict)
                if (
                    request.issue is not None
                    and GITHUB_LABEL_NAME
                    in [label.name.lower() for label in request.issue.labels]
                    and request.comment.user.type == "User"
                    and not (
                        request.issue.pull_request and request.issue.pull_request.url
                    )
                    and BOT_SUFFIX not in request.comment.body
                ):
                    request.issue.body = request.issue.body or ""
                    request.repository.description = (
                        request.repository.description or ""
                    )

                    if (
                        not request.comment.body.strip()
                        .lower()
                        .startswith(GITHUB_LABEL_NAME)
                    ):
                        logger.info("Comment does not start with 'Sweep', passing")
                        return {
                            "success": True,
                            "reason": "Comment does not start with 'Sweep', passing",
                        }

                    call_on_ticket(
                        title=request.issue.title,
                        summary=request.issue.body,
                        issue_number=request.issue.number,
                        issue_url=request.issue.html_url,
                        username=request.issue.user.login,
                        repo_full_name=request.repository.full_name,
                        repo_description=request.repository.description,
                        installation_id=request.installation.id,
                        comment_id=request.comment.id,
                    )
                elif (
                    request.issue.pull_request
                    and request.comment.user.type == "User"
                    and BOT_SUFFIX not in request.comment.body
                ):  # TODO(sweep): set a limit
                    _, g = get_github_client(request.installation.id)
                    repo = g.get_repo(request.repository.full_name)
                    pr = repo.get_pull(request.issue.number)
                    labels = pr.get_labels()
                    comment = request.comment.body
                    if (
                        comment.lower().startswith("sweep:")
                        or any(label.name.lower() == "sweep" for label in labels)
                        and BOT_SUFFIX not in comment
                    ):
                        pr_change_request = PRChangeRequest(
                            params={
                                "comment_type": "comment",
                                "repo_full_name": request.repository.full_name,
                                "repo_description": request.repository.description,
                                "comment": request.comment.body,
                                "pr_path": None,
                                "pr_line_position": None,
                                "username": request.comment.user.login,
                                "installation_id": request.installation.id,
                                "pr_number": request.issue.number,
                                "comment_id": request.comment.id,
                            },
                        )
                        call_on_comment(**pr_change_request.params)
            case "pull_request_review_comment", "created":
                request = CommentCreatedRequest(**request_dict)
                _, g = get_github_client(request.installation.id)
                repo = g.get_repo(request.repository.full_name)
                pr = repo.get_pull(request.pull_request.number)
                labels = pr.get_labels()
                comment = request.comment.body
                if (
                    (
                        comment.lower().startswith("sweep:")
                        or any(label.name.lower() == "sweep" for label in labels)
                    )
                    and request.comment.user.type == "User"
                    and BOT_SUFFIX not in comment
                ):
                    pr_change_request = PRChangeRequest(
                        params={
                            "comment_type": "comment",
                            "repo_full_name": request.repository.full_name,
                            "repo_description": request.repository.description,
                            "comment": request.comment.body,
                            "pr_path": request.comment.path,
                            "pr_line_position": request.comment.original_line,
                            "username": request.comment.user.login,
                            "installation_id": request.installation.id,
                            "pr_number": request.pull_request.number,
                            "comment_id": request.comment.id,
                        },
                    )
                    call_on_comment(**pr_change_request.params)
            case "pull_request_review_comment", "edited":
                request = CommentCreatedRequest(**request_dict)
                _, g = get_github_client(request.installation.id)
                repo = g.get_repo(request.repository.full_name)
                pr = repo.get_pull(request.pull_request.number)
                labels = pr.get_labels()
                comment = request.comment.body
                if (
                    (
                        comment.lower().startswith("sweep:")
                        or any(label.name.lower() == "sweep" for label in labels)
                    )
                    and request.comment.user.type == "User"
                    and BOT_SUFFIX not in comment
                ):
                    pr_change_request = PRChangeRequest(
                        params={
                            "comment_type": "comment",
                            "repo_full_name": request.repository.full_name,
                            "repo_description": request.repository.description,
                            "comment": request.comment.body,
                            "pr_path": request.comment.path,
                            "pr_line_position": request.comment.original_line,
                            "username": request.comment.user.login,
                            "installation_id": request.installation.id,
                            "pr_number": request.pull_request.number,
                            "comment_id": request.comment.id,
                        },
                    )
                    call_on_comment(**pr_change_request.params)
            case "installation_repositories", "added":
                repos_added_request = ReposAddedRequest(**request_dict)
                metadata = {
                    "installation_id": repos_added_request.installation.id,
                    "repositories": [
                        repo.full_name
                        for repo in repos_added_request.repositories_added
                    ],
                }

                try:
                    add_config_to_top_repos(
                        repos_added_request.installation.id,
                        repos_added_request.installation.account.login,
                        repos_added_request.repositories_added,
                    )
                except Exception as e:
                    logger.exception(f"Failed to add config to top repos: {e}")

                posthog.capture(
                    "installation_repositories",
                    "started",
                    properties={**metadata},
                )
                for repo in repos_added_request.repositories_added:
                    organization, repo_name = repo.full_name.split("/")
                    posthog.capture(
                        organization,
                        "installed_repository",
                        properties={
                            "repo_name": repo_name,
                            "organization": organization,
                            "repo_full_name": repo.full_name,
                        },
                    )
            case "installation", "created":
                repos_added_request = InstallationCreatedRequest(**request_dict)

                try:
                    add_config_to_top_repos(
                        repos_added_request.installation.id,
                        repos_added_request.installation.account.login,
                        repos_added_request.repositories,
                    )
                except Exception as e:
                    logger.exception(f"Failed to add config to top repos: {e}")
            case "pull_request", "edited":
                request = PREdited(**request_dict)

                if (
                    request.pull_request.user.login == GITHUB_BOT_USERNAME
                    and not request.sender.login.endswith("[bot]")
                    and DISCORD_FEEDBACK_WEBHOOK_URL is not None
                ):
                    good_button = check_button_activated(
                        SWEEP_GOOD_FEEDBACK,
                        request.pull_request.body,
                        request.changes,
                    )
                    bad_button = check_button_activated(
                        SWEEP_BAD_FEEDBACK,
                        request.pull_request.body,
                        request.changes,
                    )

                    if good_button or bad_button:
                        emoji = "😕"
                        if good_button:
                            emoji = "👍"
                        elif bad_button:
                            emoji = "👎"
                        data = {
                            "content": f"{emoji} {request.pull_request.html_url} ({request.sender.login})\n{request.pull_request.commits} commits, {request.pull_request.changed_files} files: +{request.pull_request.additions}, -{request.pull_request.deletions}"
                        }
                        headers = {"Content-Type": "application/json"}
                        requests.post(
                            DISCORD_FEEDBACK_WEBHOOK_URL,
                            data=json.dumps(data),
                            headers=headers,
                        )

                        # Send feedback to PostHog
                        posthog.capture(
                            request.sender.login,
                            "feedback",
                            properties={
                                "repo_name": request.repository.full_name,
                                "pr_url": request.pull_request.html_url,
                                "pr_commits": request.pull_request.commits,
                                "pr_additions": request.pull_request.additions,
                                "pr_deletions": request.pull_request.deletions,
                                "pr_changed_files": request.pull_request.changed_files,
                                "username": request.sender.login,
                                "good_button": good_button,
                                "bad_button": bad_button,
                            },
                        )

                        def remove_buttons_from_description(body):
                            """
                            Replace:
                            ### PR Feedback...
                            ...
                            # (until it hits the next #)

                            with
                            ### PR Feedback: {emoji}
                            #
                            """
                            lines = body.split("\n")
                            if not lines[0].startswith("### PR Feedback"):
                                return None
                            # Find when the second # occurs
                            i = 0
                            for i, line in enumerate(lines):
                                if line.startswith("#") and i > 0:
                                    break

                            return "\n".join(
                                [
                                    f"### PR Feedback: {emoji}",
                                    *lines[i:],
                                ]
                            )

                        # Update PR description to remove buttons
                        try:
                            _, g = get_github_client(request.installation.id)
                            repo = g.get_repo(request.repository.full_name)
                            pr = repo.get_pull(request.pull_request.number)
                            new_body = remove_buttons_from_description(
                                request.pull_request.body
                            )
                            if new_body is not None:
                                pr.edit(body=new_body)
                        except SystemExit:
                            raise SystemExit
                        except Exception as e:
                            logger.exception(f"Failed to edit PR description: {e}")
            case "pull_request", "closed":
                pr_request = PRRequest(**request_dict)
                (
                    organization,
                    repo_name,
                ) = pr_request.repository.full_name.split("/")
                commit_author = pr_request.pull_request.user.login
                merged_by = (
                    pr_request.pull_request.merged_by.login
                    if pr_request.pull_request.merged_by
                    else None
                )
                if CURRENT_USERNAME == commit_author and merged_by is not None:
                    event_name = "merged_sweep_pr"
                    if pr_request.pull_request.title.startswith("[config]"):
                        event_name = "config_pr_merged"
                    elif pr_request.pull_request.title.startswith("[Sweep Rules]"):
                        event_name = "sweep_rules_pr_merged"
                    edited_by_developers = False
                    _token, g = get_github_client(pr_request.installation.id)
                    pr = g.get_repo(pr_request.repository.full_name).get_pull(
                        pr_request.number
                    )
                    for commit in pr.get_commits():
                        if commit.author.login != CURRENT_USERNAME:
                            edited_by_developers = True
                            break
                    posthog.capture(
                        merged_by,
                        event_name,
                        properties={
                            "repo_name": repo_name,
                            "organization": organization,
                            "repo_full_name": pr_request.repository.full_name,
                            "username": merged_by,
                            "additions": pr_request.pull_request.additions,
                            "deletions": pr_request.pull_request.deletions,
                            "total_changes": pr_request.pull_request.additions
                            + pr_request.pull_request.deletions,
                            "edited_by_developers": edited_by_developers,
                        },
                    )
                chat_logger = ChatLogger({"username": merged_by})
            case "push", None:
                if event != "pull_request" or request_dict["base"]["merged"] is True:
                    chat_logger = ChatLogger(
                        {"username": request_dict["pusher"]["name"]}
                    )
                    # on merge
                    call_on_merge(request_dict, chat_logger)
                    ref = request_dict["ref"] if "ref" in request_dict else ""
                    if ref.startswith("refs/heads") and not ref.startswith(
                        "ref/heads/sweep"
                    ):
                        _, g = get_github_client(request_dict["installation"]["id"])
                        repo = g.get_repo(request_dict["repository"]["full_name"])
                        if ref[len("refs/heads/") :] == SweepConfig.get_branch(repo):
                            update_sweep_prs_v2(
                                request_dict["repository"]["full_name"],
                                installation_id=request_dict["installation"]["id"],
                            )
                    if ref.startswith("refs/heads"):
                        branch_name = ref[len("refs/heads/") :]
                        # Check if the branch has an associated PR

                        org_name, repo_name = request_dict["repository"][
                            "full_name"
                        ].split("/")
                        pulls = repo.get_pulls(
                            state="open",
                            sort="created",
                            head=org_name + ":" + branch_name,
                        )
                        for pr in pulls:
                            logger.info(
                                f"PR associated with branch {branch_name}: #{pr.number} - {pr.title}"
                            )
                            if pr.mergeable is False and MERGE_CONFLICT_ENABLED:
                                attributor = pr.user.login
                                if attributor.endswith("[bot]"):
                                    attributor = pr.assignee.login
                                if attributor.endswith("[bot]"):
                                    return {
                                        "success": False,
                                        "error_message": "The PR was created by a bot, so I won't attempt to fix it.",
                                    }
                                chat_logger = ChatLogger(
                                    data={
                                        "username": attributor,
                                        "title": "[Sweep GHA Fix] Fix the failing GitHub Actions",
                                    }
                                )
                                if (
                                    chat_logger.use_faster_model()
                                    and not IS_SELF_HOSTED
                                ):
                                    return {
                                        "success": False,
                                        "error_message": "Disabled for free users",
                                    }
                                on_merge_conflict(
                                    pr_number=pr.number,
                                    username=pr.user.login,
                                    repo_full_name=request_dict["repository"][
                                        "full_name"
                                    ],
                                    installation_id=request_dict["installation"]["id"],
                                    tracking_id=get_hash(),
                                )
            case "ping", None:
                return {"message": "pong"}
            case _:
                return {"error": "Unsupported type"}<|MERGE_RESOLUTION|>--- conflicted
+++ resolved
@@ -3,11 +3,7 @@
 # Do not save logs for main process
 import ctypes
 import json
-<<<<<<< HEAD
-import signal
-=======
 import subprocess
->>>>>>> 314e8717
 import threading
 import time
 from typing import Optional
@@ -159,6 +155,7 @@
     ):
         on_comment(*args, **kwargs, tracking_id=tracking_id)
 
+
 def run_on_button_click(*args, **kwargs):
     if use_threading:
         thread = threading.Thread(target=handle_button_click, args=args, kwargs=kwargs)
@@ -166,6 +163,7 @@
         global_threads.append(thread)
     else:
         handle_button_click(*args, **kwargs)
+
 
 def run_on_check_suite(*args, **kwargs):
     request = kwargs["request"]
@@ -244,6 +242,7 @@
     else:
         run_on_check_suite(*args, **kwargs)
 
+
 def call_on_comment(
     *args, **kwargs
 ):  # TODO: if its a GHA delete all previous GHA and append to the end
@@ -258,6 +257,7 @@
             serialized,
         )
     else:
+
         def worker():
             while not events[key].empty():
                 task_args, task_kwargs = events[key].get()
@@ -282,6 +282,7 @@
             thread = threading.Thread(target=worker, name=key)
             thread.start()
 
+
 def call_on_merge(*args, **kwargs):
     thread = threading.Thread(target=on_merge, args=args, kwargs=kwargs)
     thread.start()
@@ -305,13 +306,14 @@
     ticket_progress = TicketProgress.load(tracking_id)
     return ticket_progress.dict()
 
+
 def init_hatchet() -> Hatchet | None:
     try:
         hatchet = Hatchet(debug=True)
 
         worker = hatchet.worker("github-worker")
 
-        @hatchet.workflow(on_events=["github:webhook"],timeout="60m")
+        @hatchet.workflow(on_events=["github:webhook"], timeout="60m")
         class OnGithubEvent:
             """Workflow for handling GitHub events."""
 
@@ -332,7 +334,11 @@
             def get_concurrency_key(self, context: Context):
                 event_payload = context.workflow_input()
 
-                return event_payload.get("repo_full_name") + "-" + event_payload.get("issue_number")
+                return (
+                    event_payload.get("repo_full_name")
+                    + "-"
+                    + event_payload.get("issue_number")
+                )
 
             @hatchet.step(timeout="60m")
             def run(self, context: Context):
@@ -387,18 +393,21 @@
         print(f"Failed to initialize Hatchet: {e}, continuing with local mode")
         return None
 
+
 hatchet = init_hatchet()
 
 use_threading = True
 
 if hatchet:
     use_threading = False
+
 
 def handle_github_webhook(event_payload):
     if hatchet:
         hatchet.client.event.push("github:webhook", event_payload)
     else:
         run(event_payload.get("request"), event_payload.get("event"))
+
 
 def handle_request(request_dict, event=None):
     """So it can be exported to the listen endpoint."""
