--- conflicted
+++ resolved
@@ -116,13 +116,6 @@
         tags=["metrics"],
         dependencies=[Depends(auth_metrics)],
     )
-<<<<<<< HEAD
-=======
-
-
-def get_hash():
-    return hashlib.sha256(str(time.time()).encode()).hexdigest()[:10]
->>>>>>> 562fe920
 
 
 def run_on_ticket(*args, **kwargs):
