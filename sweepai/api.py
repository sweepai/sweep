--- conflicted
+++ resolved
@@ -284,29 +284,14 @@
                             )
                             logs, user_message = clean_logs(logs)
                             commit_author = request.sender.login
-<<<<<<< HEAD
-                            chat_logger = ChatLogger(
-                                data={
-                                    "username": commit_author,
-                                    "title": "Sweep: Fix GitHub Actions run",
-                                }
-                            )
-                            stack_pr(
-                                request=f"The GitHub Actions run failed with the following error logs:\n\n```{logs}```",
-=======
                             tracking_id = get_hash()
                             stack_pr(
                                 request=f"The GitHub Actions run failed with the following error logs:\n\n```\n\n{logs}\n\n```",
->>>>>>> 6143c22a
                                 pr_number=pr.number,
                                 username=commit_author,
                                 repo_full_name=repo.full_name,
                                 installation_id=request.installation.id,
-<<<<<<< HEAD
-                                chat_logger=chat_logger,
-=======
                                 tracking_id=tracking_id,
->>>>>>> 6143c22a
                             )
                 if request.check_run.check_suite.head_branch == repo.default_branch:
                     if request.check_run.conclusion == "failure":
