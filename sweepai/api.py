--- conflicted
+++ resolved
@@ -5,7 +5,6 @@
 import json
 import threading
 import time
-import tracemalloc
 from typing import Optional
 
 import requests
@@ -92,11 +91,6 @@
 
 app = FastAPI()
 
-<<<<<<< HEAD
-tracemalloc.start()
-
-=======
->>>>>>> 6565b661
 events = {}
 on_ticket_events = {}
 
