from __future__ import annotations

# Do not save logs for main process
import json
import queue
import threading
import time
from dataclasses import dataclass, field
from queue import Queue

import requests
from fastapi import FastAPI, Path, Request
from fastapi.responses import HTMLResponse
from github.Commit import Commit

from sweepai import health
from sweepai.config.client import (
    DEFAULT_RULES,
    RESTART_SWEEP_BUTTON,
    REVERT_CHANGED_FILES_TITLE,
    RULES_LABEL,
    RULES_TITLE,
    SWEEP_BAD_FEEDBACK,
    SWEEP_GOOD_FEEDBACK,
    SweepConfig,
    get_rules,
)
from sweepai.config.server import (
    DISCORD_FEEDBACK_WEBHOOK_URL,
    ENV,
    GITHUB_BOT_USERNAME,
    GITHUB_LABEL_COLOR,
    GITHUB_LABEL_DESCRIPTION,
    GITHUB_LABEL_NAME,
    IS_SELF_HOSTED,
)
from sweepai.core.entities import PRChangeRequest
from sweepai.events import (
    CheckRunCompleted,
    CommentCreatedRequest,
    InstallationCreatedRequest,
    IssueCommentRequest,
    IssueRequest,
    PREdited,
    PRRequest,
    ReposAddedRequest,
)
from sweepai.handlers.create_pr import (  # type: ignore
    add_config_to_top_repos,
    create_gha_pr,
)
from sweepai.handlers.on_button_click import handle_button_click
from sweepai.handlers.on_check_suite import (  # type: ignore
    clean_logs,
    download_logs,
    on_check_suite,
)
from sweepai.handlers.on_comment import on_comment
from sweepai.handlers.on_merge import on_merge
from sweepai.handlers.on_merge_conflict import on_merge_conflict
from sweepai.handlers.on_ticket import on_ticket
from sweepai.handlers.pr_utils import make_pr
from sweepai.handlers.stack_pr import stack_pr
from sweepai.utils.buttons import (
    Button,
    ButtonList,
    check_button_activated,
    check_button_title_match,
)
from sweepai.utils.chat_logger import ChatLogger
from sweepai.utils.event_logger import logger, posthog
from sweepai.utils.github_utils import get_github_client
from sweepai.utils.progress import TicketProgress
from sweepai.utils.safe_dictionary import SafeDictionary
from sweepai.utils.safe_pqueue import SafePriorityQueue
from sweepai.utils.str_utils import BOT_SUFFIX, get_hash
from sweepai.web.grafana import add_grafana
from sweepai.web.thread_utils import terminate_thread

app = FastAPI()

import tracemalloc

tracemalloc.start()

events = {}
on_ticket_events = {}

logger.bind(application="webhook")


if not IS_SELF_HOSTED:
    add_grafana(app)


def run_on_ticket(*args, **kwargs):
    tracking_id = get_hash()
    with logger.contextualize(
        **kwargs,
        name="ticket_" + kwargs["username"],
        tracking_id=tracking_id,
    ):
        return on_ticket(*args, **kwargs, tracking_id=tracking_id)


def run_on_comment(*args, **kwargs):
    tracking_id = get_hash()
    with logger.contextualize(
        **kwargs,
        name="comment_" + kwargs["username"],
        tracking_id=tracking_id,
    ):
        on_comment(*args, **kwargs, tracking_id=tracking_id)


def run_on_button_click(*args, **kwargs):
    thread = threading.Thread(target=handle_button_click, args=args, kwargs=kwargs)
    thread.start()


def run_on_check_suite(*args, **kwargs):
    request = kwargs["request"]
    pr_change_request = on_check_suite(request)
    if pr_change_request:
        call_on_comment(**pr_change_request.params, comment_type="github_action")
        logger.info("Done with on_check_suite")
    else:
        logger.info("Skipping on_check_suite as no pr_change_request was returned")


<<<<<<< HEAD
def delayed_kill(thread: threading.Thread, delay: int = 60 * 60):
    time.sleep(delay)
    terminate_thread(thread)
=======
def terminate_thread(thread):
    """Terminate a python threading.Thread."""
    try:
        if not thread.is_alive():
            return

        exc = ctypes.py_object(SystemExit)
        res = ctypes.pythonapi.PyThreadState_SetAsyncExc(
            ctypes.c_long(thread.ident), exc
        )
        if res == 0:
            raise ValueError("Invalid thread ID")
        elif res != 1:
            # Call with exception set to 0 is needed to cleanup properly.
            ctypes.pythonapi.PyThreadState_SetAsyncExc(thread.ident, 0)
            raise SystemError("PyThreadState_SetAsyncExc failed")
    except SystemExit:
        raise SystemExit
    except Exception as e:
        logger.exception(f"Failed to terminate thread: {e}")


# def delayed_kill(thread: threading.Thread, delay: int = 60 * 60):
#     time.sleep(delay)
#     terminate_thread(thread)
>>>>>>> 0db6b3ed


def call_on_ticket(*args, **kwargs):
    global on_ticket_events
    key = f"{kwargs['repo_full_name']}-{kwargs['issue_number']}"  # Full name, issue number as key

    # Use multithreading
    # Check if a previous process exists for the same key, cancel it
    e = on_ticket_events.get(key, None)
    if e:
        logger.info(f"Found previous thread for key {key} and cancelling it")
        terminate_thread(e)

    thread = threading.Thread(target=run_on_ticket, args=args, kwargs=kwargs)
    on_ticket_events[key] = thread
    thread.start()

    # delayed_kill_thread = threading.Thread(target=delayed_kill, args=(thread,))
    # delayed_kill_thread.start()


def call_on_check_suite(*args, **kwargs):
    kwargs["request"].repository.full_name
    kwargs["request"].check_run.pull_requests[0].number
    thread = threading.Thread(target=run_on_check_suite, args=args, kwargs=kwargs)
    thread.start()


def call_on_comment(
    *args, **kwargs
):  # TODO: if its a GHA delete all previous GHA and append to the end
    def worker():
        while not events[key].empty():
            task_args, task_kwargs = events[key].get()
            run_on_comment(*task_args, **task_kwargs)

    global events
    repo_full_name = kwargs["repo_full_name"]
    pr_id = kwargs["pr_number"]
    key = f"{repo_full_name}-{pr_id}"  # Full name, comment number as key

    comment_type = kwargs["comment_type"]
    logger.info(f"Received comment type: {comment_type}")

    if key not in events:
        events[key] = SafePriorityQueue()

    events[key].put(0, (args, kwargs))

    # If a thread isn't running, start one
    if not any(
        thread.name == key and thread.is_alive() for thread in threading.enumerate()
    ):
        thread = threading.Thread(target=worker, name=key)
        thread.start()


def call_on_merge(*args, **kwargs):
    thread = threading.Thread(target=on_merge, args=args, kwargs=kwargs)
    thread.start()


function_mapping = {
    "on_merge": on_merge,
    "on_merge_conflict": on_merge_conflict,
    "stack_pr": stack_pr,
    "make_pr": make_pr,
    "handle_button_click": handle_button_click,
}


@dataclass
class Task:
    handler_name: str
    args: tuple = ()
    kwargs: dict = field(default_factory=dict)


user_queues: dict[str, "Queue[Task]"] = SafeDictionary()
active_workers: dict[str, 0] = SafeDictionary()


def display_queue():
    result = "Queue:\n"
    for key, q in list(user_queues.items()):
        items = ", ".join([task.handler_name for task in q.queue])
        result += f"{key}: {items}\n"
    result += str(active_workers._dict)
    return result


def worker(username):
    while True:
        user_queue = user_queues.get(username)
        if user_queue is None:
            break

        try:
            task = user_queue.get(timeout=2)
        except queue.Empty:
            if user_queues[username].empty():
                active_workers[username] = active_workers.get(username, 0) - 1
                break
            continue

        try:
            function_mapping[task.handler_name](*task.args, **task.kwargs)
        except Exception as e:
            logger.error(f"Exception {e}")
        user_queue.task_done()


def start_workers(username, num_workers=1):
    for _ in range(num_workers):
        worker_thread = threading.Thread(target=worker, args=(username,))
        worker_thread.start()
        active_workers[username] = active_workers.get(username, 0) + 1


def add_task(func: callable, _username: str, *args, **kwargs):
    logger.info(f"Adding task {func.__name__} for {_username}")
    num_allowed_workers = 3
    if _username not in user_queues:
        user_queues[_username] = Queue()
    user_queues[_username].put(
        Task(
            handler_name=func.__name__,
            args=args,
            kwargs=kwargs,
        )
    )
    start_workers(
        _username,
        num_workers=min(num_allowed_workers, user_queues[_username].qsize() + 1)
        - active_workers.get(_username, 0),
    )


@app.get("/health")
def redirect_to_health():
    return health.health_check()


@app.get("/", response_class=HTMLResponse)
def home():
    return "<h2>Sweep Webhook is up and running! To get started, copy the URL into the GitHub App settings' webhook field.</h2>"


@app.get("/queue")
def show_queue():
    return display_queue()


@app.get("/ticket_progress/{tracking_id}")
def progress(tracking_id: str = Path(...)):
    ticket_progress = TicketProgress.load(tracking_id)
    return ticket_progress.dict()


def handle_request(request_dict, event=None):
    """So it can be exported to the listen endpoint."""
    with logger.contextualize(tracking_id="main", env=ENV):
        action = request_dict.get("action")

        def worker():
            with logger.contextualize(tracking_id="main", env=ENV):
                match event, action:
                    case "check_run", "completed":
                        request = CheckRunCompleted(**request_dict)
                        _, g = get_github_client(request.installation.id)
                        repo = g.get_repo(request.repository.full_name)
                        pull_requests = request.check_run.pull_requests
                        if pull_requests:
                            logger.info(pull_requests[0].number)
                            pr = repo.get_pull(pull_requests[0].number)
                            if (time.time() - pr.created_at.timestamp()) > 60 * 60 and (
                                pr.title.startswith("[Sweep Rules]")
                                or pr.title.startswith("[Sweep GHA Fix]")
                            ):
                                after_sha = pr.head.sha
                                commit = repo.get_commit(after_sha)
                                check_suites = commit.get_check_suites()
                                for check_suite in check_suites:
                                    if check_suite.conclusion == "failure":
                                        pr.edit(state="closed")
                                        break
                            if not (time.time() - pr.created_at.timestamp()) > 60 * 15:
                                if request.check_run.conclusion == "failure":
                                    # check if the base branch is passing
                                    commits = repo.get_commits(sha=pr.base.ref)
                                    latest_commit: Commit = commits[0]
                                    if all(
                                        status != "failure"
                                        for status in [
                                            status.state
                                            for status in latest_commit.get_statuses()
                                        ]
                                    ):  # base branch is passing
                                        logs = download_logs(
                                            request.repository.full_name,
                                            request.check_run.run_id,
                                            request.installation.id,
                                        )
                                        logs, user_message = clean_logs(logs)
                                        commit_author = request.sender.login
                                        tracking_id = get_hash()
                                        add_task(
                                            stack_pr,
                                            pr.user.login,
                                            request=f"[Sweep GHA Fix] The GitHub Actions run failed with the following error logs:\n\n```\n\n{logs}\n\n```",
                                            pr_number=pr.number,
                                            username=commit_author,
                                            repo_full_name=repo.full_name,
                                            installation_id=request.installation.id,
                                            tracking_id=tracking_id,
                                        )
                        elif (
                            request.check_run.check_suite.head_branch
                            == repo.default_branch
                        ):
                            if request.check_run.conclusion == "failure":
                                logs = download_logs(
                                    request.repository.full_name,
                                    request.check_run.run_id,
                                    request.installation.id,
                                )
                                logs, user_message = clean_logs(logs)
                                commit_author = request.sender.login
                                chat_logger = ChatLogger(
                                    data={
                                        "username": commit_author,
                                        "title": "[Sweep GHA Fix] Fix the failing GitHub Actions",
                                    }
                                )
                                add_task(
                                    make_pr,
                                    pr.user.login,
                                    title="[Sweep GHA Fix] Fix the failing GitHub Actions",
                                    repo_description=repo.description,
                                    summary=f"The GitHub Actions run failed with the following error logs:\n\n```\n{logs}\n```",
                                    repo_full_name=request_dict["repository"][
                                        "full_name"
                                    ],
                                    installation_id=request_dict["installation"]["id"],
                                    user_token=None,
                                    use_faster_model=chat_logger.use_faster_model(),
                                    username=commit_author,
                                    chat_logger=chat_logger,
                                )

                    case "pull_request", "opened":
                        _, g = get_github_client(request_dict["installation"]["id"])
                        repo = g.get_repo(request_dict["repository"]["full_name"])
                        pr = repo.get_pull(request_dict["pull_request"]["number"])
                        # if the pr already has a comment from sweep bot do nothing
                        time.sleep(10)
                        if any(
                            comment.user.login == GITHUB_BOT_USERNAME
                            for comment in pr.get_issue_comments()
                        ) or pr.title.startswith("Sweep:"):
                            return {
                                "success": True,
                                "reason": "PR already has a comment from sweep bot",
                            }
                        rule_buttons = []
                        repo_rules = get_rules(repo)
                        if repo_rules != [""]:
                            for rule in repo_rules:
                                if rule:
                                    rule_buttons.append(
                                        Button(label=f"{RULES_LABEL} {rule}")
                                    )
                            if len(repo_rules) == 0:
                                for rule in DEFAULT_RULES:
                                    rule_buttons.append(
                                        Button(label=f"{RULES_LABEL} {rule}")
                                    )
                        if rule_buttons:
                            rules_buttons_list = ButtonList(
                                buttons=rule_buttons, title=RULES_TITLE
                            )
                            pr.create_issue_comment(
                                rules_buttons_list.serialize() + BOT_SUFFIX
                            )

                        if pr.mergeable == False:
                            add_task(
                                on_merge_conflict,
                                pr.user.login,
                                pr_number=pr.number,
                                username=pr.user.login,
                                repo_full_name=request_dict["repository"]["full_name"],
                                installation_id=request_dict["installation"]["id"],
                                tracking_id=get_hash(),
                            )
                    case "issues", "opened":
                        request = IssueRequest(**request_dict)
                        issue_title_lower = request.issue.title.lower()
                        if (
                            issue_title_lower.startswith("sweep")
                            or "sweep:" in issue_title_lower
                        ):
                            _, g = get_github_client(request.installation.id)
                            repo = g.get_repo(request.repository.full_name)

                            labels = repo.get_labels()
                            label_names = [label.name for label in labels]

                            if GITHUB_LABEL_NAME not in label_names:
                                repo.create_label(
                                    name=GITHUB_LABEL_NAME,
                                    color=GITHUB_LABEL_COLOR,
                                    description=GITHUB_LABEL_DESCRIPTION,
                                )
                            current_issue = repo.get_issue(number=request.issue.number)
                            current_issue.add_to_labels(GITHUB_LABEL_NAME)
                    case "issue_comment", "edited":
                        request = IssueCommentRequest(**request_dict)
                        sweep_labeled_issue = GITHUB_LABEL_NAME in [
                            label.name.lower() for label in request.issue.labels
                        ]
                        button_title_match = check_button_title_match(
                            REVERT_CHANGED_FILES_TITLE,
                            request.comment.body,
                            request.changes,
                        ) or check_button_title_match(
                            RULES_TITLE,
                            request.comment.body,
                            request.changes,
                        )
                        if (
                            request.comment.user.type == "Bot"
                            and GITHUB_BOT_USERNAME in request.comment.user.login
                            and request.changes.body_from is not None
                            and button_title_match
                            and request.sender.type == "User"
                        ):
                            add_task(
                                handle_button_click,
                                request.comment.user.login,
                                request_dict,
                            )

                        restart_sweep = False
                        if (
                            request.comment.user.type == "Bot"
                            and GITHUB_BOT_USERNAME in request.comment.user.login
                            and request.changes.body_from is not None
                            and check_button_activated(
                                RESTART_SWEEP_BUTTON,
                                request.comment.body,
                                request.changes,
                            )
                            and sweep_labeled_issue
                            and request.sender.type == "User"
                        ):
                            # Restart Sweep on this issue
                            restart_sweep = True

                        if (
                            request.issue is not None
                            and sweep_labeled_issue
                            and request.comment.user.type == "User"
                            and not request.comment.user.login.startswith("sweep")
                            and not (
                                request.issue.pull_request
                                and request.issue.pull_request.url
                            )
                            or restart_sweep
                        ):
                            logger.info("New issue comment edited")
                            request.issue.body = request.issue.body or ""
                            request.repository.description = (
                                request.repository.description or ""
                            )

                            if (
                                not request.comment.body.strip()
                                .lower()
                                .startswith(GITHUB_LABEL_NAME)
                                and not restart_sweep
                            ):
                                logger.info(
                                    "Comment does not start with 'Sweep', passing"
                                )
                                return {
                                    "success": True,
                                    "reason": "Comment does not start with 'Sweep', passing",
                                }

                            call_on_ticket(
                                title=request.issue.title,
                                summary=request.issue.body,
                                issue_number=request.issue.number,
                                issue_url=request.issue.html_url,
                                username=request.issue.user.login,
                                repo_full_name=request.repository.full_name,
                                repo_description=request.repository.description,
                                installation_id=request.installation.id,
                                comment_id=request.comment.id
                                if not restart_sweep
                                else None,
                                edited=True,
                            )
                        elif (
                            request.issue.pull_request
                            and request.comment.user.type == "User"
                        ):  # TODO(sweep): set a limit
                            logger.info(
                                f"Handling comment on PR: {request.issue.pull_request}"
                            )
                            _, g = get_github_client(request.installation.id)
                            repo = g.get_repo(request.repository.full_name)
                            pr = repo.get_pull(request.issue.number)
                            labels = pr.get_labels()
                            comment = request.comment.body
                            if (
                                comment.lower().startswith("sweep:")
                                or any(
                                    label.name.lower() == "sweep" for label in labels
                                )
                            ) and not BOT_SUFFIX in comment:
                                pr_change_request = PRChangeRequest(
                                    params={
                                        "comment_type": "comment",
                                        "repo_full_name": request.repository.full_name,
                                        "repo_description": request.repository.description,
                                        "comment": request.comment.body,
                                        "pr_path": None,
                                        "pr_line_position": None,
                                        "username": request.comment.user.login,
                                        "installation_id": request.installation.id,
                                        "pr_number": request.issue.number,
                                        "comment_id": request.comment.id,
                                    },
                                )
                                call_on_comment(**pr_change_request.params)
                    case "issues", "edited":
                        request = IssueRequest(**request_dict)
                        if (
                            GITHUB_LABEL_NAME
                            in [label.name.lower() for label in request.issue.labels]
                            and request.sender.type == "User"
                            and not request.sender.login.startswith("sweep")
                        ):
                            logger.info("New issue edited")
                            call_on_ticket(
                                title=request.issue.title,
                                summary=request.issue.body,
                                issue_number=request.issue.number,
                                issue_url=request.issue.html_url,
                                username=request.issue.user.login,
                                repo_full_name=request.repository.full_name,
                                repo_description=request.repository.description,
                                installation_id=request.installation.id,
                                comment_id=None,
                            )
                        else:
                            logger.info("Issue edited, but not a sweep issue")
                    case "issues", "labeled":
                        request = IssueRequest(**request_dict)
                        if (
                            any(
                                label.name.lower() == GITHUB_LABEL_NAME
                                for label in request.issue.labels
                            )
                            and not request.issue.pull_request
                        ):
                            request.issue.body = request.issue.body or ""
                            request.repository.description = (
                                request.repository.description or ""
                            )
                            call_on_ticket(
                                title=request.issue.title,
                                summary=request.issue.body,
                                issue_number=request.issue.number,
                                issue_url=request.issue.html_url,
                                username=request.issue.user.login,
                                repo_full_name=request.repository.full_name,
                                repo_description=request.repository.description,
                                installation_id=request.installation.id,
                                comment_id=None,
                            )
                    case "issue_comment", "created":
                        request = IssueCommentRequest(**request_dict)
                        if (
                            request.issue is not None
                            and GITHUB_LABEL_NAME
                            in [label.name.lower() for label in request.issue.labels]
                            and request.comment.user.type == "User"
                            and not (
                                request.issue.pull_request
                                and request.issue.pull_request.url
                            )
                            and not (BOT_SUFFIX in request.comment.body)
                        ):
                            request.issue.body = request.issue.body or ""
                            request.repository.description = (
                                request.repository.description or ""
                            )

                            if (
                                not request.comment.body.strip()
                                .lower()
                                .startswith(GITHUB_LABEL_NAME)
                            ):
                                logger.info(
                                    "Comment does not start with 'Sweep', passing"
                                )
                                return {
                                    "success": True,
                                    "reason": "Comment does not start with 'Sweep', passing",
                                }

                            call_on_ticket(
                                title=request.issue.title,
                                summary=request.issue.body,
                                issue_number=request.issue.number,
                                issue_url=request.issue.html_url,
                                username=request.issue.user.login,
                                repo_full_name=request.repository.full_name,
                                repo_description=request.repository.description,
                                installation_id=request.installation.id,
                                comment_id=request.comment.id,
                            )
                        elif (
                            request.issue.pull_request
                            and request.comment.user.type == "User"
                            and not (BOT_SUFFIX in request.comment.body)
                        ):  # TODO(sweep): set a limit
                            _, g = get_github_client(request.installation.id)
                            repo = g.get_repo(request.repository.full_name)
                            pr = repo.get_pull(request.issue.number)
                            labels = pr.get_labels()
                            comment = request.comment.body
                            if (
                                comment.lower().startswith("sweep:")
                                or any(
                                    label.name.lower() == "sweep" for label in labels
                                )
                                and not BOT_SUFFIX in comment
                            ):
                                pr_change_request = PRChangeRequest(
                                    params={
                                        "comment_type": "comment",
                                        "repo_full_name": request.repository.full_name,
                                        "repo_description": request.repository.description,
                                        "comment": request.comment.body,
                                        "pr_path": None,
                                        "pr_line_position": None,
                                        "username": request.comment.user.login,
                                        "installation_id": request.installation.id,
                                        "pr_number": request.issue.number,
                                        "comment_id": request.comment.id,
                                    },
                                )
                                call_on_comment(**pr_change_request.params)
                    case "pull_request_review_comment", "created":
                        request = CommentCreatedRequest(**request_dict)
                        _, g = get_github_client(request.installation.id)
                        repo = g.get_repo(request.repository.full_name)
                        pr = repo.get_pull(request.pull_request.number)
                        labels = pr.get_labels()
                        comment = request.comment.body
                        if (
                            (
                                comment.lower().startswith("sweep:")
                                or any(
                                    label.name.lower() == "sweep" for label in labels
                                )
                            )
                            and request.comment.user.type == "User"
                            and not BOT_SUFFIX in comment
                        ):
                            pr_change_request = PRChangeRequest(
                                params={
                                    "comment_type": "comment",
                                    "repo_full_name": request.repository.full_name,
                                    "repo_description": request.repository.description,
                                    "comment": request.comment.body,
                                    "pr_path": request.comment.path,
                                    "pr_line_position": request.comment.original_line,
                                    "username": request.comment.user.login,
                                    "installation_id": request.installation.id,
                                    "pr_number": request.pull_request.number,
                                    "comment_id": request.comment.id,
                                },
                            )
                            call_on_comment(**pr_change_request.params)
                    case "pull_request_review_comment", "edited":
                        request = CommentCreatedRequest(**request_dict)
                        _, g = get_github_client(request.installation.id)
                        repo = g.get_repo(request.repository.full_name)
                        pr = repo.get_pull(request.pull_request.number)
                        labels = pr.get_labels()
                        comment = request.comment.body
                        if (
                            (
                                comment.lower().startswith("sweep:")
                                or any(
                                    label.name.lower() == "sweep" for label in labels
                                )
                            )
                            and request.comment.user.type == "User"
                            and not BOT_SUFFIX in comment
                        ):
                            pr_change_request = PRChangeRequest(
                                params={
                                    "comment_type": "comment",
                                    "repo_full_name": request.repository.full_name,
                                    "repo_description": request.repository.description,
                                    "comment": request.comment.body,
                                    "pr_path": request.comment.path,
                                    "pr_line_position": request.comment.original_line,
                                    "username": request.comment.user.login,
                                    "installation_id": request.installation.id,
                                    "pr_number": request.pull_request.number,
                                    "comment_id": request.comment.id,
                                },
                            )
                            call_on_comment(**pr_change_request.params)
                    case "installation_repositories", "added":
                        repos_added_request = ReposAddedRequest(**request_dict)
                        metadata = {
                            "installation_id": repos_added_request.installation.id,
                            "repositories": [
                                repo.full_name
                                for repo in repos_added_request.repositories_added
                            ],
                        }

                        try:
                            add_config_to_top_repos(
                                repos_added_request.installation.id,
                                repos_added_request.installation.account.login,
                                repos_added_request.repositories_added,
                            )
                        except Exception as e:
                            logger.exception(f"Failed to add config to top repos: {e}")

                        posthog.capture(
                            "installation_repositories",
                            "started",
                            properties={**metadata},
                        )
                        for repo in repos_added_request.repositories_added:
                            organization, repo_name = repo.full_name.split("/")
                            posthog.capture(
                                organization,
                                "installed_repository",
                                properties={
                                    "repo_name": repo_name,
                                    "organization": organization,
                                    "repo_full_name": repo.full_name,
                                },
                            )
                    case "installation", "created":
                        repos_added_request = InstallationCreatedRequest(**request_dict)

                        try:
                            add_config_to_top_repos(
                                repos_added_request.installation.id,
                                repos_added_request.installation.account.login,
                                repos_added_request.repositories,
                            )
                        except Exception as e:
                            logger.exception(f"Failed to add config to top repos: {e}")
                    case "pull_request", "edited":
                        request = PREdited(**request_dict)

                        if (
                            request.pull_request.user.login == GITHUB_BOT_USERNAME
                            and not request.sender.login.endswith("[bot]")
                            and DISCORD_FEEDBACK_WEBHOOK_URL is not None
                        ):
                            good_button = check_button_activated(
                                SWEEP_GOOD_FEEDBACK,
                                request.pull_request.body,
                                request.changes,
                            )
                            bad_button = check_button_activated(
                                SWEEP_BAD_FEEDBACK,
                                request.pull_request.body,
                                request.changes,
                            )

                            if good_button or bad_button:
                                emoji = "😕"
                                if good_button:
                                    emoji = "👍"
                                elif bad_button:
                                    emoji = "👎"
                                data = {
                                    "content": f"{emoji} {request.pull_request.html_url} ({request.sender.login})\n{request.pull_request.commits} commits, {request.pull_request.changed_files} files: +{request.pull_request.additions}, -{request.pull_request.deletions}"
                                }
                                headers = {"Content-Type": "application/json"}
                                response = requests.post(
                                    DISCORD_FEEDBACK_WEBHOOK_URL,
                                    data=json.dumps(data),
                                    headers=headers,
                                )

                                # Send feedback to PostHog
                                posthog.capture(
                                    request.sender.login,
                                    "feedback",
                                    properties={
                                        "repo_name": request.repository.full_name,
                                        "pr_url": request.pull_request.html_url,
                                        "pr_commits": request.pull_request.commits,
                                        "pr_additions": request.pull_request.additions,
                                        "pr_deletions": request.pull_request.deletions,
                                        "pr_changed_files": request.pull_request.changed_files,
                                        "username": request.sender.login,
                                        "good_button": good_button,
                                        "bad_button": bad_button,
                                    },
                                )

                                def remove_buttons_from_description(body):
                                    """
                                    Replace:
                                    ### PR Feedback...
                                    ...
                                    # (until it hits the next #)

                                    with
                                    ### PR Feedback: {emoji}
                                    #
                                    """
                                    lines = body.split("\n")
                                    if not lines[0].startswith("### PR Feedback"):
                                        return None
                                    # Find when the second # occurs
                                    i = 0
                                    for i, line in enumerate(lines):
                                        if line.startswith("#") and i > 0:
                                            break

                                    return "\n".join(
                                        [
                                            f"### PR Feedback: {emoji}",
                                            *lines[i:],
                                        ]
                                    )

                                # Update PR description to remove buttons
                                try:
                                    _, g = get_github_client(request.installation.id)
                                    repo = g.get_repo(request.repository.full_name)
                                    pr = repo.get_pull(request.pull_request.number)
                                    new_body = remove_buttons_from_description(
                                        request.pull_request.body
                                    )
                                    if new_body is not None:
                                        pr.edit(body=new_body)
                                except SystemExit:
                                    raise SystemExit
                                except Exception as e:
                                    logger.exception(
                                        f"Failed to edit PR description: {e}"
                                    )
                    case "pull_request", "closed":
                        pr_request = PRRequest(**request_dict)
                        (
                            organization,
                            repo_name,
                        ) = pr_request.repository.full_name.split("/")
                        commit_author = pr_request.pull_request.user.login
                        merged_by = (
                            pr_request.pull_request.merged_by.login
                            if pr_request.pull_request.merged_by
                            else None
                        )
                        if (
                            GITHUB_BOT_USERNAME == commit_author
                            and merged_by is not None
                        ):
                            event_name = "merged_sweep_pr"
                            if pr_request.pull_request.title.startswith("[config]"):
                                event_name = "config_pr_merged"
                            elif pr_request.pull_request.title.startswith(
                                "[Sweep Rules]"
                            ):
                                event_name = "sweep_rules_pr_merged"
                            posthog.capture(
                                merged_by,
                                event_name,
                                properties={
                                    "repo_name": repo_name,
                                    "organization": organization,
                                    "repo_full_name": pr_request.repository.full_name,
                                    "username": merged_by,
                                    "additions": pr_request.pull_request.additions,
                                    "deletions": pr_request.pull_request.deletions,
                                    "total_changes": pr_request.pull_request.additions
                                    + pr_request.pull_request.deletions,
                                },
                            )
                    case "push", None:
                        if (
                            event != "pull_request"
                            or request_dict["base"]["merged"] == True
                        ):
                            chat_logger = ChatLogger(
                                {"username": request_dict["pusher"]["name"]}
                            )
                            # on merge
                            add_task(
                                on_merge,
                                request_dict["sender"]["login"],
                                request_dict,
                                chat_logger,
                            )
                            ref = request_dict["ref"] if "ref" in request_dict else ""
                            if ref.startswith("refs/heads") and not ref.startswith(
                                "ref/heads/sweep"
                            ):
                                _, g = get_github_client(
                                    request_dict["installation"]["id"]
                                )
                                repo = g.get_repo(
                                    request_dict["repository"]["full_name"]
                                )
                                if ref[len("refs/heads/") :] == SweepConfig.get_branch(
                                    repo
                                ):
                                    update_sweep_prs_v2(
                                        request_dict["repository"]["full_name"],
                                        installation_id=request_dict["installation"][
                                            "id"
                                        ],
                                    )
                            if ref.startswith("refs/heads"):
                                branch_name = ref[len("refs/heads/") :]
                                # Check if the branch has an associated PR

                                org_name, repo_name = request_dict["repository"][
                                    "full_name"
                                ].split("/")
                                pulls = repo.get_pulls(
                                    state="open",
                                    sort="created",
                                    head=org_name + ":" + branch_name,
                                )
                                for pr in pulls:
                                    logger.info(
                                        f"PR associated with branch {branch_name}: #{pr.number} - {pr.title}"
                                    )
                                    if pr.mergeable == False:
                                        add_task(
                                            on_merge_conflict,
                                            pr.user.login,
                                            pr_number=pr.number,
                                            username=pr.user.login,
                                            repo_full_name=request_dict["repository"][
                                                "full_name"
                                            ],
                                            installation_id=request_dict[
                                                "installation"
                                            ]["id"],
                                            tracking_id=get_hash(),
                                        )
                    case "ping", None:
                        return {"message": "pong"}
                    case _:
                        return {"error": "Unsupported type"}

        worker()
        logger.info(f"Done handling {event}, {action}")
        return {"success": True}


@app.post("/")
async def webhook(raw_request: Request):
    """Handle a webhook request from GitHub."""
    with logger.contextualize(tracking_id="main", env=ENV):
        request_dict = await raw_request.json()
        event = raw_request.headers.get("X-GitHub-Event")
        assert event is not None

        action = request_dict.get("action", None)
        logger.info(f"Received event: {event}, {action}")
        return handle_request(request_dict, event=event)


# Set up cronjob for this
@app.get("/update_sweep_prs_v2")
def update_sweep_prs_v2(repo_full_name: str, installation_id: int):
    # Get a Github client
    _, g = get_github_client(installation_id)

    # Get the repository
    repo = g.get_repo(repo_full_name)
    config = SweepConfig.get_config(repo)

    try:
        branch_ttl = int(config.get("branch_ttl", 7))
    except Exception:
        branch_ttl = 7
    branch_ttl = max(branch_ttl, 1)

    # Get all open pull requests created by Sweep
    pulls = repo.get_pulls(
        state="open", head="sweep", sort="updated", direction="desc"
    )[:5]

    # For each pull request, attempt to merge the changes from the default branch into the pull request branch
    try:
        for pr in pulls:
            try:
                # make sure it's a sweep ticket
                feature_branch = pr.head.ref
                if not feature_branch.startswith(
                    "sweep/"
                ) and not feature_branch.startswith("sweep_"):
                    continue
                if "Resolve merge conflicts" in pr.title:
                    continue
                if (
                    pr.mergeable_state != "clean"
                    and (time.time() - pr.created_at.timestamp()) > 60 * 60 * 24
                    and pr.title.startswith("[Sweep Rules]")
                ):
                    pr.edit(state="closed")
                    continue

                repo.merge(
                    feature_branch,
                    pr.base.ref,
                    f"Merge main into {feature_branch}",
                )

                # Check if the merged PR is the config PR
                if pr.title == "Configure Sweep" and pr.merged:
                    # Create a new PR to add "gha_enabled: True" to sweep.yaml
                    create_gha_pr(g, repo)
            except Exception as e:
                logger.warning(
                    f"Failed to merge changes from default branch into PR #{pr.number}: {e}"
                )
    except:
        logger.warning("Failed to update sweep PRs")<|MERGE_RESOLUTION|>--- conflicted
+++ resolved
@@ -128,37 +128,9 @@
         logger.info("Skipping on_check_suite as no pr_change_request was returned")
 
 
-<<<<<<< HEAD
-def delayed_kill(thread: threading.Thread, delay: int = 60 * 60):
-    time.sleep(delay)
-    terminate_thread(thread)
-=======
-def terminate_thread(thread):
-    """Terminate a python threading.Thread."""
-    try:
-        if not thread.is_alive():
-            return
-
-        exc = ctypes.py_object(SystemExit)
-        res = ctypes.pythonapi.PyThreadState_SetAsyncExc(
-            ctypes.c_long(thread.ident), exc
-        )
-        if res == 0:
-            raise ValueError("Invalid thread ID")
-        elif res != 1:
-            # Call with exception set to 0 is needed to cleanup properly.
-            ctypes.pythonapi.PyThreadState_SetAsyncExc(thread.ident, 0)
-            raise SystemError("PyThreadState_SetAsyncExc failed")
-    except SystemExit:
-        raise SystemExit
-    except Exception as e:
-        logger.exception(f"Failed to terminate thread: {e}")
-
-
 # def delayed_kill(thread: threading.Thread, delay: int = 60 * 60):
 #     time.sleep(delay)
 #     terminate_thread(thread)
->>>>>>> 0db6b3ed
 
 
 def call_on_ticket(*args, **kwargs):
