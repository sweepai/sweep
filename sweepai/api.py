import time
import modal
from fastapi import HTTPException, Request
from loguru import logger
from pydantic import ValidationError
from sweepai.core.entities import PRChangeRequest

from sweepai.events import (
    CheckRunCompleted,
    CommentCreatedRequest,
    InstallationCreatedRequest,
    IssueCommentRequest,
    IssueRequest,
    PRRequest,
    ReposAddedRequest,
)
from sweepai.handlers.create_pr import create_pr  # type: ignore
from sweepai.handlers.on_check_suite import on_check_suite  # type: ignore
from sweepai.handlers.on_comment import on_comment
from sweepai.handlers.on_ticket import on_ticket
from sweepai.utils.config.server import DB_MODAL_INST_NAME, API_MODAL_INST_NAME, GITHUB_BOT_USERNAME, \
    GITHUB_LABEL_NAME, GITHUB_LABEL_COLOR, GITHUB_LABEL_DESCRIPTION, BOT_TOKEN_NAME
from sweepai.utils.event_logger import posthog
from sweepai.utils.github_utils import get_github_client, index_full_repository

stub = modal.Stub(API_MODAL_INST_NAME)
stub.pr_queues = modal.Dict.new() # maps (repo_full_name, pull_request_ids) -> queues
image = (
    modal.Image.debian_slim()
    .apt_install("git", "universal-ctags")
    .run_commands(
        'export PATH="/usr/local/bin:$PATH"'
    )
    .pip_install(
        "openai",
        "anthropic",
        "PyGithub",
        "loguru",
        "docarray",
        "backoff",
        "tiktoken",
        "highlight-io",
        "GitPython",
        "posthog",
        "tqdm",
        "pyyaml",
        "pymongo",
        "tabulate",
        "redis",
    )
)
secrets = [
    modal.Secret.from_name(BOT_TOKEN_NAME),
    modal.Secret.from_name("github"),
    modal.Secret.from_name("openai-secret"),
    modal.Secret.from_name("anthropic"),
    modal.Secret.from_name("posthog"),
    modal.Secret.from_name("highlight"),
    modal.Secret.from_name("mongodb"),
    modal.Secret.from_name("discord"),
    modal.Secret.from_name("redis_url"),
]

FUNCTION_SETTINGS = {
    "image": image,
    "secrets": secrets,
    "timeout": 30 * 60,
}

handle_ticket = stub.function(**FUNCTION_SETTINGS)(on_ticket)
handle_comment = stub.function(**FUNCTION_SETTINGS)(on_comment)
handle_pr = stub.function(**FUNCTION_SETTINGS)(create_pr)
update_index = modal.Function.lookup(DB_MODAL_INST_NAME, "update_index")
handle_check_suite = stub.function(**FUNCTION_SETTINGS)(on_check_suite)


@stub.function(**FUNCTION_SETTINGS)
def handle_pr_change_request(
    repo_full_name: str,
    pr_id: int
):
    # TODO: put process ID here and check if it's still running
    # TODO: GHA should have lower precedence than comments
    try:
        call_id, queue = stub.app.pr_queues[(repo_full_name, pr_id)]
        while queue:
            # popping
            call_id, queue = stub.app.pr_queues[(repo_full_name, pr_id)]
            print(queue)
            pr_change_request: PRChangeRequest
            *queue, pr_change_request = queue
            logger.info(f"Currently handling PR change request: {pr_change_request}")
            logger.info(f"PR queues: {queue}")

            if pr_change_request.type == "comment":
                handle_comment.call(**pr_change_request.params)
            elif pr_change_request.type == "gha":
                handle_check_suite.call(**pr_change_request.params)
            else:
                raise Exception(f"Unknown PR change request type: {pr_change_request.type}")
            stub.app.pr_queues[(repo_full_name, pr_id)] = (call_id, queue)
    finally:
        del stub.app.pr_queues[(repo_full_name, pr_id)]


def function_call_is_completed(call_id: str):
    from modal.functions import FunctionCall

    function_call = FunctionCall.from_id(call_id)
    try:
        function_call.get(timeout=0)
    except TimeoutError:
        return False

    return True

def push_to_queue(
    repo_full_name: str,
    pr_id: int,
    pr_change_request: PRChangeRequest
):
    key = (repo_full_name, pr_id)
    call_id, queue = stub.app.pr_queues[key] if key in stub.app.pr_queues else ("0", [])
    queue = [pr_change_request] + queue
    print(call_id)
    if call_id == "0" or function_call_is_completed(call_id):
        stub.app.pr_queues[key] = ("0", queue)
        call_id = handle_pr_change_request.spawn(
            repo_full_name=repo_full_name, 
            pr_id=pr_id
        ).object_id
    stub.app.pr_queues[key] = (call_id, queue)

@stub.function(**FUNCTION_SETTINGS)
@modal.web_endpoint(method="POST")
async def webhook(raw_request: Request):
    """Handle a webhook request from GitHub."""
    try:
        request_dict = await raw_request.json()
        logger.info(f"Received request: {request_dict.keys()}")
        event = raw_request.headers.get("X-GitHub-Event")
        assert event is not None
        match event, request_dict.get("action", None):
            case "issues", "opened":
                request = IssueRequest(**request_dict)
                issue_title_lower = request.issue.title.lower()
                if issue_title_lower.startswith("sweep") or "sweep:" in issue_title_lower:
                    g = get_github_client(request.installation.id)
                    repo = g.get_repo(request.repository.full_name)

                    labels = repo.get_labels()
                    label_names = [label.name for label in labels]

                    if GITHUB_LABEL_NAME not in label_names:
                        repo.create_label(
                            name=GITHUB_LABEL_NAME,
                            color=GITHUB_LABEL_COLOR,
                            description=GITHUB_LABEL_DESCRIPTION,
                        )
                    # TODO(sweep): figure out why this is breaking
                    # else:
                    #     label = repo.get_label(LABEL_NAME)
                    #     label.edit(
                    #         name=LABEL_NAME,
                    #         color=LABEL_COLOR, 
                    #         description=LABEL_DESCRIPTION
                    #     )

                    current_issue = repo.get_issue(number=request.issue.number)
                    current_issue.add_to_labels(GITHUB_LABEL_NAME)
            case "issues", "labeled":
                request = IssueRequest(**request_dict)
                if 'label' in request_dict and str.lower(request_dict['label']['name']) == GITHUB_LABEL_NAME:
                    request.issue.body = request.issue.body or ""
                    request.repository.description = (
                            request.repository.description or ""
                    )
                    # Update before we handle the ticket to make sure index is up to date
                    # other ways suboptimal
                    handle_ticket.spawn(
                        request.issue.title,
                        request.issue.body,
                        request.issue.number,
                        request.issue.html_url,
                        request.issue.user.login,
                        request.repository.full_name,
                        request.repository.description,
                        request.installation.id,
                        None
                    )
            case "issue_comment", "created":
<<<<<<< HEAD
=======
                logger.info("New issue comment created")
>>>>>>> ff0d516b
                request = IssueCommentRequest(**request_dict)
                if request.issue is not None \
                        and GITHUB_LABEL_NAME in [label.name.lower() for label in request.issue.labels] \
                        and request.comment.user.type == "User"\
                        and request.issue.pull_request is None\
                        and request.issue.pull_request.url is None:
                    logger.info("New issue comment created")
                    request.issue.body = request.issue.body or ""
                    request.repository.description = (
                            request.repository.description or ""
                    )

                    if not request.comment.body.lower().startswith(GITHUB_LABEL_NAME):
                        return {"success": True, "reason": "Comment does not start with 'Sweep', passing"}

                    # Update before we handle the ticket to make sure index is up to date
                    # other ways suboptimal
                    handle_ticket.spawn(
                        request.issue.title,
                        request.issue.body,
                        request.issue.number,
                        request.issue.html_url,
                        request.issue.user.login,
                        request.repository.full_name,
                        request.repository.description,
                        request.installation.id,
                        request.comment.id
                    )
                elif request.issue.pull_request and request.comment.user.type == "User":  # TODO(sweep): set a limit
                    logger.info(f"Handling comment on PR: {request.issue.pull_request}")
                    g = get_github_client(request.installation.id)
                    repo = g.get_repo(request.repository.full_name)
                    pr = repo.get_pull(request.issue.number)
                    labels = pr.get_labels()
                    comment = request.comment.body
                    if comment.lower().startswith('sweep:') or any(label.name.lower() == "sweep" for label in labels):
                        pr_change_request = PRChangeRequest(
                            type="comment",
                            params={
                                "repo_full_name": request.repository.full_name,
                                "repo_description": request.repository.description,
                                "comment": request.comment.body,
                                "pr_path": None,
                                "pr_line_position": None,
                                "username": request.comment.user.login,
                                "installation_id": request.installation.id,
                                "pr_number": request.issue.number,
                                "comment_id": request.comment.id,
                                "g": g,
                                "repo": repo,
                                "pr": pr,
                            }
                        )
                        # key = (request.repository.full_name, request.pull_request.number)
                        # call_id, queue = stub.app.pr_queues[key] if key in stub.app.pr_queues else ("0", [])
                        # queue = [pr_change_request] + queue
                        # if call_id =="0" or function_call_is_completed(call_id):
                        #     stub.app.pr_queues[key] = ("0", queue)
                        #     call_id = handle_pr_change_request.spawn(
                        #         repo_full_name=request.repository.full_name, 
                        #         pr_id=request.pull_request.number
                        #     )
                        # stub.app.pr_queues[key] = (call_id, queue)
                        push_to_queue(
                            repo_full_name=request.repository.full_name,
                            pr_id=request.issue.number,
                            pr_change_request=pr_change_request
                        )
            case "pull_request_review_comment", "created":
                # Add a separate endpoint for this
                request = CommentCreatedRequest(**request_dict)
                logger.info(f"Handling comment on PR: {request.pull_request.number}")
                g = get_github_client(request.installation.id)
                repo = g.get_repo(request.repository.full_name)
                pr = repo.get_pull(request.pull_request.number)
                labels = pr.get_labels()
                comment = request.comment.body
                if comment.lower().startswith('sweep:') or any(label.name.lower() == "sweep" for label in labels):
                    pr_change_request = PRChangeRequest(
                        type="comment",
                        params={
                            "repo_full_name": request.repository.full_name,
                            "repo_description": request.repository.description,
                            "comment": request.comment.body,
                            "pr_path": request.comment.path,
                            "pr_line_position": request.comment.original_line,
                            "username": request.comment.user.login,
                            "installation_id": request.installation.id,
                            "pr_number": request.pull_request.number,
                            "comment_id": request.comment.id,
                            "g": g,
                            "repo": repo,
                            "pr": pr,
                        }
                    )
                    # if (request.repository.full_name, request.pull_request.number) not in stub.app.pr_queues:
                    #     stub.app.pr_queues[(request.repository.full_name, request.pull_request.number)] = [pr_change_request]
                    #     handle_pr_change_request.spawn(repo_full_name=request.repository.full_name, pr_id=request.pull_request.number)
                    # else:
                    #     stub.app.pr_queues[(request.repository.full_name, request.pull_request.number)] = stub.app.pr_queues[(request.repository.full_name, request.pull_request.number)] + [pr_change_request]
                    # print(stub.app.pr_queues[(request.repository.full_name, request.pull_request.number)])
                    # key = (request.repository.full_name, request.pull_request.number)
                    # call_id, queue = stub.app.pr_queues[key] if key in stub.app.pr_queues else ("0", [])
                    # queue = [pr_change_request] + queue
                    # if call_id =="0" or function_call_is_completed(call_id):
                    #     stub.app.pr_queues[key] = ("0", queue)
                    #     call_id = handle_pr_change_request.spawn(
                    #         repo_full_name=request.repository.full_name, 
                    #         pr_id=request.pull_request.number
                    #     )
                    # stub.app.pr_queues[key] = (call_id, queue)
                    push_to_queue(
                        repo_full_name=request.repository.full_name,
                        pr_id=request.pull_request.number,
                        pr_change_request=pr_change_request
                    )
                # Todo: update index on comments
            case "pull_request_review", "submitted":
                # request = ReviewSubmittedRequest(**request_dict)
                pass
            case "check_run", "completed":
                request = CheckRunCompleted(**request_dict)
                logs = None
                if request.sender.login == GITHUB_BOT_USERNAME and request.check_run.conclusion == "failure":
                    logs = handle_check_suite.call(request)
                    if len(request.check_run.pull_requests) > 0 and logs:
                        pr_change_request = PRChangeRequest(
                            type="comment",
                            params={
                                "repo_full_name": request.repository.full_name,
                                "repo_description": request.repository.description,
                                "comment": "Sweep: " + logs,
                                "pr_path": None,
                                "pr_line_position": None,
                                "username": request.sender.login,
                                "installation_id": request.installation.id,
                                "pr_number": request.check_run.pull_requests[0].number,
                                "comment_id": None,
                            }
                        )
                        # if (request.repository.full_name, request.pull_request.number) not in stub.pr_queues:
                        #     stub.pr_queues[(request.repository.full_name, request.pull_request.number)] = [pr_change_request]
                        #     handle_pr_change_request.spawn((request.repository.full_name, request.pull_request.number))
                        # else:
                        #     stub.pr_queues[(request.repository.full_name, request.pull_request.number)] = stub.pr_queues.get((request.repository.full_name, request.pull_request.number), []) + [pr_change_request]
                        #     handle_pr_change_request.spawn(repo_full_name=request.repository.full_name, pr_id=request.pull_request.number)
                        # key = (request.repository.full_name, request.pull_request.number)
                        # call_id, queue = stub.app.pr_queues[key] if key in stub.app.pr_queues else ("0", [])
                        # queue = [pr_change_request] + queue
                        # if call_id =="0" or function_call_is_completed(call_id):
                        #     stub.app.pr_queues[key] = ("0", queue)
                        #     call_id = handle_pr_change_request.spawn(
                        #         repo_full_name=request.repository.full_name, 
                        #         pr_id=request.pull_request.number
                        #     )
                        # stub.app.pr_queues[key] = (call_id, queue)
                        push_to_queue(
                            repo_full_name=request.repository.full_name,
                            pr_id=request.check_run.pull_requests[0].number,
                            pr_change_request=pr_change_request
                        )
                        # handle_comment.spawn(
                        #     repo_full_name=request.repository.full_name,
                        #     repo_description=request.repository.description,
                        #     comment="Sweep: " + logs,
                        #     pr_path=None,
                        #     pr_line_position=None,
                        #     username=request.sender.login,
                        #     installation_id=request.installation.id,
                        #     pr_number=request.check_run.pull_requests[0].number,
                        #     comment_id=None,
                        # )
            case "installation_repositories", "added":
                repos_added_request = ReposAddedRequest(**request_dict)
                metadata = {
                    "installation_id": repos_added_request.installation.id,
                    "repositories": [
                        repo.full_name
                        for repo in repos_added_request.repositories_added
                    ],
                }
                posthog.capture("installation_repositories", "started", properties={
                    **metadata
                })
                for repo in repos_added_request.repositories_added:
                    organization, repo_name = repo.full_name.split("/")
                    posthog.capture(
                        organization,
                        "installed_repository",
                        properties={
                            "repo_name": repo_name,
                            "organization": organization,
                            "repo_full_name": repo.full_name
                        }
                    )
                    index_full_repository(
                        repo.full_name,
                        installation_id=repos_added_request.installation.id,
                    )
            case "installation", "created":
                repos_added_request = InstallationCreatedRequest(**request_dict)
                for repo in repos_added_request.repositories:
                    index_full_repository(
                        repo.full_name,
                        installation_id=repos_added_request.installation.id,
                    )
            case "pull_request", "closed":
                pr_request = PRRequest(**request_dict)
                organization, repo_name = pr_request.repository.full_name.split("/")
                commit_author = pr_request.pull_request.user.login
                merged_by = pr_request.pull_request.merged_by.login
                if GITHUB_BOT_USERNAME == commit_author:
                    event_name = "merged_sweep_pr"
                    if pr_request.pull_request.title.startswith("[config]"):
                        event_name = "config_pr_merged"
                    posthog.capture(
                        merged_by,
                        event_name,
                        properties={
                            "repo_name": repo_name,
                            "organization": organization,
                            "repo_full_name": pr_request.repository.full_name,
                            "username": merged_by
                        })
                update_index.spawn(
                    request_dict["repository"]["full_name"],
                    installation_id=request_dict["installation"]["id"],
                )
            case "push", None:
                g = get_github_client(request.installation.id)
                repo = g.get_repo(request.repository.full_name)
                pr = repo.get_pull(request.pull_request.number)
                # Check if the author of the PR is 'Sweep' and if the PR title starts with "[DRAFT]"
                if pr.user.login == GITHUB_BOT_USERNAME and pr.title.startswith("[DRAFT] "):
                    # Update the PR title to remove the "[DRAFT]" prefix
                    pr.edit(title=pr.title.replace("[DRAFT] ", "", 1))
                    # Indent the line pr.edit(title=pr.title.replace("[DRAFT] ", "", 1)) so it's inside the new if statement
                if event != "pull_request" or request_dict["base"]["merged"] == True:
                    update_index.spawn(
                        request_dict["repository"]["full_name"],
                        installation_id=request_dict["installation"]["id"],
                    )
            case "ping", None:
                return {"message": "pong"}
            case _:
                logger.info(
                    f"Unhandled event: {event} {request_dict.get('action', None)}"
                )
    except ValidationError as e:
        logger.warning(f"Failed to parse request: {e}")
        raise HTTPException(status_code=422, detail="Failed to parse request")
    return {"success": True}<|MERGE_RESOLUTION|>--- conflicted
+++ resolved
@@ -189,10 +189,6 @@
                         None
                     )
             case "issue_comment", "created":
-<<<<<<< HEAD
-=======
-                logger.info("New issue comment created")
->>>>>>> ff0d516b
                 request = IssueCommentRequest(**request_dict)
                 if request.issue is not None \
                         and GITHUB_LABEL_NAME in [label.name.lower() for label in request.issue.labels] \
