from __future__ import annotations

# Do not save logs for main process
import ctypes
import json
import signal
import threading
import time
from typing import Optional

import requests
from fastapi import (
    Body,
    Depends,
    FastAPI,
    Header,
    HTTPException,
    Path,
    Security,
    status,
)
from fastapi.responses import HTMLResponse
from fastapi.security import HTTPAuthorizationCredentials, HTTPBearer
from github.Commit import Commit
from hatchet_sdk import Context, Hatchet
from prometheus_fastapi_instrumentator import Instrumentator
from sweepai.global_threads import global_threads

from sweepai.config.client import (
    DEFAULT_RULES,
    RESTART_SWEEP_BUTTON,
    REVERT_CHANGED_FILES_TITLE,
    RULES_LABEL,
    RULES_TITLE,
    SWEEP_BAD_FEEDBACK,
    SWEEP_GOOD_FEEDBACK,
    SweepConfig,
    get_gha_enabled,
    get_rules,
)
from sweepai.config.server import (
    DISCORD_FEEDBACK_WEBHOOK_URL,
    ENV,
    GHA_AUTOFIX_ENABLED,
    GITHUB_BOT_USERNAME,
    GITHUB_LABEL_COLOR,
    GITHUB_LABEL_DESCRIPTION,
    GITHUB_LABEL_NAME,
    IS_SELF_HOSTED,
    MERGE_CONFLICT_ENABLED,
)
from sweepai.core.entities import PRChangeRequest
from sweepai.handlers.create_pr import (  # type: ignore
    add_config_to_top_repos,
    create_gha_pr,
)
from sweepai.handlers.on_button_click import handle_button_click
from sweepai.handlers.on_check_suite import (  # type: ignore
    clean_logs,
    download_logs,
    on_check_suite,
)
from sweepai.handlers.on_comment import on_comment
from sweepai.handlers.on_merge import on_merge
from sweepai.handlers.on_merge_conflict import on_merge_conflict
from sweepai.handlers.on_ticket import on_ticket
from sweepai.handlers.pr_utils import make_pr
from sweepai.handlers.stack_pr import stack_pr
from sweepai.utils.buttons import (
    Button,
    ButtonList,
    check_button_activated,
    check_button_title_match,
)
from sweepai.utils.chat_logger import ChatLogger
from sweepai.utils.event_logger import logger, posthog
from sweepai.utils.github_utils import get_github_client
from sweepai.utils.progress import TicketProgress
from sweepai.utils.safe_pqueue import SafePriorityQueue
from sweepai.utils.str_utils import BOT_SUFFIX, get_hash
from sweepai.web.events import (
    CheckRunCompleted,
    CommentCreatedRequest,
    InstallationCreatedRequest,
    IssueCommentRequest,
    IssueRequest,
    PREdited,
    PRRequest,
    ReposAddedRequest,
)
from sweepai.web.health import health_check

app = FastAPI()

import tracemalloc

tracemalloc.start()

events = {}
on_ticket_events = {}

security = HTTPBearer()

logger.bind(application="webhook")


def auth_metrics(credentials: HTTPAuthorizationCredentials = Security(security)):
    if credentials.scheme != "Bearer":
        raise HTTPException(
            status_code=status.HTTP_403_FORBIDDEN,
            detail="Invalid authentication scheme.",
        )
    if credentials.credentials != "example_token":  # grafana requires authentication
        raise HTTPException(
            status_code=status.HTTP_401_UNAUTHORIZED, detail="Invalid token."
        )
    return True


if not IS_SELF_HOSTED:
    Instrumentator().instrument(app).expose(
        app,
        should_gzip=False,
        endpoint="/metrics",
        include_in_schema=True,
        tags=["metrics"],
        dependencies=[Depends(auth_metrics)],
    )


def run_on_ticket(*args, **kwargs):
    tracking_id = get_hash()

    with logger.contextualize(
        **kwargs,
        name="ticket_" + kwargs["username"],
        tracking_id=tracking_id,
    ):
        return on_ticket(*args, **kwargs, tracking_id=tracking_id)


def run_on_comment(*args, **kwargs):
    tracking_id = get_hash()
    with logger.contextualize(
        **kwargs,
        name="comment_" + kwargs["username"],
        tracking_id=tracking_id,
    ):
        on_comment(*args, **kwargs, tracking_id=tracking_id)

def run_on_button_click(*args, **kwargs):
<<<<<<< HEAD
    if use_threading:
        thread = threading.Thread(target=handle_button_click, args=args, kwargs=kwargs)
        thread.start()
    else:
        handle_button_click(*args, **kwargs)
=======
    thread = threading.Thread(target=handle_button_click, args=args, kwargs=kwargs)
    thread.start()
    global_threads.append(thread)

>>>>>>> e61d9c85

def run_on_check_suite(*args, **kwargs):
    request = kwargs["request"]
    pr_change_request = on_check_suite(request)
    if pr_change_request:
        call_on_comment(**pr_change_request.params, comment_type="github_action")
        logger.info("Done with on_check_suite")
    else:
        logger.info("Skipping on_check_suite as no pr_change_request was returned")


def terminate_thread(thread):
    """Terminate a python threading.Thread."""
    try:
        if not thread.is_alive():
            return

        exc = ctypes.py_object(SystemExit)
        res = ctypes.pythonapi.PyThreadState_SetAsyncExc(
            ctypes.c_long(thread.ident), exc
        )
        if res == 0:
            raise ValueError("Invalid thread ID")
        elif res != 1:
            # Call with exception set to 0 is needed to cleanup properly.
            ctypes.pythonapi.PyThreadState_SetAsyncExc(thread.ident, 0)
            raise SystemError("PyThreadState_SetAsyncExc failed")
    except SystemExit:
        raise SystemExit
    except Exception as e:
        logger.exception(f"Failed to terminate thread: {e}")


# def delayed_kill(thread: threading.Thread, delay: int = 60 * 60):
#     time.sleep(delay)
#     terminate_thread(thread)


def call_on_ticket(*args, **kwargs):
    global on_ticket_events
    key = f"{kwargs['repo_full_name']}-{kwargs['issue_number']}"  # Full name, issue number as key

    if hatchet:
        serialized = {i: arg for i, arg in enumerate(args)}
        serialized.update(kwargs)

<<<<<<< HEAD
        hatchet.client.event.push(
            "ticket:create",
            serialized,
        )
    else:
        # Use multithreading
        # Check if a previous process exists for the same key, cancel it
        e = on_ticket_events.get(key, None)
        if e:
            logger.info(f"Found previous thread for key {key} and cancelling it")
            terminate_thread(e)

        thread = threading.Thread(target=run_on_ticket, args=args, kwargs=kwargs)
        on_ticket_events[key] = thread
        thread.start()
=======
    thread = threading.Thread(target=run_on_ticket, args=args, kwargs=kwargs)
    on_ticket_events[key] = thread
    thread.start()
    global_threads.append(thread)
>>>>>>> e61d9c85

    # delayed_kill_thread = threading.Thread(target=delayed_kill, args=(thread,))
    # delayed_kill_thread.start()


def call_on_check_suite(*args, **kwargs):
    kwargs["request"].repository.full_name
    kwargs["request"].check_run.pull_requests[0].number
<<<<<<< HEAD
=======
    thread = threading.Thread(target=run_on_check_suite, args=args, kwargs=kwargs)
    thread.start()
    global_threads.append(thread)
>>>>>>> e61d9c85

    if use_threading:
        thread = threading.Thread(target=run_on_check_suite, args=args, kwargs=kwargs)
        thread.start()
    else:
        run_on_check_suite(*args, **kwargs)

def call_on_comment(
    *args, **kwargs
):  # TODO: if its a GHA delete all previous GHA and append to the end
    global events

    if hatchet:
        serialized = {i: arg for i, arg in enumerate(args)}
        serialized.update(kwargs)

        hatchet.client.event.push(
            "comment:create",
            serialized,
        )
    else:
        def worker():
            while not events[key].empty():
                task_args, task_kwargs = events[key].get()
                run_on_comment(*task_args, **task_kwargs)

        repo_full_name = kwargs["repo_full_name"]
        pr_id = kwargs["pr_number"]
        key = f"{repo_full_name}-{pr_id}"  # Full name, comment number as key

<<<<<<< HEAD
        comment_type = kwargs["comment_type"]
        logger.info(f"Received comment type: {comment_type}")

        if key not in events:
            events[key] = SafePriorityQueue()
=======
    # If a thread isn't running, start one
    if not any(
        thread.name == key and thread.is_alive() for thread in threading.enumerate()
    ):
        thread = threading.Thread(target=worker, name=key)
        thread.start()
        global_threads.append(thread)
>>>>>>> e61d9c85

        events[key].put(0, (args, kwargs))

        # If a thread isn't running, start one
        if not any(
            thread.name == key and thread.is_alive() for thread in threading.enumerate()
        ):
            thread = threading.Thread(target=worker, name=key)
            thread.start()

def call_on_merge(*args, **kwargs):
    thread = threading.Thread(target=on_merge, args=args, kwargs=kwargs)
    thread.start()
    global_threads.append(thread)


@app.get("/health")
def redirect_to_health():
    return health_check()


@app.get("/", response_class=HTMLResponse)
def home():
    return "<h2>Sweep Webhook is up and running! To get started, copy the URL into the GitHub App settings' webhook field.</h2>"


@app.get("/ticket_progress/{tracking_id}")
def progress(tracking_id: str = Path(...)):
    ticket_progress = TicketProgress.load(tracking_id)
    return ticket_progress.dict()

def init_hatchet() -> Hatchet | None:
    try:
        hatchet = Hatchet(debug=True)

        worker = hatchet.worker("github-worker")

        @hatchet.workflow(on_events=["github:webhook"],timeout="60m")
        class OnGithubEvent:
            """Workflow for handling GitHub events."""

            @hatchet.step(timeout="60m")
            def run(self, context: Context):
                event_payload = context.workflow_input()

                request_dict = event_payload.get("request")
                event = event_payload.get("event")

                run(request_dict, event)

        @hatchet.workflow(on_events=["ticket:create"], timeout="60m")
        class OnTicket:
            """Workflow for handling new tickets."""

            @hatchet.concurrency(max_runs=1)
            def get_concurrency_key(self, context: Context):
                event_payload = context.workflow_input()

                return event_payload.get("repo_full_name") + "-" + event_payload.get("issue_number")

            @hatchet.step(timeout="60m")
            def run(self, context: Context):
                event_payload = context.workflow_input()

                run_on_ticket(
                    title=event_payload.get("title"),
                    summary=event_payload.get("summary"),
                    issue_number=event_payload.get("issue_number"),
                    issue_url=event_payload.get("issue_url"),
                    username=event_payload.get("username"),
                    repo_full_name=event_payload.get("repo_full_name"),
                    repo_description=event_payload.get("repo_description"),
                    installation_id=event_payload.get("installation_id"),
                    comment_id=event_payload.get("comment_id"),
                    edited=event_payload.get("edited"),
                )

        @hatchet.workflow(on_events=["comment:create"], timeout="60m")
        class OnComment:
            """Workflow for handling new comments."""

            @hatchet.step(timeout="60m")
            def run(self, context: Context):
                event_payload = context.workflow_input()

                run_on_comment(
                    repo_full_name=event_payload.get("repo_full_name"),
                    repo_description=event_payload.get("repo_description"),
                    comment=event_payload.get("comment"),
                    pr_path=event_payload.get("pr_path"),
                    pr_line_position=event_payload.get("pr_line_position"),
                    username=event_payload.get("username"),
                    installation_id=event_payload.get("installation_id"),
                    pr_number=event_payload.get("pr_number"),
                    comment_id=event_payload.get("comment_id"),
                    comment_type=event_payload.get("comment_type"),
                    type=event_payload.get("type"),
                )

        worker.register_workflow(OnGithubEvent())
        worker.register_workflow(OnTicket())
        worker.register_workflow(OnComment())

        # start worker in the background
        thread = threading.Thread(target=worker.start)
        thread.start()
        global_threads.append(thread)

        return hatchet
    except Exception as e:
        print(f"Failed to initialize Hatchet: {e}, continuing with local mode")
        return None

hatchet = init_hatchet()

use_threading = True

if hatchet:
    use_threading = False

def handle_github_webhook(event_payload):
    if hatchet:
        hatchet.client.event.push("github:webhook", event_payload)
    else:
        run(event_payload.get("request"), event_payload.get("event"))

def handle_request(request_dict, event=None):
    """So it can be exported to the listen endpoint."""
    with logger.contextualize(tracking_id="main", env=ENV):
        action = request_dict.get("action")

        try:
            # Send the event to Hatchet
            handle_github_webhook(
                {
                    "request": request_dict,
                    "event": event,
                }
            )
        except Exception as e:
            logger.exception(f"Failed to send event to Hatchet: {e}")

        # try:
        #     worker()
        # except Exception as e:
        #     discord_log_error(str(e), priority=1)
        logger.info(f"Done handling {event}, {action}")
        return {"success": True}


@app.post("/")
def webhook(
    request_dict: dict = Body(...),
    x_github_event: Optional[str] = Header(None, alias="X-GitHub-Event"),
):
    """Handle a webhook request from GitHub."""
    with logger.contextualize(tracking_id="main", env=ENV):
        action = request_dict.get("action", None)
        logger.info(f"Received event: {x_github_event}, {action}")
        return handle_request(request_dict, event=x_github_event)


# Set up cronjob for this
@app.get("/update_sweep_prs_v2")
def update_sweep_prs_v2(repo_full_name: str, installation_id: int):
    # Get a Github client
    _, g = get_github_client(installation_id)

    # Get the repository
    repo = g.get_repo(repo_full_name)
    config = SweepConfig.get_config(repo)

    try:
        branch_ttl = int(config.get("branch_ttl", 7))
    except Exception:
        branch_ttl = 7
    branch_ttl = max(branch_ttl, 1)

    # Get all open pull requests created by Sweep
    pulls = repo.get_pulls(
        state="open", head="sweep", sort="updated", direction="desc"
    )[:5]

    # For each pull request, attempt to merge the changes from the default branch into the pull request branch
    try:
        for pr in pulls:
            try:
                # make sure it's a sweep ticket
                feature_branch = pr.head.ref
                if not feature_branch.startswith(
                    "sweep/"
                ) and not feature_branch.startswith("sweep_"):
                    continue
                if "Resolve merge conflicts" in pr.title:
                    continue
                if (
                    pr.mergeable_state != "clean"
                    and (time.time() - pr.created_at.timestamp()) > 60 * 60 * 24
                    and pr.title.startswith("[Sweep Rules]")
                ):
                    pr.edit(state="closed")
                    continue

                repo.merge(
                    feature_branch,
                    pr.base.ref,
                    f"Merge main into {feature_branch}",
                )

                # Check if the merged PR is the config PR
                if pr.title == "Configure Sweep" and pr.merged:
                    # Create a new PR to add "gha_enabled: True" to sweep.yaml
                    create_gha_pr(g, repo)
            except Exception as e:
                logger.warning(
                    f"Failed to merge changes from default branch into PR #{pr.number}: {e}"
                )
    except:
        logger.warning("Failed to update sweep PRs")


def run(request_dict, event):
    action = request_dict.get("action")

    with logger.contextualize(tracking_id="main", env=ENV):
        match event, action:
            case "check_run", "completed":
                request = CheckRunCompleted(**request_dict)
                _, g = get_github_client(request.installation.id)
                repo = g.get_repo(request.repository.full_name)
                pull_requests = request.check_run.pull_requests
                if pull_requests:
                    logger.info(pull_requests[0].number)
                    pr = repo.get_pull(pull_requests[0].number)
                    if (time.time() - pr.created_at.timestamp()) > 60 * 60 and (
                        pr.title.startswith("[Sweep Rules]")
                        or pr.title.startswith("[Sweep GHA Fix]")
                    ):
                        after_sha = pr.head.sha
                        commit = repo.get_commit(after_sha)
                        check_suites = commit.get_check_suites()
                        for check_suite in check_suites:
                            if check_suite.conclusion == "failure":
                                pr.edit(state="closed")
                                break
                    if (
                        not (time.time() - pr.created_at.timestamp()) > 60 * 15
                        and request.check_run.conclusion == "failure"
                        and pr.state == "open"
                        and get_gha_enabled(repo)
                        and len(
                            [
                                comment
                                for comment in pr.get_issue_comments()
                                if "Fixing PR" in comment.body
                            ]
                        )
                        < 2
                        and GHA_AUTOFIX_ENABLED
                    ):
                        # check if the base branch is passing
                        commits = repo.get_commits(sha=pr.base.ref)
                        latest_commit: Commit = commits[0]
                        if all(
                            status != "failure"
                            for status in [
                                status.state for status in latest_commit.get_statuses()
                            ]
                        ):  # base branch is passing
                            logs = download_logs(
                                request.repository.full_name,
                                request.check_run.run_id,
                                request.installation.id,
                            )
                            logs, user_message = clean_logs(logs)
                            attributor = request.sender.login
                            if attributor.endswith("[bot]"):
                                attributor = commit.author.login
                            if attributor.endswith("[bot]"):
                                attributor = pr.assignee.login
                            if attributor.endswith("[bot]"):
                                return {
                                    "success": False,
                                    "error_message": "The PR was created by a bot, so I won't attempt to fix it.",
                                }
                            tracking_id = get_hash()
                            chat_logger = ChatLogger(
                                data={
                                    "username": attributor,
                                    "title": "[Sweep GHA Fix] Fix the failing GitHub Actions",
                                }
                            )
                            if chat_logger.use_faster_model() and not IS_SELF_HOSTED:
                                return {
                                    "success": False,
                                    "error_message": "Disabled for free users",
                                }
                            stack_pr(
                                request=f"[Sweep GHA Fix] The GitHub Actions run failed on {request.check_run.head_sha[:7]} ({repo.default_branch}) with the following error logs:\n\n```\n\n{logs}\n\n```",
                                pr_number=pr.number,
                                username=attributor,
                                repo_full_name=repo.full_name,
                                installation_id=request.installation.id,
                                tracking_id=tracking_id,
                                commit_hash=pr.head.sha,
                            )
                elif (
                    request.check_run.check_suite.head_branch == repo.default_branch
                    and get_gha_enabled(repo)
                    and GHA_AUTOFIX_ENABLED
                ):
                    if request.check_run.conclusion == "failure":
                        commit = repo.get_commit(request.check_run.head_sha)
                        attributor = request.sender.login
                        if attributor.endswith("[bot]"):
                            attributor = commit.author.login
                        if attributor.endswith("[bot]"):
                            return {
                                "success": False,
                                "error_message": "The PR was created by a bot, so I won't attempt to fix it.",
                            }
                        logs = download_logs(
                            request.repository.full_name,
                            request.check_run.run_id,
                            request.installation.id,
                        )
                        logs, user_message = clean_logs(logs)
                        chat_logger = ChatLogger(
                            data={
                                "username": attributor,
                                "title": "[Sweep GHA Fix] Fix the failing GitHub Actions",
                            }
                        )
                        if chat_logger.use_faster_model() and not IS_SELF_HOSTED:
                            return {
                                "success": False,
                                "error_message": "Disabled for free users",
                            }
                        make_pr(
                            title=f"[Sweep GHA Fix] Fix the failing GitHub Actions on {request.check_run.head_sha[:7]} ({repo.default_branch})",
                            repo_description=repo.description,
                            summary=f"The GitHub Actions run failed with the following error logs:\n\n```\n{logs}\n```",
                            repo_full_name=request_dict["repository"]["full_name"],
                            installation_id=request_dict["installation"]["id"],
                            user_token=None,
                            use_faster_model=chat_logger.use_faster_model(),
                            username=attributor,
                            chat_logger=chat_logger,
                        )

            case "pull_request", "opened":
                _, g = get_github_client(request_dict["installation"]["id"])
                repo = g.get_repo(request_dict["repository"]["full_name"])
                pr = repo.get_pull(request_dict["pull_request"]["number"])
                # if the pr already has a comment from sweep bot do nothing
                time.sleep(10)
                if any(
                    comment.user.login == GITHUB_BOT_USERNAME
                    for comment in pr.get_issue_comments()
                ) or pr.title.startswith("Sweep:"):
                    return {
                        "success": True,
                        "reason": "PR already has a comment from sweep bot",
                    }
                rule_buttons = []
                repo_rules = get_rules(repo) or []
                if repo_rules != [""] and repo_rules != []:
                    for rule in repo_rules or []:
                        if rule:
                            rule_buttons.append(Button(label=f"{RULES_LABEL} {rule}"))
                    if len(repo_rules) == 0:
                        for rule in DEFAULT_RULES:
                            rule_buttons.append(Button(label=f"{RULES_LABEL} {rule}"))
                if rule_buttons:
                    rules_buttons_list = ButtonList(
                        buttons=rule_buttons, title=RULES_TITLE
                    )
                    pr.create_issue_comment(rules_buttons_list.serialize() + BOT_SUFFIX)

                if pr.mergeable == False and MERGE_CONFLICT_ENABLED:
                    attributor = pr.user.login
                    if attributor.endswith("[bot]"):
                        attributor = pr.assignee.login
                    if attributor.endswith("[bot]"):
                        return {
                            "success": False,
                            "error_message": "The PR was created by a bot, so I won't attempt to fix it.",
                        }
                    chat_logger = ChatLogger(
                        data={
                            "username": attributor,
                            "title": "[Sweep GHA Fix] Fix the failing GitHub Actions",
                        }
                    )
                    if chat_logger.use_faster_model() and not IS_SELF_HOSTED:
                        return {
                            "success": False,
                            "error_message": "Disabled for free users",
                        }
                    on_merge_conflict(
                        pr_number=pr.number,
                        username=attributor,
                        repo_full_name=request_dict["repository"]["full_name"],
                        installation_id=request_dict["installation"]["id"],
                        tracking_id=get_hash(),
                    )
            case "issues", "opened":
                request = IssueRequest(**request_dict)
                issue_title_lower = request.issue.title.lower()
                if (
                    issue_title_lower.startswith("sweep")
                    or "sweep:" in issue_title_lower
                ):
                    _, g = get_github_client(request.installation.id)
                    repo = g.get_repo(request.repository.full_name)

                    labels = repo.get_labels()
                    label_names = [label.name for label in labels]

                    if GITHUB_LABEL_NAME not in label_names:
                        repo.create_label(
                            name=GITHUB_LABEL_NAME,
                            color=GITHUB_LABEL_COLOR,
                            description=GITHUB_LABEL_DESCRIPTION,
                        )
                    current_issue = repo.get_issue(number=request.issue.number)
                    current_issue.add_to_labels(GITHUB_LABEL_NAME)
            case "issue_comment", "edited":
                request = IssueCommentRequest(**request_dict)
                sweep_labeled_issue = GITHUB_LABEL_NAME in [
                    label.name.lower() for label in request.issue.labels
                ]
                button_title_match = check_button_title_match(
                    REVERT_CHANGED_FILES_TITLE,
                    request.comment.body,
                    request.changes,
                ) or check_button_title_match(
                    RULES_TITLE,
                    request.comment.body,
                    request.changes,
                )
                if (
                    request.comment.user.type == "Bot"
                    and GITHUB_BOT_USERNAME in request.comment.user.login
                    and request.changes.body_from is not None
                    and button_title_match
                    and request.sender.type == "User"
                ):
                    run_on_button_click(request_dict)

                restart_sweep = False
                if (
                    request.comment.user.type == "Bot"
                    and GITHUB_BOT_USERNAME in request.comment.user.login
                    and request.changes.body_from is not None
                    and check_button_activated(
                        RESTART_SWEEP_BUTTON,
                        request.comment.body,
                        request.changes,
                    )
                    and sweep_labeled_issue
                    and request.sender.type == "User"
                ):
                    # Restart Sweep on this issue
                    restart_sweep = True

                if (
                    request.issue is not None
                    and sweep_labeled_issue
                    and request.comment.user.type == "User"
                    and not request.comment.user.login.startswith("sweep")
                    and not (
                        request.issue.pull_request and request.issue.pull_request.url
                    )
                    or restart_sweep
                ):
                    logger.info("New issue comment edited")
                    request.issue.body = request.issue.body or ""
                    request.repository.description = (
                        request.repository.description or ""
                    )

                    if (
                        not request.comment.body.strip()
                        .lower()
                        .startswith(GITHUB_LABEL_NAME)
                        and not restart_sweep
                    ):
                        logger.info("Comment does not start with 'Sweep', passing")
                        return {
                            "success": True,
                            "reason": "Comment does not start with 'Sweep', passing",
                        }

                    call_on_ticket(
                        title=request.issue.title,
                        summary=request.issue.body,
                        issue_number=request.issue.number,
                        issue_url=request.issue.html_url,
                        username=request.issue.user.login,
                        repo_full_name=request.repository.full_name,
                        repo_description=request.repository.description,
                        installation_id=request.installation.id,
                        comment_id=request.comment.id if not restart_sweep else None,
                        edited=True,
                    )
                elif (
                    request.issue.pull_request and request.comment.user.type == "User"
                ):  # TODO(sweep): set a limit
                    logger.info(f"Handling comment on PR: {request.issue.pull_request}")
                    _, g = get_github_client(request.installation.id)
                    repo = g.get_repo(request.repository.full_name)
                    pr = repo.get_pull(request.issue.number)
                    labels = pr.get_labels()
                    comment = request.comment.body
                    if (
                        comment.lower().startswith("sweep:")
                        or any(label.name.lower() == "sweep" for label in labels)
                    ) and not BOT_SUFFIX in comment:
                        pr_change_request = PRChangeRequest(
                            params={
                                "comment_type": "comment",
                                "repo_full_name": request.repository.full_name,
                                "repo_description": request.repository.description,
                                "comment": request.comment.body,
                                "pr_path": None,
                                "pr_line_position": None,
                                "username": request.comment.user.login,
                                "installation_id": request.installation.id,
                                "pr_number": request.issue.number,
                                "comment_id": request.comment.id,
                            },
                        )
                        call_on_comment(**pr_change_request.params)
            case "issues", "edited":
                request = IssueRequest(**request_dict)
                if (
                    GITHUB_LABEL_NAME
                    in [label.name.lower() for label in request.issue.labels]
                    and request.sender.type == "User"
                    and not request.sender.login.startswith("sweep")
                ):
                    logger.info("New issue edited")
                    call_on_ticket(
                        title=request.issue.title,
                        summary=request.issue.body,
                        issue_number=request.issue.number,
                        issue_url=request.issue.html_url,
                        username=request.issue.user.login,
                        repo_full_name=request.repository.full_name,
                        repo_description=request.repository.description,
                        installation_id=request.installation.id,
                        comment_id=None,
                    )
                else:
                    logger.info("Issue edited, but not a sweep issue")
            case "issues", "labeled":
                request = IssueRequest(**request_dict)
                if (
                    any(
                        label.name.lower() == GITHUB_LABEL_NAME
                        for label in request.issue.labels
                    )
                    and not request.issue.pull_request
                ):
                    request.issue.body = request.issue.body or ""
                    request.repository.description = (
                        request.repository.description or ""
                    )
                    call_on_ticket(
                        title=request.issue.title,
                        summary=request.issue.body,
                        issue_number=request.issue.number,
                        issue_url=request.issue.html_url,
                        username=request.issue.user.login,
                        repo_full_name=request.repository.full_name,
                        repo_description=request.repository.description,
                        installation_id=request.installation.id,
                        comment_id=None,
                    )
            case "issue_comment", "created":
                # import pdb; pdb.set_trace()
                request = IssueCommentRequest(**request_dict)
                if (
                    request.issue is not None
                    and GITHUB_LABEL_NAME
                    in [label.name.lower() for label in request.issue.labels]
                    and request.comment.user.type == "User"
                    and not (
                        request.issue.pull_request and request.issue.pull_request.url
                    )
                    and not (BOT_SUFFIX in request.comment.body)
                ):
                    request.issue.body = request.issue.body or ""
                    request.repository.description = (
                        request.repository.description or ""
                    )

                    if (
                        not request.comment.body.strip()
                        .lower()
                        .startswith(GITHUB_LABEL_NAME)
                    ):
                        logger.info("Comment does not start with 'Sweep', passing")
                        return {
                            "success": True,
                            "reason": "Comment does not start with 'Sweep', passing",
                        }

                    call_on_ticket(
                        title=request.issue.title,
                        summary=request.issue.body,
                        issue_number=request.issue.number,
                        issue_url=request.issue.html_url,
                        username=request.issue.user.login,
                        repo_full_name=request.repository.full_name,
                        repo_description=request.repository.description,
                        installation_id=request.installation.id,
                        comment_id=request.comment.id,
                    )
                elif (
                    request.issue.pull_request
                    and request.comment.user.type == "User"
                    and not (BOT_SUFFIX in request.comment.body)
                ):  # TODO(sweep): set a limit
                    _, g = get_github_client(request.installation.id)
                    repo = g.get_repo(request.repository.full_name)
                    pr = repo.get_pull(request.issue.number)
                    labels = pr.get_labels()
                    comment = request.comment.body
                    if (
                        comment.lower().startswith("sweep:")
                        or any(label.name.lower() == "sweep" for label in labels)
                        and not BOT_SUFFIX in comment
                    ):
                        pr_change_request = PRChangeRequest(
                            params={
                                "comment_type": "comment",
                                "repo_full_name": request.repository.full_name,
                                "repo_description": request.repository.description,
                                "comment": request.comment.body,
                                "pr_path": None,
                                "pr_line_position": None,
                                "username": request.comment.user.login,
                                "installation_id": request.installation.id,
                                "pr_number": request.issue.number,
                                "comment_id": request.comment.id,
                            },
                        )
                        call_on_comment(**pr_change_request.params)
            case "pull_request_review_comment", "created":
                request = CommentCreatedRequest(**request_dict)
                _, g = get_github_client(request.installation.id)
                repo = g.get_repo(request.repository.full_name)
                pr = repo.get_pull(request.pull_request.number)
                labels = pr.get_labels()
                comment = request.comment.body
                if (
                    (
                        comment.lower().startswith("sweep:")
                        or any(label.name.lower() == "sweep" for label in labels)
                    )
                    and request.comment.user.type == "User"
                    and not BOT_SUFFIX in comment
                ):
                    pr_change_request = PRChangeRequest(
                        params={
                            "comment_type": "comment",
                            "repo_full_name": request.repository.full_name,
                            "repo_description": request.repository.description,
                            "comment": request.comment.body,
                            "pr_path": request.comment.path,
                            "pr_line_position": request.comment.original_line,
                            "username": request.comment.user.login,
                            "installation_id": request.installation.id,
                            "pr_number": request.pull_request.number,
                            "comment_id": request.comment.id,
                        },
                    )
                    call_on_comment(**pr_change_request.params)
            case "pull_request_review_comment", "edited":
                request = CommentCreatedRequest(**request_dict)
                _, g = get_github_client(request.installation.id)
                repo = g.get_repo(request.repository.full_name)
                pr = repo.get_pull(request.pull_request.number)
                labels = pr.get_labels()
                comment = request.comment.body
                if (
                    (
                        comment.lower().startswith("sweep:")
                        or any(label.name.lower() == "sweep" for label in labels)
                    )
                    and request.comment.user.type == "User"
                    and not BOT_SUFFIX in comment
                ):
                    pr_change_request = PRChangeRequest(
                        params={
                            "comment_type": "comment",
                            "repo_full_name": request.repository.full_name,
                            "repo_description": request.repository.description,
                            "comment": request.comment.body,
                            "pr_path": request.comment.path,
                            "pr_line_position": request.comment.original_line,
                            "username": request.comment.user.login,
                            "installation_id": request.installation.id,
                            "pr_number": request.pull_request.number,
                            "comment_id": request.comment.id,
                        },
                    )
                    call_on_comment(**pr_change_request.params)
            case "installation_repositories", "added":
                repos_added_request = ReposAddedRequest(**request_dict)
                metadata = {
                    "installation_id": repos_added_request.installation.id,
                    "repositories": [
                        repo.full_name
                        for repo in repos_added_request.repositories_added
                    ],
                }

                try:
                    add_config_to_top_repos(
                        repos_added_request.installation.id,
                        repos_added_request.installation.account.login,
                        repos_added_request.repositories_added,
                    )
                except Exception as e:
                    logger.exception(f"Failed to add config to top repos: {e}")

                posthog.capture(
                    "installation_repositories",
                    "started",
                    properties={**metadata},
                )
                for repo in repos_added_request.repositories_added:
                    organization, repo_name = repo.full_name.split("/")
                    posthog.capture(
                        organization,
                        "installed_repository",
                        properties={
                            "repo_name": repo_name,
                            "organization": organization,
                            "repo_full_name": repo.full_name,
                        },
                    )
            case "installation", "created":
                repos_added_request = InstallationCreatedRequest(**request_dict)

                try:
                    add_config_to_top_repos(
                        repos_added_request.installation.id,
                        repos_added_request.installation.account.login,
                        repos_added_request.repositories,
                    )
                except Exception as e:
                    logger.exception(f"Failed to add config to top repos: {e}")
            case "pull_request", "edited":
                request = PREdited(**request_dict)

                if (
                    request.pull_request.user.login == GITHUB_BOT_USERNAME
                    and not request.sender.login.endswith("[bot]")
                    and DISCORD_FEEDBACK_WEBHOOK_URL is not None
                ):
                    good_button = check_button_activated(
                        SWEEP_GOOD_FEEDBACK,
                        request.pull_request.body,
                        request.changes,
                    )
                    bad_button = check_button_activated(
                        SWEEP_BAD_FEEDBACK,
                        request.pull_request.body,
                        request.changes,
                    )

                    if good_button or bad_button:
                        emoji = "😕"
                        if good_button:
                            emoji = "👍"
                        elif bad_button:
                            emoji = "👎"
                        data = {
                            "content": f"{emoji} {request.pull_request.html_url} ({request.sender.login})\n{request.pull_request.commits} commits, {request.pull_request.changed_files} files: +{request.pull_request.additions}, -{request.pull_request.deletions}"
                        }
                        headers = {"Content-Type": "application/json"}
                        response = requests.post(
                            DISCORD_FEEDBACK_WEBHOOK_URL,
                            data=json.dumps(data),
                            headers=headers,
                        )

                        # Send feedback to PostHog
                        posthog.capture(
                            request.sender.login,
                            "feedback",
                            properties={
                                "repo_name": request.repository.full_name,
                                "pr_url": request.pull_request.html_url,
                                "pr_commits": request.pull_request.commits,
                                "pr_additions": request.pull_request.additions,
                                "pr_deletions": request.pull_request.deletions,
                                "pr_changed_files": request.pull_request.changed_files,
                                "username": request.sender.login,
                                "good_button": good_button,
                                "bad_button": bad_button,
                            },
                        )

                        def remove_buttons_from_description(body):
                            """
                            Replace:
                            ### PR Feedback...
                            ...
                            # (until it hits the next #)

                            with
                            ### PR Feedback: {emoji}
                            #
                            """
                            lines = body.split("\n")
                            if not lines[0].startswith("### PR Feedback"):
                                return None
                            # Find when the second # occurs
                            i = 0
                            for i, line in enumerate(lines):
                                if line.startswith("#") and i > 0:
                                    break

                            return "\n".join(
                                [
                                    f"### PR Feedback: {emoji}",
                                    *lines[i:],
                                ]
                            )

                        # Update PR description to remove buttons
                        try:
                            _, g = get_github_client(request.installation.id)
                            repo = g.get_repo(request.repository.full_name)
                            pr = repo.get_pull(request.pull_request.number)
                            new_body = remove_buttons_from_description(
                                request.pull_request.body
                            )
                            if new_body is not None:
                                pr.edit(body=new_body)
                        except SystemExit:
                            raise SystemExit
                        except Exception as e:
                            logger.exception(f"Failed to edit PR description: {e}")
            case "pull_request", "closed":
                pr_request = PRRequest(**request_dict)
                (
                    organization,
                    repo_name,
                ) = pr_request.repository.full_name.split("/")
                commit_author = pr_request.pull_request.user.login
                merged_by = (
                    pr_request.pull_request.merged_by.login
                    if pr_request.pull_request.merged_by
                    else None
                )
                if GITHUB_BOT_USERNAME == commit_author and merged_by is not None:
                    event_name = "merged_sweep_pr"
                    if pr_request.pull_request.title.startswith("[config]"):
                        event_name = "config_pr_merged"
                    elif pr_request.pull_request.title.startswith("[Sweep Rules]"):
                        event_name = "sweep_rules_pr_merged"
                    posthog.capture(
                        merged_by,
                        event_name,
                        properties={
                            "repo_name": repo_name,
                            "organization": organization,
                            "repo_full_name": pr_request.repository.full_name,
                            "username": merged_by,
                            "additions": pr_request.pull_request.additions,
                            "deletions": pr_request.pull_request.deletions,
                            "total_changes": pr_request.pull_request.additions
                            + pr_request.pull_request.deletions,
                        },
                    )
                chat_logger = ChatLogger({"username": merged_by})
            case "push", None:
                if event != "pull_request" or request_dict["base"]["merged"] == True:
                    chat_logger = ChatLogger(
                        {"username": request_dict["pusher"]["name"]}
                    )
                    # on merge
                    call_on_merge(request_dict, chat_logger)
                    ref = request_dict["ref"] if "ref" in request_dict else ""
                    if ref.startswith("refs/heads") and not ref.startswith(
                        "ref/heads/sweep"
                    ):
                        _, g = get_github_client(request_dict["installation"]["id"])
                        repo = g.get_repo(request_dict["repository"]["full_name"])
                        if ref[len("refs/heads/") :] == SweepConfig.get_branch(repo):
                            update_sweep_prs_v2(
                                request_dict["repository"]["full_name"],
                                installation_id=request_dict["installation"]["id"],
                            )
                    if ref.startswith("refs/heads"):
                        branch_name = ref[len("refs/heads/") :]
                        # Check if the branch has an associated PR

                        org_name, repo_name = request_dict["repository"][
                            "full_name"
                        ].split("/")
                        pulls = repo.get_pulls(
                            state="open",
                            sort="created",
                            head=org_name + ":" + branch_name,
                        )
                        for pr in pulls:
                            logger.info(
                                f"PR associated with branch {branch_name}: #{pr.number} - {pr.title}"
                            )
                            if pr.mergeable == False and MERGE_CONFLICT_ENABLED:
                                attributor = pr.user.login
                                if attributor.endswith("[bot]"):
                                    attributor = pr.assignee.login
                                if attributor.endswith("[bot]"):
                                    return {
                                        "success": False,
                                        "error_message": "The PR was created by a bot, so I won't attempt to fix it.",
                                    }
                                chat_logger = ChatLogger(
                                    data={
                                        "username": attributor,
                                        "title": "[Sweep GHA Fix] Fix the failing GitHub Actions",
                                    }
                                )
                                if (
                                    chat_logger.use_faster_model()
                                    and not IS_SELF_HOSTED
                                ):
                                    return {
                                        "success": False,
                                        "error_message": "Disabled for free users",
                                    }
                                on_merge_conflict(
                                    pr_number=pr.number,
                                    username=pr.user.login,
                                    repo_full_name=request_dict["repository"][
                                        "full_name"
                                    ],
                                    installation_id=request_dict["installation"]["id"],
                                    tracking_id=get_hash(),
                                )
            case "ping", None:
                return {"message": "pong"}
            case _:
                return {"error": "Unsupported type"}<|MERGE_RESOLUTION|>--- conflicted
+++ resolved
@@ -149,18 +149,12 @@
         on_comment(*args, **kwargs, tracking_id=tracking_id)
 
 def run_on_button_click(*args, **kwargs):
-<<<<<<< HEAD
     if use_threading:
         thread = threading.Thread(target=handle_button_click, args=args, kwargs=kwargs)
         thread.start()
+        global_threads.append(thread)
     else:
         handle_button_click(*args, **kwargs)
-=======
-    thread = threading.Thread(target=handle_button_click, args=args, kwargs=kwargs)
-    thread.start()
-    global_threads.append(thread)
-
->>>>>>> e61d9c85
 
 def run_on_check_suite(*args, **kwargs):
     request = kwargs["request"]
@@ -207,7 +201,6 @@
         serialized = {i: arg for i, arg in enumerate(args)}
         serialized.update(kwargs)
 
-<<<<<<< HEAD
         hatchet.client.event.push(
             "ticket:create",
             serialized,
@@ -223,12 +216,7 @@
         thread = threading.Thread(target=run_on_ticket, args=args, kwargs=kwargs)
         on_ticket_events[key] = thread
         thread.start()
-=======
-    thread = threading.Thread(target=run_on_ticket, args=args, kwargs=kwargs)
-    on_ticket_events[key] = thread
-    thread.start()
-    global_threads.append(thread)
->>>>>>> e61d9c85
+        global_threads.append(thread)
 
     # delayed_kill_thread = threading.Thread(target=delayed_kill, args=(thread,))
     # delayed_kill_thread.start()
@@ -237,16 +225,11 @@
 def call_on_check_suite(*args, **kwargs):
     kwargs["request"].repository.full_name
     kwargs["request"].check_run.pull_requests[0].number
-<<<<<<< HEAD
-=======
-    thread = threading.Thread(target=run_on_check_suite, args=args, kwargs=kwargs)
-    thread.start()
-    global_threads.append(thread)
->>>>>>> e61d9c85
 
     if use_threading:
         thread = threading.Thread(target=run_on_check_suite, args=args, kwargs=kwargs)
         thread.start()
+        global_threads.append(thread)
     else:
         run_on_check_suite(*args, **kwargs)
 
@@ -273,21 +256,11 @@
         pr_id = kwargs["pr_number"]
         key = f"{repo_full_name}-{pr_id}"  # Full name, comment number as key
 
-<<<<<<< HEAD
         comment_type = kwargs["comment_type"]
         logger.info(f"Received comment type: {comment_type}")
 
         if key not in events:
             events[key] = SafePriorityQueue()
-=======
-    # If a thread isn't running, start one
-    if not any(
-        thread.name == key and thread.is_alive() for thread in threading.enumerate()
-    ):
-        thread = threading.Thread(target=worker, name=key)
-        thread.start()
-        global_threads.append(thread)
->>>>>>> e61d9c85
 
         events[key].put(0, (args, kwargs))
 
