--- conflicted
+++ resolved
@@ -102,13 +102,7 @@
                     current_issue.add_to_labels(GITHUB_LABEL_NAME)
             case "issues", "labeled":
                 request = IssueRequest(**request_dict)
-<<<<<<< HEAD
-                if request.issue is not None and (
-                    GITHUB_LABEL_NAME in [label.name.lower() for label in request.issue.labels]
-                ):
-=======
                 if 'label' in request_dict and str.lower(request_dict['label']['name']) == LABEL_NAME:
->>>>>>> afdcd889
                     request.issue.body = request.issue.body or ""
                     request.repository.description = (
                         request.repository.description or ""
