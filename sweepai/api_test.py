--- conflicted
+++ resolved
@@ -19,12 +19,8 @@
 
     # Add more test methods as needed for each function in api.py
 
-<<<<<<< HEAD
 
 if __name__ == "__main__":
-    unittest.main()
-=======
-if __name__ == '__main__':
     unittest.main()
     @patch('sweepai.api.get_github_client')
     @patch('sweepai.api.download_logs')
@@ -58,5 +54,4 @@
         mock_stack_pr.assert_called_once_with(request="[Sweep GHA Fix] The GitHub Actions run failed with the following error logs:\n\n```\n\nclean logs\n\n```", pr_number=mock_request.check_run.pull_requests[0].number, username=mock_request.sender.login, repo_full_name=mock_request.repository.full_name, installation_id=mock_request.installation.id, tracking_id="hash")
 
         # Verify that the conditional logic behaves as expected
-        self.assertEqual(result, {"success": True})
->>>>>>> 4e37b9ab
+        self.assertEqual(result, {"success": True})