import unittest
import unittest.mock

from sweepai import api
from sweepai.api import handle_request


class TestAPI(unittest.TestCase):
    def setUp(self):
        self.mock_api = unittest.mock.create_autospec(api)

    def test_home(self):
        self.mock_api.home.return_value = "<h2>Sweep Webhook is up and running! To get started, copy the URL into the GitHub App settings' webhook field.</h2>"
        result = self.mock_api.home()
        self.assertEqual(
            result,
            "<h2>Sweep Webhook is up and running! To get started, copy the URL into the GitHub App settings' webhook field.</h2>",
        )
        self.mock_api.home.assert_called_once()

    # Add more test methods as needed for each function in api.py

<<<<<<< HEAD

if __name__ == "__main__":
    unittest.main()
=======
if __name__ == '__main__':
    unittest.main()
    def test_handle_request(self):
        mock_request_dict = {"action": "test_action"}
        mock_event = "test_event"
        self.mock_api.handle_request.return_value = {"success": True}
        result = handle_request(mock_request_dict, mock_event)
        self.assertEqual(result, {"success": True})
        self.mock_api.handle_request.assert_called_once_with(mock_request_dict, mock_event)
>>>>>>> 3d0e2b09
<|MERGE_RESOLUTION|>--- conflicted
+++ resolved
@@ -20,12 +20,8 @@
 
     # Add more test methods as needed for each function in api.py
 
-<<<<<<< HEAD
 
 if __name__ == "__main__":
-    unittest.main()
-=======
-if __name__ == '__main__':
     unittest.main()
     def test_handle_request(self):
         mock_request_dict = {"action": "test_action"}
@@ -33,5 +29,4 @@
         self.mock_api.handle_request.return_value = {"success": True}
         result = handle_request(mock_request_dict, mock_event)
         self.assertEqual(result, {"success": True})
-        self.mock_api.handle_request.assert_called_once_with(mock_request_dict, mock_event)
->>>>>>> 3d0e2b09
+        self.mock_api.handle_request.assert_called_once_with(mock_request_dict, mock_event)