"""
List of common prompts used across the codebase.
"""

# Following two should be fused
system_message_prompt = """\
You are a brilliant and meticulous engineer assigned to write code for the following Github issue. When you write code, the code works on the first try, is syntactically perfect and is fully implemented. You have the utmost care for the code that you write, so you do not make mistakes and every function and class will be fully implemented. When writing tests, you will ensure the tests are fully implemented, very extensive and cover all cases, and you will make up test data as needed. Take into account the current repository's language, frameworks, and dependencies."""

repo_description_prefix_prompt = "\nThis is a description of the repository:"

rules_prefix_prompt = (
    "\nThese are the user's preferences and instructions. Use them as needed"
)

human_message_prompt = [
    {
        "role": "user",
        "content": """{relevant_snippets}""",
        "key": "relevant_snippets",
    },
    {
        "role": "user",
        "content": """{relevant_directories}""",
        "key": "relevant_directories",
    },
    {
        "role": "user",
        "content": """{relevant_commit_history}""",
        "key": "relevant_commit_history",
    },
    {
        "role": "user",
        "content": """<repo_tree>
{tree}
</repo_tree>""",
        "key": "relevant_tree",
    },
    {
        "role": "user",
        "content": """# Repo & Issue Metadata
Repo: {repo_name}: {repo_description}
Issue Title: {title}{description}""",
        "key": "metadata",
    },
]

human_message_review_prompt = [
    {
        "role": "user",
        "content": """{relevant_snippets}""",
    },
    {
        "role": "user",
        "content": """{relevant_directories}""",
    },
    {"role": "user", "content": """{plan}"""},
    {
        "role": "user",
        "content": """{diffs}""",
    },
]

snippet_replacement_system_message = f"""{system_message_prompt}

You are selecting relevant snippets for this issue. You must only select files that would help you understand the context of this issue.

## Snippet Step

In order to address this issue, what required information do you need about the snippets? Only include relevant code and required file imports that provides you enough detail about the snippets for the problems:

Note: Do not select the entire file. Only select relevant lines from these files. Keep the relevant_snippets as small as possible.

<contextual_thoughts>
* Thought_1
* Thought_2
...
</contextual_thoughts>

<relevant_snippets>
folder_1/file_1.py:1-13
folder_2/file_2.py:42-75
...
</relevant_snippets>
"""

snippet_replacement = """Based on this issue, determine what context is relevant for the file changes. In the relevant_snippets, do not write the entire file lines. Choose only the most important lines.

Complete the Snippet Step."""

diff_section_prompt = """
<file_diff file="{diff_file_path}">
{diffs}
</file_diff>"""

review_prompt = """\
Repo & Issue Metadata:
<metadata>
Repo: {repo_name}: {repo_description}
Issue Title: {title}
Issue Description:
{description}
</metadata>

The code was written by an inexperienced programmer. Carefully review the code diffs in this pull request. Use the diffs along with the original plan to verify that each step of the plan was implemented correctly.

Check for the following:
* Missing imports
* Incorrect functionality
* Other errors not listed above
* Incorrect/broken tests

Indicate all breaking changes. Do not point out stylistic issues. Ensure that the code resolves the issue requested by the user and every function and class is fully implemented.

Respond in the following format:c
<diff_analysis>
Check each file_diff function by function and confirm whether it was both implemented and implemented correctly.
...
</diff_analysis>"""

final_review_prompt = """\
Given the diff_analysis write a direct and concise GitHub review comment. Be extra careful with unimplemented sections and do not nitpick on formatting.
If there is additional work to be done before this PR is ready, mention it. If there are no changes required, simply say "No changes required."
In case changes are required, keep in mind the author is an inexperienced programmer and may need a pointer to the files and specific changes.
Follow this format:
<changes_required>
Write Yes if the changes are required or No if they are not required.
</changes_required>
<review_comment>
Mention any changes that need to be made, using GitHub markdown to format the comment.
- Change required in file on line x1-x2
- Change required in file on line y1-y2
...
</review_comment>"""

issue_comment_prompt = """
<comment username="{username}">
{reply}
</comment>"""

# Prompt for comments
human_message_prompt_comment = [
    {
        "role": "user",
        "content": """{relevant_snippets}""",
    },
    {
        "role": "user",
        "content": """{relevant_directories}""",
    },
    {
        "role": "user",
        "content": """<repo_tree>
{tree}
</repo_tree>""",
    },
    {
        "role": "user",
        "content": """# Repo & Pull Request Metadata
This is the repository as well as the original intent of the Pull Request.
Repo: {repo_name}: {repo_description}
Pull Request Title: {title}
Pull Request Description: {description}{relevant_docs}""",
    },
    {
        "role": "user",
        "content": """These are the previous file changes
{diff}""",
    },
    {
        "role": "user",
        "content": """Please handle the user review comment using the snippets, pull request title, pull request description, and the file changes.
User pull request review: \"{comment}\"""",
    },
]

cot_retrieval_prompt = """
Gather information to solve the problem. Use "finish" when you feel like you have sufficient information.
"""

files_to_change_abstract_prompt = """Write an abstract minimum plan to address this issue in the least amount of change possible. Try to originate the root causes of this issue. Be clear and concise. 1 paragraph."""

files_to_change_system_prompt = """You are a brilliant and meticulous engineer assigned to plan code changes to solve the following Github issue using the snippets provided from the codebase. You have the utmost care for the plan that you write, so you ensure that all the relevant modules in the file are identified. Take into account the current repository's language, frameworks, and dependencies, as well as the existing modules such as helper functions, utility operations and backend services."""

files_to_change_system_prompt = """You are a brilliant and meticulous engineer assigned to plan code changes to solve the following Github issue using the snippets provided from the codebase. You have the utmost care for the plan that you write, so you ensure that all the relevant modules in the file are identified. Take into account the current repository's language, frameworks, and dependencies, as well as the existing modules such as helper functions, utility operations and backend services."""

files_to_change_system_prompt = """\
You are a brilliant and meticulous engineer assigned to plan code changes to solve the following Github issue. You have the utmost care for the plan that you write, so you do not make mistakes and every function and class will be fully implemented. Take into account the current repository's language, frameworks, and dependencies."""


# put more emphasis on modify
# TODO: lots of improvements and cleanup needed here
files_to_change_prompt = """# Task:
Thoroughly analyze the provided code snippets, repository, and GitHub issue to gain a deep understanding of the problem and its context. Consider multiple approaches and evaluate their effectiveness in resolving the issue completely. Propose a comprehensive and efficient plan that addresses the root cause of the problem, utilizing the most relevant code snippets and existing utility modules, helper functions, and other reusable components from the codebase.

<<<<<<< HEAD
You are provided with relevant_snippets, which contain code snippets you may need to modify or import, and read_only_snippets, which contain code snippets of utility functions, services, and type definitions that you likely do not need to modify but can leverage in your solution.
=======
You are provided with relevent_snippets, which contain code snippets you may need to modify or import and read_only_snippets, which contain code snippets of utility functions, services and type definitions you likely do not need to modify.

Guidelines:
* Always include the full file path (e.g. src/utils/strings/regex_utils.py instead of just strings/regex_utils.py or regex_utils.py) and reference the provided snippets.
* Provide clear, natural language instructions for updating the code logic and specify necessary imports.
* Be specific and direct in your instructions, avoiding vague terms like "identify" or "ensure." Instead, use actionable phrases like "add", "locate" or "change."
* Include relevant type definitions, interfaces, and schemas to provide a clear understanding of the entities and their relationships.
* Avoid using line numbers; instead, reference the locations of the changes using surrounding code or function headers as context.
* When modifying code, provide detailed instructions and the actual code changes required. Write all code changes in the diff format. Do not leave comments or placeholders for the user to fill in.

Please use the following XML format for your response:

# Issue Analysis:
<issue_analysis>
* Identify the root cause of the issue by referencing specific code entities in the relevant files.
* Outline a plan that completely resolves the user's request, referencing provided code snippets, entity names, and necessary files/directories.

List ALL files we should modify to resolve the issue:
- File path 1: Outline of instructions for modifying the file
    - First change to make in the file
    - Second change to make in the file
- File path 2: Outline of instructions for modifying the file
    - First change to make in the file
    - Second change to make in the file
[additional files as needed]

List ALL relevant utility modules from the provided set and specify where they can be used, including:
- Type definitions, interfaces, and schemas
- Helper functions
- Frontend components
- Database services
- API endpoints
[additional relevant modules as needed]

* For each <create> or <modify> section in your plan, explain its purpose and how it contributes to resolving the issue.
* Topologically sort the plan so that changes in low-level modules, such as DB query logic, are made before changes in high-level modules, such as API endpoints.
[additional analysis as needed]
</issue_analysis>

# Plan:
<plan>
<create file="file_path_1" relevant_files="space-separated list of files containing ALL modules to use when creating file_path_1">
* Natural language instructions for creating the new file to solve the issue.
* Reference necessary imports and entity names.
* Include relevant type definitions, interfaces, and schemas.
* Provide the actual code to be added, with detailed explanations.
</create>

[additional creates as needed]

<modify file="file_path_2" relevant_files="space-separated list of files containing ALL modules to use while modifying file_path_2">
* Detailed natural language instructions for modifying the file to solve the issue.
* Reference the locations of the changes using surrounding code or function headers, not line numbers.
* Include relevant type definitions, interfaces, and schemas.
* Each file should be modified at most once. If multiple changes are needed, separate them into different <modify> blocks.
</modify>

[additional modifies as needed]
</plan>

Here's an example of an excellent issue analysis and plan:
<issue_analysis>
The root cause of the issue is that the searchProducts method in the ProductService class (product_service.py) does not properly handle searching for products by category, price range, and keyword simultaneously. It should return products that match all the provided criteria.

To completely resolve the user's request, we need to:

Modify the searchProducts method in product_service.py to:
Add optional parameters for category_id, min_price, max_price, and keyword
Update the database query to filter products based on the provided criteria
Update the search_products endpoint in app.py to:
Extract the new search parameters from the request
Pass the parameters to the searchProducts method
Update the ProductSchema in schemas/product_schema.py to include the category_id field
Relevant files to modify:

src/services/product_service.py - Update searchProducts to handle category, price range, and keyword filtering
src/app.py - Update search_products endpoint to extract new parameters and pass them to searchProducts
src/schemas/product_schema.py - Add category_id field to ProductSchema
Relevant utility modules:
"""

# TODO: Fix relevant files block

files_to_change_prompt = """# Task: 
Critically analyze the provided code snippets, repository, and GitHub issue to understand the requested change. Propose a complete plan for an intern to fully resolve the user's issue, utilizing the relevant code snippets and utility modules provided. Because the intern is unfamiliar with the codebase, provide clear and detailed instructions for updating the code logic.

You are provided with relevent_snippets, which contain code snippets you may need to modify or import and read_only_snippets, which contain code snippets of utility functions, services and type definitions you likely do not need to modify.
>>>>>>> 5cbe0a83

Guidelines:
* Always include the full file path and reference the provided snippets.
* Carefully examine the provided code snippets and identify the most relevant ones for solving the issue at hand.
* Prioritize the use of existing utility modules, helper functions, and other reusable components from the codebase to maintain consistency and avoid unnecessary duplication.
* Provide clear, concise, and actionable instructions that can be easily followed by an intern with limited familiarity with the codebase.
* Be specific and direct in your instructions, avoiding vague terms like "identify" or "ensure." Instead, use actionable phrases like "add," "locate," or "change."
* Include relevant type definitions, interfaces, and schemas in the relevant_files to provide a clear understanding of the entities and their relationships.
* Avoid using line numbers; instead, reference the locations of the changes using surrounding code or function headers as context.
<<<<<<< HEAD
* When suggesting code modifications, provide detailed instructions. Write all code changes in the diff format. Do not leave comments or placeholders for the user to fill in.
* Consider edge cases and potential side effects when proposing code modifications. Make sure that the changes you propose will not introduce new issues now or in the future.
* Analyze the relationships and dependencies between different parts of the codebase and ensure that the proposed changes maintain the integrity and functionality of the system as a whole.
* Prioritize using the existing codebase over adding to it. For example, before adding a new utility function make sure an existing function doesn't already exist.
=======
* Be certain that your plan is complete and covers all the necessary changes to fully resolve the issue.
* Suggest high-quality changes that are completely safe, maintainable, efficient and backwards compatible.
* Divide the task into smaller steps, where each <create> or <modify> section corresponds to one small code block of change. You may have multiple <modify> blocks for the same file.
>>>>>>> 5cbe0a83

Please use the following XML format for your response:

# Issue Analysis:
<issue_analysis>
* Identify the root cause of the issue by referencing specific code entities in the relevant files.
* Outline ALL changes that need to occur for the user's request to be resolved, by referencing provided code snippets, entity names, and necessary files/directories.

List ALL files we should modify to resolve the issue:
- File path 1: Outline of instructions for modifying the file
    - First change to make in the file
    - Second change to make in the file
- File path 2: Outline of instructions for modifying the file
    - First change to make in the file
    - Second change to make in the file
[additional files as needed]

List ALL relevant read-only utility modules from the provided set and specify where they can be used. These are not files you need to make changes to but files you need to read while making changes in other files, including:
- Type definitions, interfaces, and schemas
- Helper functions
- Frontend components
- Database services
- API endpoints
[additional relevant modules as needed]

* For each <create> or <modify> section in your plan, explain its purpose and how it contributes to resolving the issue.
[additional analysis as needed]
</issue_analysis>

# Plan:
<plan>
<create file="file_path_1">
* Natural language instructions for creating the new file to solve the issue.
* Reference necessary imports and entity names.
* Include references to relevant type definitions, interfaces, and schemas.
</create>

[additional creates as needed]

<modify file="file_path_2">
* Detailed natural language instructions for modifying the file to solve the issue.
* Reference the locations of the changes using surrounding code or function headers, not line numbers.
* Include references to relevant type definitions, interfaces, and schemas.
* Describe code changes, but do not write the actual code.
* You may modify the same file multiple times. Each <modify> block should contain a single block of code changes from one small section of the file.
</modify>

[additional modifies as needed]
</plan>

<relevant_modules>
[List of all relevant files to use or read while making changes, such as type definitions, interfaces, and schemas, one per line]
</relevant_modules>

Here's an example of an excellent issue analysis and plan:

<issue_analysis>
The root cause of the issue is that the `createPost` method in the `PostService` class (post_service.py) does not validate that the user submitting the post has a non-deleted account. It should check the `user.deleted` property and raise an exception if the user's account is deleted.

To completely resolve the user's request, we need to:
- Modify the `createPost` method in post_service.py to check if the user's account is deleted before creating the post
- Add a new exception class `DeletedAccountError` in exceptions.py to raise when a deleted user tries to create a post
- Update the `create_post` endpoint in app.py to catch the new `DeletedAccountError` and return a 403 error response

Relevant files to modify:
- src/services/post_service.py
  - Import the `User` entity and `DeletedAccountError` 
  - Add validation to check if the user's account is deleted in `createPost`
  - Raise `DeletedAccountError` if the user's account is deleted
- src/exceptions.py
  - Define a new exception class `DeletedAccountError`
- src/app.py
  - Import the new `DeletedAccountError`
  - Catch `DeletedAccountError` in the `create_post` endpoint
  - Return a 403 error response if `DeletedAccountError` is caught

The relevant utility modules are:
- `User` entity (src/entities/user.py) - to check if user's account is deleted 
- `Post` entity (src/entities/post.py) - the entity being created in `createPost`

The <create> and <modify> changes work together to fully handle preventing deleted users from creating posts:
- The new exception class is created first to be used in the other changes
- The service method is updated to validate the user and raise the new exception 
- The API endpoint is updated to catch the new exception and return an appropriate error
</issue_analysis>

<plan>
<create file="src/exceptions.py">
* Define a new exception class called `DeletedAccountError`
* Have it inherit from the base `Exception` class
* Give it a clear error message indicating that a deleted account tried to perform an action
</create>

<modify file="src/services/post_service.py">
At the top of the file:
* Import the `User` entity from `src/entities/user.py`
* Import the `DeletedAccountError` from `src/exceptions.py`

In the `createPost` method of the `PostService` class:
* After getting the `user` by ID, add an if statement to check:
  - If `user.deleted` is True, raise a `DeletedAccountError`
  - Otherwise, continue with creating the post as normal
</modify>

<modify file="src/services/post_service.py">
In the `createPost` method of the `PostService` class:
* After the line that creates the new `post` instance, add:
  - A call to `self.post_repo.save(post)` to save the new post to the database
  - A call to `self.logger.info(f"User {{user.id}} created a new post with id {{post.id}}")` to log the post creation
* Return the newly created `post` instance
</modify>
<<<<<<< HEAD
</plan>

Generate three different plans from the issue analysis you perform, the best one will be chosen later."""

plan_selection_prompt = """
Now that three plans have been generated, it is time to review each of the plans and double check for logical errors. For each plan, MAKE SURE that there are no logical errors and that the plan actually satisfies the user request. If you spot any errors point them out. Then return the best plan of the 3. If all the plans have errors, you may choose to come up with a new plan that fixes these errors and still satisfies the user request. Remember that the best plans usually require the fewest changes to the code base.
The final accepted plan must be in the following xml format:
<final_plan>
final plan goes here
</final_plan>"""
=======
>>>>>>> 5cbe0a83

<modify file="src/app.py">
At the top of the file: 
* Import the `DeletedAccountError` from `src/exceptions.py`

In the `create_post` endpoint:
* Wrap the existing code in a try/except block
* Catch the `DeletedAccountError` in the except block
* If caught, return a JSON response with:
  - A 403 status code
  - An error message like "Cannot create post with a deleted account"
</modify>
</plan>

<relevant_modules>
src/entities/user.py
src/entities/post.py
</relevant_modules>"""

extract_files_to_change_prompt = """\
# Task:
Create a plan that resolves the user's query and ONLY the user's query under "Issue Title" and "Issue Description", providing your response in the below format:
<contextual_request_analysis>
Review each function of each relevant_snippet and analyze the user request to determine if this change should use the refactor or unit test tools.
The refactor tool performs code transformations in a single file without making other logical changes. Determine the function(s) that are too long and should have it's individual parts extracted.
The unit test tool creates or edits unit tests for a given file. Determine all functions that should be unit tested.
</contextual_request_analysis>

<use_tools>
True/False
</use_tools>

If use_tools is True, then generate a plan to use the given tools in this format:
* Make sure destination_module refers to a python module and not a path.

<refactor file="file_path_1" destination_module="destination_module" relevant_files="space-separated list of ALL files relevant for modifying file_path_1">
</refactor>
<test file="file_path_2" source_file="file_path_to_test" relevant_files="space-separated list of ALL files relevant for modifying file_path_2">
* Unit tests for the file_path_to_test, to be written in file_path_2.
* Exact and descriptive instructions for the tests to be created or modified.
...
</test>"""

refactor_files_to_change_prompt = """\
Reference and analyze the snippets, repo, and issue to break down the requested change and propose a plan that addresses the user's request.

Provide a plan to solve the issue, following these rules:
* You may only create new files, extract snippets into functions, relocate functions, or modify existing files.
* Include the full path (e.g. src/main.py and not just main.py), using the repo_tree for reference.
* Be concrete with instructions and do not write "identify x" or "ensure y is done". Simply write "add x" or "change y to z".

You MUST follow the following format:

# Contextual Request Analysis:
<contextual_request_analysis>
* Outline the ideal plan that solves the user request by referencing the snippets and any other necessary files/directories.
* Describe each <create>, <modify>, <extract>, and <relocate> section in the following plan and why it will be needed. Make sure the ordering is correct.
...
</contextual_request_analysis>

# Plan:
<plan>
<create file="file_path_1" relevant_files="space-separated list of ALL files relevant for creating file_path_1">
* Exact instructions for creating the new file needed to solve the issue
* Include references to all files, imports and entity names
...
</create>
...

<extract file="file_path_2" relevant_files="space-separated list of ALL files relevant for modifying file_path_2">
* Extracts lines of code from a function into a new standalone function.
* Only extract lines that reduce the overall nesting or complexity of the code.
...
</extract>
...

<relocate file="file_path_3" new_file_path="new_file_path" handle_references="True">
* This will move a function or variable from file_path_3 into another file while automatically resolving everything. If you use this block do not add other modifications related to imports, references, or function calls.
</relocate>
...

<modify file="file_path_4" relevant_files="space-separated list of ALL files relevant for modifying file_path_4">
* Modifies files by making less than 30-line changes. Be exact and mention references to all files, imports and entity names.
* Use detailed, natural language instructions on what to modify regarding business logic, and reference files to import.
* Be concrete with instructions and do not write "identify x" or "ensure y is done". Simply write "add x" or "change y to z".
* You may modify the same file multiple times.
...
</modify>
...

</plan>"""

sandbox_files_to_change_prompt = """\
Analyze the snippets, repo, and issue to break down the requested problem or feature. Then propose a high-quality plan that completely fixes the CI/CD run.

Provide a list of ALL of the files we should modify, abiding by the following:
* You may only create and modify files.
* Including the FULL path, e.g. src/main.py and not just main.py, using the repo_tree for reference.
* Use detailed, natural language instructions on what to modify regarding business logic, and reference files to import.
* Be concrete with instructions and do not write "check for x" or "ensure y is done". Simply write "add x" or "change y to z".
* If the tests fail you should typically fix the tests and not the source code.

You MUST follow the following format with the final output in XML tags:

<analysis_and_plan>
Whether the change was caused by the user's change or not. If not, then leave the plan empty.
Otherwise, determine why the CI/CD run failed and the root cause. Determine the MINIMAL amount of changes to fix, with reference to entities, in the following format:

<minimal_changes>
* Change x: file to make the change
* Change y: file to make the change
...
</minimal_changes>
</analysis_and_plan>

<plan>
<create file="file_path_1" relevant_files="space-separated list of ALL files relevant for creating file_path_1">
Outline of additions in concise natural language of what needs to be implemented in this file, referencing to external and imported libraries and business logic.
</create>

<modify file="file_path_2" relevant_files="space-separated list of ALL files relevant for modifying file_path_2">
Outline of modifications in natural language (no code), referencing entities, and what type of patterns to look for, such as all occurrences of a variable or function call.
Do not make this XML block if no changes are needed.
</modify>
...

</plan>"""

subissues_prompt = """
Think step-by-step to break down the requested problem into sub-issues each of equally sized non-trivial changes. The sub-issue should be a small, self-contained, and independent part of the problem, and should partition the files to be changed.
You MUST follow the following format with the final output in XML tags:

Root cause:
Identify the root cause of this issue and a minimum plan to address this issue concisely in two sentences.


Step-by-step thoughts with explanations:
* Concise imperative thoughts
* No conjunctions
...

<plan>
<issue title="title_1">
* In file_path_1, do a
* In file_path_1, do b
...
* In file_path_2, do c
* In file_path_2, do d
...
</issue>

<issue title="title_2">
* In file_path_1, do a
* In file_path_1, do b
...
* In file_path_2, do c
* In file_path_2, do d
...
</issue>

...
</plan>"""

create_file_prompt = """You are creating a file of code as part of a PR to solve the GitHub user's request. You will follow the request under "# Request" and respond based on the format under "# Format".

# Request

file_name: "{filename}"

{instructions}

# Format

You MUST respond in the following XML format:

<contextual_request_analysis>
Concisely analyze the request and list step-by-step thoughts on what to create in each section, with low-level, detailed references to functions, variables, and imports to create, and what each function does. Be as explicit and specific as possible.
Maximize information density in this section.
</contextual_request_analysis>

<new_file>
The contents of the new file. NEVER write comments. All functions and classes will be fully implemented.
When writing unit tests, they will be complete, extensive, and cover ALL edge cases. You will make up data for unit tests. Create mocks when necessary.
</new_file>

Commit message: "feat/fix: the commit message\"""".strip()

"""
Reply in the format below.
* You MUST use the new_file XML tags
* DO NOT write ``` anywhere, unless it's markdown
* DO NOT write "pass" or "Rest of code"
* Do not literally write "{{new_file}}".
* Format:
"""

chunking_prompt = """
We are handling this file in chunks. You have been provided a section of the code.
Any lines that you do not see will be handled, so trust that the imports are managed and any other issues are taken care of.
If you see code that should be modified, please modify it. The changes may not need to be in this chunk, do not make any changes."""

modify_file_hallucination_prompt = [
    {
        "content": """File Name: (non-existent example)
<old_file>
example = True
if example:
    x = 1 # comment
    print("hello")
    x = 2

class Example:
    foo: int = 1

    def func():
        a = 3

</old_file>

---

Code Planning:
Step-by-step thoughts with explanations:
* Thought 1
* Thought 2
...

Commit message: "feat/fix: the commit message"

Detailed plan of modifications:
* Modification 1
* Modification 2
...

Code Generation:

```
Generate a diff based on the given plan using the search and replace pairs in the format below.
* Always prefer the least amount of changes possible, but ensure the solution is complete
* Prefer multiple small changes over a single large change.
* NEVER write ellipses anywhere in the diffs. Simply write two diff hunks: one for the beginning and another for the end.
* Always add lines before and after. The ORIGINAL section should be at least 5 lines long.

The format is as follows:

<<<< ORIGINAL
line_before
old_code
line_after
====
line_before
new_code
line_after
>>>> UPDATED
```

Commit message: "the commit message"

Request: "Change hello to goodbye and change 3 to 4". Limit your changes to the request.

Instructions:
1. Complete the Code Planning step
2. Complete the Code Generation step""",
        "role": "user",
        "key": "modify_file_hallucination",
    },
    {
        "content": """Code Planning:
Step-by-step thoughts with explanations:
* We need to print "goodbye" instead of "hello".
* We need to update the value of the variable a from 3 to 4.

Detailed plan of modifications:
* Change the output of the print statement from "hello" to "goodbye" as an example modification.
* I will update the value of a from 3 to 4.

Code Generation:
```
<<<< ORIGINAL
example = True
if example:
    x = 1 # comment
    print("hello")
    x = 2
====
example = True
if example:
    x = 1 # comment
    print("goodbye")
    x = 2
>>>> UPDATED

<<<< ORIGINAL
class Example:
    foo: int = 1

    def func():
        a = 3
====
class Example:
    foo: int = 1

    def func():
        a = 4
>>>> UPDATED
```

Commit message: "Changed goodbye to hello and 3 to 4"\
""",
        "role": "assistant",
        "key": "modify_file_hallucination",
    },
]

# TODO: IMPORTANT: THIS DEPENDS ON THE ABOVE PROMPT, modify_file_hallucination_prompt
modify_file_prompt_3 = """\
File Name: {filename}
<old_file>
{code}
</old_file>

---

User's request:
{instructions}

Limit your changes to the request.

Instructions:
Complete the Code Planning step and Code Modification step.
Remember to NOT write ellipses, code things out in full, and use multiple small hunks.\
"""

modify_recreate_file_prompt_3 = """\
File Name: {filename}
<old_file>
{code}
</old_file>

---

User's request:
{instructions}

Limit your changes to the request.

Format:
```
<new_file>
{{new file content}}
</new_file>
```

Instructions:
1. Complete the Code Planning step
2. Complete the Code Modification step, remembering to NOT write ellipses, write complete functions, and use multiple small hunks where possible."""

modify_file_system_message = """\
You are a brilliant and meticulous engineer assigned to write code for the file to address a Github issue. When you write code, the code works on the first try and is syntactically perfect and complete. You have the utmost care for your code, so you do not make mistakes and every function and class will be fully implemented. Take into account the current repository's language, frameworks, and dependencies. You always follow up each code planning session with a code modification.

When you modify code:
* Always prefer the least amount of changes possible, but ensure the solution is complete.
* Prefer multiple small changes over a single large change.
* Do not edit the same parts multiple times.
* Make sure to add additional lines before and after the original and updated code to disambiguate code when replacing repetitive sections.
* NEVER write ellipses anywhere in the diffs. Simply write two diff hunks: one for the beginning and another for the end.

Respond in the following format. Both the Code Planning and Code Modification steps are required.

### Format ###

## Code Planning:

Thoughts and detailed plan:
1.
2.
3.
...

Commit message: "feat/fix: the commit message"

## Code Modification:

Generated diff hunks based on the given plan using the search and replace pairs in the format below.
```
The first hunk's description

<<<< ORIGINAL
{exact copy of lines you would like to change}
====
{updated lines}
>>>> UPDATED

The second hunk's description

<<<< ORIGINAL
second line before
first line before
old code
first line after
second line after
====
second line before
first line before
new code
first line after
second line after
>>>> UPDATED
```"""

RECREATE_LINE_LENGTH = -1

modify_file_prompt_4 = """\
File Name: {filename}

<file>
{code}
</file>

---

Modify the file by responding in the following format:

Code Planning:

Step-by-step thoughts with explanations:
* Thought 1
* Thought 2
...

Detailed plan of modifications:
* Replace x with y
* Add a foo method to bar
...

Code Modification:

```
Generate a diff based on the given instructions using the search and replace pairs in the following format:

<<<< ORIGINAL
second line before
first line before
old code
first line after
second line after
====
second line before
first line before
new code
first line after
second line after
>>>> UPDATED
```

Commit message: "the commit message"

The user's request is:
{instructions}

Instructions:
1. Complete the Code Planning step
2. Complete the Code Modification step
"""

rewrite_file_system_prompt = "You are a brilliant and meticulous engineer assigned to write code for the file to address a Github issue. When you write code, the code works on the first try and is syntactically perfect and complete. You have the utmost care for your code, so you do not make mistakes and every function and class will be fully implemented. Take into account the current repository's language, frameworks, and dependencies."

rewrite_file_prompt = """\
File Name: {filename}
<old_file>
{code}
</old_file>

---

User's request:
{instructions}

Limit your changes to the request.

Rewrite the following section from the old_file to handle this request.

<section>

{section}

</section>

Think step-by-step on what to modify, then wrap the final answer in the brackets <section></section> XML tags. Only rewrite the section and do not close hanging parentheses and tags.\
"""

sandbox_code_repair_modify_prompt_2 = """
File Name: {filename}

<file>
{code}
</file>

---

Above is the code that was written by an inexperienced programmer, and contain errors such as syntax errors, linting erors and type-checking errors. The CI pipeline returned the following logs:

stdout:
```
{stdout}
```

stderr
```
{stderr}
```

Respond in the following format:

Code Planning

Determine the following in code planning:
1. Are there any syntax errors? Look through the file to find all syntax errors.
2. Are there basic linting errors, like undefined variables, undefined members or type errors?
3. Are there incorrect imports and exports?
4. Are there any other errors not listed above?

Determine whether changes are necessary based on the errors (ignore warnings).

Code Modification:

Generate a diff based on the given plan using the search and replace pairs in the format below.
* Always prefer the least amount of changes possible, but ensure the solution is complete
* Prefer multiple small changes over a single large change.
* NEVER write ellipses anywhere in the diffs. Simply write two diff hunks: one for the beginning and another for the end.
* DO NOT modify the same section multiple times.
* Always add lines before and after. The ORIGINAL section should be at least 5 lines long.
* Restrict the changes to fixing the errors from the logs.

The format is as follows:

```
<<<< ORIGINAL
second line before
first line before
old code of first hunk
first line after
second line after
====
second line before
first line before
new code of first hunk
first line after
second line after
>>>> UPDATED

<<<< ORIGINAL
second line before
first line before
old code of second hunk
first line after
second line after
====
second line before
first line before
new code of second hunk
first line after
second line after
>>>> UPDATED
```

Commit message: "the commit message"

Instructions:
1. Complete the Code Planning step
2. Complete the Code Modification step
"""

pr_code_prompt = ""  # TODO: deprecate this

pull_request_prompt = """Now, create a PR for your changes. Be concise but cover all of the changes that were made.
For the pr_content, add two sections, description and summary.
Use GitHub markdown in the following format:

pr_title = "..."
branch = "..."
pr_content = \"\"\"
...
...
\"\"\""""

summarize_system_prompt = """
You are an engineer assigned to helping summarize code instructions and code changes.
"""

user_file_change_summarize_prompt = """
Summarize the given instructions for making changes in a pull request.
Code Instructions:
{message_content}
"""

assistant_file_change_summarize_prompt = """
Please summarize the following file using the file stubs.
Be sure to repeat each method signature and docstring. You may also add additional comments to the docstring.
Do not repeat the code in the file stubs.
Code Changes:
{message_content}
"""

code_repair_check_system_prompt = """\
You are a genius trained for validating code.
You will be given two pieces of code marked by xml tags. The code inside <diff></diff> is the changes applied to create user_code, and the code inside <user_code></user_code> is the final product.
Our goal is to validate if the final code is valid. This means there are no undefined variables, no syntax errors, has no unimplemented functions (e.g. pass's, comments saying "rest of code") and the code runs.
"""

code_repair_check_prompt = """\
This is the diff that was applied to create user_code. Only make changes to code in user_code if the code was affected by the diff.

This is the user_code.
<user_code>
{user_code}
</user_code>

Reply in the following format:

Step-by-step thoughts with explanations:
1. No syntax errors: True/False
2. No undefined variables: True/False
3. No unimplemented functions: True/False
4. Code runs: True/False

<valid>True</valid> or <valid>False</valid>
"""

code_repair_system_prompt = """\
You are a genius trained for code stitching.
You will be given two pieces of code marked by xml tags. The code inside <diff></diff> is the changes applied to create user_code, and the code inside <user_code></user_code> is the final product. The intention was to implement a change described as {feature}.
Our goal is to return a working version of user_code that follows {feature}. We should follow the instructions and make as few edits as possible.
"""

code_repair_prompt = """\
This is the diff that was applied to create user_code. Only make changes to code in user_code if the code was affected by the diff.

This is the user_code.
<user_code>
{user_code}
</user_code>

Instructions:
* Do not modify comments, docstrings, or whitespace.

The only operations you may perform are:
1. Indenting or dedenting code in user_code. This code MUST be code that was modified by the diff.
2. Adding or deduplicating code in user_code. This code MUST be code that was modified by the diff.

Return the working user_code without xml tags. All of the text you return will be placed in the file.
"""

doc_query_rewriter_system_prompt = """\
You must rewrite the user's github issue to leverage the docs. In this case we want to look at {package}. It's used for: {description}. Using the github issue, write a search query that searches for the potential answer using the documentation. This query will be sent to a documentation search engine with vector and lexical based indexing. Make this query contain keywords relevant to the {package} documentation.
"""

doc_query_rewriter_prompt = """\
This is the issue:
{issue}

Write a comprehensive search query for the answer.
"""

should_edit_code_system_prompt = """\
We are processing a large file and trying to make code changes to it.
The file is definitely relevant, but the section we observe may not be relevant.
Your job is to determine whether the instructions are referring to the given section of the file.
"""

should_edit_code_prompt = """\
Here are the instructions to change the code in the file:
{problem_description}
Here is the code snippet from the file:
{code_snippet}

To determine whether the instructions are referring to this section of the file, respond in the following format:
1. Step-by-step thoughts with explanations:
* Thought 1 - Explanation 1
* Thought 2 - Explanation 2
...
2. Planning:
* Is the code relevant?
* If so, what is the relevant part of the code?
* If not, what is the reason?

3. In the last line of your response, write either <relevant>True</relevant> or <relevant>False</relevant>.
"""

slow_mode_system_prompt = """You are a brilliant and meticulous software architect. Your job is to take in the user's GitHub issue and the relevant context from their repository to:
1. Gather more code snippets using a code search engine.
2. Expand upon the plan to address the issue."""

generate_plan_and_queries_prompt = """Think step-by-step to break down the requested problem or feature, and write up to three queries for the code search engine. These queries should find relevant code that is not already mentioned in the existing snippets. They should all mention different files and subtasks of the initial issue, avoid duplicates.
Then add more instructions that build on the user's instructions. These instructions should help plan how to solve the issue.
* The code search engine is based on semantic similarity. Ask questions that involve code snippets, function references, or mention relevant file paths.
* The user's instructions should be treated as the source of truth, but sometimes the user will not mention the entire context. In that case, you should add the missing context.
* Gather files that are relevant, including dependencies and similar files in the codebase. For example, if the user asked to write tests, look at similar tests.

You MUST follow the following format delimited with XML tags:

Step-by-step thoughts with explanations:
* Thought 1 - Explanation 1
* Thought 2 - Explanation 2
...

<queries>
* query 1
* query 2
* query 3
</queries>

<additional_instructions>
* additional instructions to be appended to the user's instructions
</additional_instructions>
"""

external_search_system_prompt = (
    "You are an expert at summarizing content from pages that are relevant to a query."
    " You will be given a page and asked to summarize it."
)

external_search_prompt = """\
Here is the page metadata:
```
{page_metadata}
```

The user is attempting to solve the following problem:
\'\'\'
{problem}
\'\'\'

Provide a summary of the page relevant to the problem, including all code snippets.
"""


docs_qa_system_prompt = """You are an expert at summarizing documentation for programming-related to help the user solve the problem. You will be given a question and relevant snippets of documentation, and be asked to provide a summary of relevant snippets for solving the problem."""
docs_qa_user_prompt = """Here are the relevant documentation snippets:
{snippets}

The user is attempting to solve the following problem:
{problem}
"""

linting_new_file_prompt = """
<new_file>
{code}
</new_file>
"""

linting_modify_prompt = """Code Planning:
Step-by-step thoughts with explanations:
* Thought 1
* Thought 2
...

Detailed plan of modifications:
* Modification 1
* Modification 2
...

Code Generation:

```
Generate a diff based on the given plan using the search and replace pairs in the format below.
* Always prefer the least amount of changes possible
* Prefer many small edits over few large edits
* Always add lines before and after. The ORIGINAL section should be at least 5 lines long.

The linter returned the following logs:
<linter_logs>
{logs}
</linter_logs>

Modify your created file. Note if no changes are needed.

---

The format is as follows:

<<<< ORIGINAL
====
>>>> UPDATED

Instructions:
1. Complete the Code Planning step
2. Complete the Code Generation step"""

summarize_snippet_system_prompt = """You are a technical writer. Summarize code for an engineer. Be concise but detailed. Mention all entities implicitly. Never say "the code does x", just say "x". Keep it within 30 lines.

E.g: If `issue_comment` is None, set `issue_comment` to `current_issue.create_comment(first_comment)`, otherwise edit comment via `issue_comment.edit(first_comment)`"""

summarize_snippet_prompt = """# Code
```
{code}
```

# Repo Metadata
{metadata}

# Issue
{issue}

# Instructions
Losslessly summarize the code in a ordered list for an engineer to search for relevant code to solve the above GitHub issue."""


use_chunking_message = """\
Respond with a list of the MINIMUM sections that should be modified. To insert code after a function, fetch the last few lines of the function."""

dont_use_chunking_message = """\
Respond with a list of the MINIMUM sections that should be modified. To insert code after a function, fetch the last few lines of the function."""<|MERGE_RESOLUTION|>--- conflicted
+++ resolved
@@ -189,12 +189,9 @@
 
 # put more emphasis on modify
 # TODO: lots of improvements and cleanup needed here
-files_to_change_prompt = """# Task:
-Thoroughly analyze the provided code snippets, repository, and GitHub issue to gain a deep understanding of the problem and its context. Consider multiple approaches and evaluate their effectiveness in resolving the issue completely. Propose a comprehensive and efficient plan that addresses the root cause of the problem, utilizing the most relevant code snippets and existing utility modules, helper functions, and other reusable components from the codebase.
-
-<<<<<<< HEAD
-You are provided with relevant_snippets, which contain code snippets you may need to modify or import, and read_only_snippets, which contain code snippets of utility functions, services, and type definitions that you likely do not need to modify but can leverage in your solution.
-=======
+files_to_change_prompt = """# Task: 
+Analyze the provided code snippets, repository, and GitHub issue to understand the requested change. Propose a complete plan for an intern to fully resolve the user's issue, utilizing the relevant code snippets and utility modules provided. Because the intern is unfamiliar with the codebase, provide clear and detailed instructions for updating the code logic.
+
 You are provided with relevent_snippets, which contain code snippets you may need to modify or import and read_only_snippets, which contain code snippets of utility functions, services and type definitions you likely do not need to modify.
 
 Guidelines:
@@ -282,26 +279,16 @@
 Critically analyze the provided code snippets, repository, and GitHub issue to understand the requested change. Propose a complete plan for an intern to fully resolve the user's issue, utilizing the relevant code snippets and utility modules provided. Because the intern is unfamiliar with the codebase, provide clear and detailed instructions for updating the code logic.
 
 You are provided with relevent_snippets, which contain code snippets you may need to modify or import and read_only_snippets, which contain code snippets of utility functions, services and type definitions you likely do not need to modify.
->>>>>>> 5cbe0a83
 
 Guidelines:
 * Always include the full file path and reference the provided snippets.
-* Carefully examine the provided code snippets and identify the most relevant ones for solving the issue at hand.
-* Prioritize the use of existing utility modules, helper functions, and other reusable components from the codebase to maintain consistency and avoid unnecessary duplication.
-* Provide clear, concise, and actionable instructions that can be easily followed by an intern with limited familiarity with the codebase.
-* Be specific and direct in your instructions, avoiding vague terms like "identify" or "ensure." Instead, use actionable phrases like "add," "locate," or "change."
+* Provide clear, natural language instructions for updating the code logic and specify necessary imports.
+* Be specific and direct in your instructions, avoiding vague terms like "identify" or "ensure." Instead, use actionable phrases like "add", "locate" or "change."
 * Include relevant type definitions, interfaces, and schemas in the relevant_files to provide a clear understanding of the entities and their relationships.
 * Avoid using line numbers; instead, reference the locations of the changes using surrounding code or function headers as context.
-<<<<<<< HEAD
-* When suggesting code modifications, provide detailed instructions. Write all code changes in the diff format. Do not leave comments or placeholders for the user to fill in.
-* Consider edge cases and potential side effects when proposing code modifications. Make sure that the changes you propose will not introduce new issues now or in the future.
-* Analyze the relationships and dependencies between different parts of the codebase and ensure that the proposed changes maintain the integrity and functionality of the system as a whole.
-* Prioritize using the existing codebase over adding to it. For example, before adding a new utility function make sure an existing function doesn't already exist.
-=======
 * Be certain that your plan is complete and covers all the necessary changes to fully resolve the issue.
 * Suggest high-quality changes that are completely safe, maintainable, efficient and backwards compatible.
 * Divide the task into smaller steps, where each <create> or <modify> section corresponds to one small code block of change. You may have multiple <modify> blocks for the same file.
->>>>>>> 5cbe0a83
 
 Please use the following XML format for your response:
 
@@ -413,19 +400,6 @@
   - A call to `self.logger.info(f"User {{user.id}} created a new post with id {{post.id}}")` to log the post creation
 * Return the newly created `post` instance
 </modify>
-<<<<<<< HEAD
-</plan>
-
-Generate three different plans from the issue analysis you perform, the best one will be chosen later."""
-
-plan_selection_prompt = """
-Now that three plans have been generated, it is time to review each of the plans and double check for logical errors. For each plan, MAKE SURE that there are no logical errors and that the plan actually satisfies the user request. If you spot any errors point them out. Then return the best plan of the 3. If all the plans have errors, you may choose to come up with a new plan that fixes these errors and still satisfies the user request. Remember that the best plans usually require the fewest changes to the code base.
-The final accepted plan must be in the following xml format:
-<final_plan>
-final plan goes here
-</final_plan>"""
-=======
->>>>>>> 5cbe0a83
 
 <modify file="src/app.py">
 At the top of the file: 
@@ -444,6 +418,13 @@
 src/entities/user.py
 src/entities/post.py
 </relevant_modules>"""
+
+plan_selection_prompt = """
+Now that three plans have been generated, it is time to review each of the plans and double check for logical errors. For each plan, MAKE SURE that there are no logical errors and that the plan actually satisfies the user request. If you spot any errors point them out. Then return the best plan of the 3. If all the plans have errors, you may choose to come up with a new plan that fixes these errors and still satisfies the user request. Remember that the best plans usually require the fewest changes to the code base.
+The final accepted plan must be in the following xml format:
+<final_plan>
+final plan goes here
+</final_plan>"""
 
 extract_files_to_change_prompt = """\
 # Task:
