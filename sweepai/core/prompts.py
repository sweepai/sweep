"""
List of common prompts used across the codebase.
"""

# Following two should be fused
system_message_prompt = """\
You are a brilliant and meticulous engineer assigned to write code for the following Github issue. When you write code, the code works on the first try, is syntactically perfect and is fully implemented. You have the utmost care for the code that you write, so you do not make mistakes and every function and class will be fully implemented. When writing tests, you will ensure the tests are fully implemented, very extensive and cover all cases, and you will make up test data as needed. Take into account the current repository's language, frameworks, and dependencies."""

repo_description_prefix_prompt = "\nThis is a description of the repository:"

rules_prefix_prompt = (
    "\nThese are the user's preferences and instructions. Use them as needed"
)

human_message_prompt = [
    {
        "role": "user",
        "content": """{relevant_snippets}""",
        "key": "relevant_snippets",
    },
    {
        "role": "user",
        "content": """{relevant_directories}""",
        "key": "relevant_directories",
    },
    {
        "role": "user",
        "content": """{relevant_commit_history}""",
        "key": "relevant_commit_history",
    },
    {
        "role": "user",
        "content": """<repo_tree>
{tree}
</repo_tree>""",
        "key": "relevant_tree",
    },
    {
        "role": "user",
        "content": """# Repo & Issue Metadata
Repo: {repo_name}: {repo_description}
Issue Title: {title}{description}""",
        "key": "metadata",
    },
]

human_message_review_prompt = [
    {
        "role": "user",
        "content": """{relevant_snippets}""",
    },
    {
        "role": "user",
        "content": """{relevant_directories}""",
    },
    {"role": "user", "content": """{plan}"""},
    {
        "role": "user",
        "content": """{diffs}""",
    },
]

snippet_replacement_system_message = f"""{system_message_prompt}

You are selecting relevant snippets for this issue. You must only select files that would help you understand the context of this issue.

## Snippet Step

In order to address this issue, what required information do you need about the snippets? Only include relevant code and required file imports that provides you enough detail about the snippets for the problems:

Note: Do not select the entire file. Only select relevant lines from these files. Keep the relevant_snippets as small as possible.

<contextual_thoughts>
* Thought_1
* Thought_2
...
</contextual_thoughts>

<relevant_snippets>
folder_1/file_1.py:1-13
folder_2/file_2.py:42-75
...
</relevant_snippets>
"""

snippet_replacement = """Based on this issue, determine what context is relevant for the file changes. In the relevant_snippets, do not write the entire file lines. Choose only the most important lines.

Complete the Snippet Step."""

diff_section_prompt = """
<file_diff file="{diff_file_path}">
{diffs}
</file_diff>"""

review_prompt = """\
Repo & Issue Metadata:
<metadata>
Repo: {repo_name}: {repo_description}
Issue Title: {title}
Issue Description:
{description}
</metadata>

The code was written by an inexperienced programmer. Carefully review the code diffs in this pull request. Use the diffs along with the original plan to verify that each step of the plan was implemented correctly.

Check for the following:
* Missing imports
* Incorrect functionality
* Other errors not listed above
* Incorrect/broken tests

Indicate all breaking changes. Do not point out stylistic issues. Ensure that the code resolves the issue requested by the user and every function and class is fully implemented.

Respond in the following format:c
<diff_analysis>
Check each file_diff function by function and confirm whether it was both implemented and implemented correctly.
...
</diff_analysis>"""

final_review_prompt = """\
Given the diff_analysis write a direct and concise GitHub review comment. Be extra careful with unimplemented sections and do not nitpick on formatting.
If there is additional work to be done before this PR is ready, mention it. If there are no changes required, simply say "No changes required."
In case changes are required, keep in mind the author is an inexperienced programmer and may need a pointer to the files and specific changes.
Follow this format:
<changes_required>
Write Yes if the changes are required or No if they are not required.
</changes_required>
<review_comment>
Mention any changes that need to be made, using GitHub markdown to format the comment.
- Change required in file on line x1-x2
- Change required in file on line y1-y2
...
</review_comment>"""

issue_comment_prompt = """
<comment username="{username}">
{reply}
</comment>"""

# Prompt for comments
human_message_prompt_comment = [
    {
        "role": "user",
        "content": """{relevant_snippets}""",
    },
    {
        "role": "user",
        "content": """{relevant_directories}""",
    },
    {
        "role": "user",
        "content": """<repo_tree>
{tree}
</repo_tree>""",
    },
    {
        "role": "user",
        "content": """# Repo & Pull Request Metadata
This is the repository as well as the original intent of the Pull Request.
Repo: {repo_name}: {repo_description}
Pull Request Title: {title}
Pull Request Description: {description}{relevant_docs}""",
    },
    {
        "role": "user",
        "content": """These are the previous file changes
{diff}""",
    },
    {
        "role": "user",
        "content": """Please handle the user review comment using the snippets, pull request title, pull request description, and the file changes.
User pull request review: \"{comment}\"""",
    },
]

cot_retrieval_prompt = """
Gather information to solve the problem. Use "finish" when you feel like you have sufficient information.
"""

files_to_change_abstract_prompt = """Write an abstract minimum plan to address this issue in the least amount of change possible. Try to originate the root causes of this issue. Be clear and concise. 1 paragraph."""

files_to_change_system_prompt = """You are a brilliant and meticulous engineer assigned to plan code changes to solve the following Github issue using the snippets provided from the codebase. You have the utmost care for the plan that you write, so you ensure that all the relevant modules in the file are identified. Take into account the current repository's language, frameworks, and dependencies, as well as the existing modules such as helper functions, utility operations and backend services."""

files_to_change_system_prompt = """You are a brilliant and meticulous engineer assigned to plan code changes to solve the following Github issue using the snippets provided from the codebase. You have the utmost care for the plan that you write, so you ensure that all the relevant modules in the file are identified. Take into account the current repository's language, frameworks, and dependencies, as well as the existing modules such as helper functions, utility operations and backend services."""

files_to_change_system_prompt = """\
You are a brilliant and meticulous engineer assigned to plan code changes to solve the following Github issue. You have the utmost care for the plan that you write, so you do not make mistakes and every function and class will be fully implemented. Take into account the current repository's language, frameworks, and dependencies."""


# put more emphasis on modify
# TODO: lots of improvements and cleanup needed here
files_to_change_prompt = """# Task: 
Analyze the provided code snippets, repository, and GitHub issue to understand the requested change. Propose a complete plan for an intern to fully resolve the user's issue, utilizing the relevant code snippets and utility modules provided. Because the intern is unfamiliar with the codebase, provide clear and detailed instructions for updating the code logic.

You are provided with relevent_snippets, which contain code snippets you may need to modify or import and read_only_snippets, which contain code snippets of utility functions, services and type definitions you likely do not need to modify.

Guidelines:
* Always include the full file path (e.g. src/utils/strings/regex_utils.py instead of just strings/regex_utils.py or regex_utils.py) and reference the provided snippets.
* Provide clear, natural language instructions for updating the code logic and specify necessary imports.
* Be specific and direct in your instructions, avoiding vague terms like "identify" or "ensure." Instead, use actionable phrases like "add", "locate" or "change."
* Include relevant type definitions, interfaces, and schemas to provide a clear understanding of the entities and their relationships.
* Avoid using line numbers; instead, reference the locations of the changes using surrounding code or function headers as context.
* When modifying code, provide detailed instructions and the actual code changes required. Write all code changes in the diff format. Do not leave comments or placeholders for the user to fill in.

Please use the following XML format for your response:

# Issue Analysis:
<issue_analysis>
* Identify the root cause of the issue by referencing specific code entities in the relevant files.
* Outline a plan that completely resolves the user's request, referencing provided code snippets, entity names, and necessary files/directories.

List ALL files we should modify to resolve the issue:
- File path 1: Outline of instructions for modifying the file
    - First change to make in the file
    - Second change to make in the file
- File path 2: Outline of instructions for modifying the file
    - First change to make in the file
    - Second change to make in the file
[additional files as needed]

List ALL relevant utility modules from the provided set and specify where they can be used, including:
- Type definitions, interfaces, and schemas
- Helper functions
- Frontend components
- Database services
- API endpoints
[additional relevant modules as needed]

* For each <create> or <modify> section in your plan, explain its purpose and how it contributes to resolving the issue.
* Topologically sort the plan so that changes in low-level modules, such as DB query logic, are made before changes in high-level modules, such as API endpoints.
[additional analysis as needed]
</issue_analysis>

# Plan:
<plan>
<create file="file_path_1" relevant_files="space-separated list of files containing ALL modules to use when creating file_path_1">
* Natural language instructions for creating the new file to solve the issue.
* Reference necessary imports and entity names.
* Include relevant type definitions, interfaces, and schemas.
* Provide the actual code to be added, with detailed explanations.
</create>

[additional creates as needed]

<<<<<<< HEAD
# Contextual Request Analysis:
<contextual_request_analysis>
* Identify the file(s) and section(s) of code that need to be modified to solve the user request. Specify what needs to be changed in there in low-level detail that would resolve the user's request.
* Outline the minimal plan that solves the user request by referencing the snippets, names of entities and any other necessary files/directories.
* Describe each <create> and <modify> section in the following plan and why it will be needed. Select the minimal amount of changes possible.
...
</contextual_request_analysis>
=======
<modify file="file_path_2" relevant_files="space-separated list of files containing ALL modules to use while modifying file_path_2">
* Detailed natural language instructions for modifying the file to solve the issue.
* Reference the locations of the changes using surrounding code or function headers, not line numbers.
* Include relevant type definitions, interfaces, and schemas.
* Each file should be modified at most once. If multiple changes are needed, separate them into different <modify> blocks.
</modify>

[additional modifies as needed]
</plan>

Here's an example of an excellent issue analysis and plan:
<issue_analysis>
The root cause of the issue is that the searchProducts method in the ProductService class (product_service.py) does not properly handle searching for products by category, price range, and keyword simultaneously. It should return products that match all the provided criteria.

To completely resolve the user's request, we need to:

Modify the searchProducts method in product_service.py to:
Add optional parameters for category_id, min_price, max_price, and keyword
Update the database query to filter products based on the provided criteria
Update the search_products endpoint in app.py to:
Extract the new search parameters from the request
Pass the parameters to the searchProducts method
Update the ProductSchema in schemas/product_schema.py to include the category_id field
Relevant files to modify:

src/services/product_service.py - Update searchProducts to handle category, price range, and keyword filtering
src/app.py - Update search_products endpoint to extract new parameters and pass them to searchProducts
src/schemas/product_schema.py - Add category_id field to ProductSchema
Relevant utility modules:
"""

# TODO: Fix relevant files block

files_to_change_prompt = """# Task: 
Critically analyze the provided code snippets, repository, and GitHub issue to understand the requested change. Propose a complete plan for an intern to fully resolve the user's issue, utilizing the relevant code snippets and utility modules provided. Because the intern is unfamiliar with the codebase, provide clear and detailed instructions for updating the code logic.

You are provided with relevent_snippets, which contain code snippets you may need to modify or import and read_only_snippets, which contain code snippets of utility functions, services and type definitions you likely do not need to modify.

Guidelines:
* Always include the full file path and reference the provided snippets.
* Provide clear, natural language instructions for updating the code logic and specify necessary imports.
* Be specific and direct in your instructions, avoiding vague terms like "identify" or "ensure." Instead, use actionable phrases like "add", "locate" or "change."
* Include relevant type definitions, interfaces, and schemas in the relevant_files to provide a clear understanding of the entities and their relationships.
* Avoid using line numbers; instead, reference the locations of the changes using surrounding code or function headers as context.
* Be certain that your plan is complete and covers all the necessary changes to fully resolve the issue.
* Suggest high-quality changes that are completely safe, maintainable, efficient and backwards compatible.
* Divide the task into smaller steps, where each <create> or <modify> section corresponds to one small code block of change. You may have multiple <modify> blocks for the same file.

Please use the following XML format for your response:

# Issue Analysis:
<issue_analysis>
* Identify the root cause of the issue by referencing specific code entities in the relevant files.
* Outline ALL changes that need to occur for the user's request to be resolved, by referencing provided code snippets, entity names, and necessary files/directories.

List ALL files we should modify to resolve the issue:
- File path 1: Outline of instructions for modifying the file
    - First change to make in the file
    - Second change to make in the file
- File path 2: Outline of instructions for modifying the file
    - First change to make in the file
    - Second change to make in the file
[additional files as needed]

List ALL relevant read-only utility modules from the provided set and specify where they can be used. These are not files you need to make changes to but files you need to read while making changes in other files, including:
- Type definitions, interfaces, and schemas
- Helper functions
- Frontend components
- Database services
- API endpoints
[additional relevant modules as needed]

* For each <create> or <modify> section in your plan, explain its purpose and how it contributes to resolving the issue.
[additional analysis as needed]
</issue_analysis>
>>>>>>> ec34d058

# Plan:
<plan>
<create file="file_path_1">
* Natural language instructions for creating the new file to solve the issue.
* Reference necessary imports and entity names.
* Include references to relevant type definitions, interfaces, and schemas.
</create>

[additional creates as needed]

<modify file="file_path_2">
* Detailed natural language instructions for modifying the file to solve the issue.
* Reference the locations of the changes using surrounding code or function headers, not line numbers.
* Include references to relevant type definitions, interfaces, and schemas.
* Describe code changes, but do not write the actual code.
* You may modify the same file multiple times. Each <modify> block should contain a single block of code changes from one small section of the file.
</modify>

[additional modifies as needed]
</plan>

<relevant_modules>
[List of all relevant files to use or read while making changes, such as type definitions, interfaces, and schemas, one per line]
</relevant_modules>

Here's an example of an excellent issue analysis and plan:

<issue_analysis>
The root cause of the issue is that the `createPost` method in the `PostService` class (post_service.py) does not validate that the user submitting the post has a non-deleted account. It should check the `user.deleted` property and raise an exception if the user's account is deleted.

To completely resolve the user's request, we need to:
- Modify the `createPost` method in post_service.py to check if the user's account is deleted before creating the post
- Add a new exception class `DeletedAccountError` in exceptions.py to raise when a deleted user tries to create a post
- Update the `create_post` endpoint in app.py to catch the new `DeletedAccountError` and return a 403 error response

Relevant files to modify:
- src/services/post_service.py
  - Import the `User` entity and `DeletedAccountError` 
  - Add validation to check if the user's account is deleted in `createPost`
  - Raise `DeletedAccountError` if the user's account is deleted
- src/exceptions.py
  - Define a new exception class `DeletedAccountError`
- src/app.py
  - Import the new `DeletedAccountError`
  - Catch `DeletedAccountError` in the `create_post` endpoint
  - Return a 403 error response if `DeletedAccountError` is caught

The relevant utility modules are:
- `User` entity (src/entities/user.py) - to check if user's account is deleted 
- `Post` entity (src/entities/post.py) - the entity being created in `createPost`

The <create> and <modify> changes work together to fully handle preventing deleted users from creating posts:
- The new exception class is created first to be used in the other changes
- The service method is updated to validate the user and raise the new exception 
- The API endpoint is updated to catch the new exception and return an appropriate error
</issue_analysis>

<plan>
<create file="src/exceptions.py">
* Define a new exception class called `DeletedAccountError`
* Have it inherit from the base `Exception` class
* Give it a clear error message indicating that a deleted account tried to perform an action
</create>

<modify file="src/services/post_service.py">
At the top of the file:
* Import the `User` entity from `src/entities/user.py`
* Import the `DeletedAccountError` from `src/exceptions.py`

In the `createPost` method of the `PostService` class:
* After getting the `user` by ID, add an if statement to check:
  - If `user.deleted` is True, raise a `DeletedAccountError`
  - Otherwise, continue with creating the post as normal
</modify>

<modify file="src/services/post_service.py">
In the `createPost` method of the `PostService` class:
* After the line that creates the new `post` instance, add:
  - A call to `self.post_repo.save(post)` to save the new post to the database
  - A call to `self.logger.info(f"User {{user.id}} created a new post with id {{post.id}}")` to log the post creation
* Return the newly created `post` instance
</modify>

<modify file="src/app.py">
At the top of the file: 
* Import the `DeletedAccountError` from `src/exceptions.py`

In the `create_post` endpoint:
* Wrap the existing code in a try/except block
* Catch the `DeletedAccountError` in the except block
* If caught, return a JSON response with:
  - A 403 status code
  - An error message like "Cannot create post with a deleted account"
</modify>
</plan>

<relevant_modules>
src/entities/user.py
src/entities/post.py
</relevant_modules>"""

extract_files_to_change_prompt = """\
# Task:
Create a plan that resolves the user's query and ONLY the user's query under "Issue Title" and "Issue Description", providing your response in the below format:
<contextual_request_analysis>
Review each function of each relevant_snippet and analyze the user request to determine if this change should use the refactor or unit test tools.
The refactor tool performs code transformations in a single file without making other logical changes. Determine the function(s) that are too long and should have it's individual parts extracted.
The unit test tool creates or edits unit tests for a given file. Determine all functions that should be unit tested.
</contextual_request_analysis>

<use_tools>
True/False
</use_tools>

If use_tools is True, then generate a plan to use the given tools in this format:
* Make sure destination_module refers to a python module and not a path.

<refactor file="file_path_1" destination_module="destination_module" relevant_files="space-separated list of ALL files relevant for modifying file_path_1">
</refactor>
<test file="file_path_2" source_file="file_path_to_test" relevant_files="space-separated list of ALL files relevant for modifying file_path_2">
* Unit tests for the file_path_to_test, to be written in file_path_2.
* Exact and descriptive instructions for the tests to be created or modified.
...
</test>"""

refactor_files_to_change_prompt = """\
Reference and analyze the snippets, repo, and issue to break down the requested change and propose a plan that addresses the user's request.

Provide a plan to solve the issue, following these rules:
* You may only create new files, extract snippets into functions, relocate functions, or modify existing files.
* Include the full path (e.g. src/main.py and not just main.py), using the repo_tree for reference.
* Be concrete with instructions and do not write "identify x" or "ensure y is done". Simply write "add x" or "change y to z".

You MUST follow the following format:

# Contextual Request Analysis:
<contextual_request_analysis>
* Outline the ideal plan that solves the user request by referencing the snippets and any other necessary files/directories.
* Describe each <create>, <modify>, <extract>, and <relocate> section in the following plan and why it will be needed. Make sure the ordering is correct.
...
</contextual_request_analysis>

# Plan:
<plan>
<create file="file_path_1" relevant_files="space-separated list of ALL files relevant for creating file_path_1">
* Exact instructions for creating the new file needed to solve the issue
* Include references to all files, imports and entity names
...
</create>
...

<extract file="file_path_2" relevant_files="space-separated list of ALL files relevant for modifying file_path_2">
* Extracts lines of code from a function into a new standalone function.
* Only extract lines that reduce the overall nesting or complexity of the code.
...
</extract>
...

<relocate file="file_path_3" new_file_path="new_file_path" handle_references="True">
* This will move a function or variable from file_path_3 into another file while automatically resolving everything. If you use this block do not add other modifications related to imports, references, or function calls.
</relocate>
...

<modify file="file_path_4" relevant_files="space-separated list of ALL files relevant for modifying file_path_4">
* Modifies files by making less than 30-line changes. Be exact and mention references to all files, imports and entity names.
* Use detailed, natural language instructions on what to modify regarding business logic, and reference files to import.
* Be concrete with instructions and do not write "identify x" or "ensure y is done". Simply write "add x" or "change y to z".
* You may modify the same file multiple times.
...
</modify>
...

</plan>"""

sandbox_files_to_change_prompt = """\
Analyze the snippets, repo, and issue to break down the requested problem or feature. Then propose a high-quality plan that completely fixes the CI/CD run.

Provide a list of ALL of the files we should modify, abiding by the following:
* You may only create and modify files.
* Including the FULL path, e.g. src/main.py and not just main.py, using the repo_tree for reference.
* Use detailed, natural language instructions on what to modify regarding business logic, and reference files to import.
* Be concrete with instructions and do not write "check for x" or "ensure y is done". Simply write "add x" or "change y to z".
* If the tests fail you should typically fix the tests and not the source code.

You MUST follow the following format with the final output in XML tags:

<analysis_and_plan>
Whether the change was caused by the user's change or not. If not, then leave the plan empty.
Otherwise, determine why the CI/CD run failed and the root cause. Determine the MINIMAL amount of changes to fix, with reference to entities, in the following format:

<minimal_changes>
* Change x: file to make the change
* Change y: file to make the change
...
</minimal_changes>
</analysis_and_plan>

<plan>
<create file="file_path_1" relevant_files="space-separated list of ALL files relevant for creating file_path_1">
Outline of additions in concise natural language of what needs to be implemented in this file, referencing to external and imported libraries and business logic.
</create>

<modify file="file_path_2" relevant_files="space-separated list of ALL files relevant for modifying file_path_2">
Outline of modifications in natural language (no code), referencing entities, and what type of patterns to look for, such as all occurrences of a variable or function call.
Do not make this XML block if no changes are needed.
</modify>
...

</plan>"""

subissues_prompt = """
Think step-by-step to break down the requested problem into sub-issues each of equally sized non-trivial changes. The sub-issue should be a small, self-contained, and independent part of the problem, and should partition the files to be changed.
You MUST follow the following format with the final output in XML tags:

Root cause:
Identify the root cause of this issue and a minimum plan to address this issue concisely in two sentences.


Step-by-step thoughts with explanations:
* Concise imperative thoughts
* No conjunctions
...

<plan>
<issue title="title_1">
* In file_path_1, do a
* In file_path_1, do b
...
* In file_path_2, do c
* In file_path_2, do d
...
</issue>

<issue title="title_2">
* In file_path_1, do a
* In file_path_1, do b
...
* In file_path_2, do c
* In file_path_2, do d
...
</issue>

...
</plan>"""

create_file_prompt = """You are creating a file of code as part of a PR to solve the GitHub user's request. You will follow the request under "# Request" and respond based on the format under "# Format".

# Request

file_name: "{filename}"

{instructions}

# Format

You MUST respond in the following XML format:

<contextual_request_analysis>
Concisely analyze the request and list step-by-step thoughts on what to create in each section, with low-level, detailed references to functions, variables, and imports to create, and what each function does. Be as explicit and specific as possible.
Maximize information density in this section.
</contextual_request_analysis>

<new_file>
The contents of the new file. NEVER write comments. All functions and classes will be fully implemented.
When writing unit tests, they will be complete, extensive, and cover ALL edge cases. You will make up data for unit tests. Create mocks when necessary.
</new_file>

Commit message: "feat/fix: the commit message\"""".strip()

"""
Reply in the format below.
* You MUST use the new_file XML tags
* DO NOT write ``` anywhere, unless it's markdown
* DO NOT write "pass" or "Rest of code"
* Do not literally write "{{new_file}}".
* Format:
"""

chunking_prompt = """
We are handling this file in chunks. You have been provided a section of the code.
Any lines that you do not see will be handled, so trust that the imports are managed and any other issues are taken care of.
If you see code that should be modified, please modify it. The changes may not need to be in this chunk, do not make any changes."""

modify_file_hallucination_prompt = [
    {
        "content": """File Name: (non-existent example)
<old_file>
example = True
if example:
    x = 1 # comment
    print("hello")
    x = 2

class Example:
    foo: int = 1

    def func():
        a = 3

</old_file>

---

Code Planning:
Step-by-step thoughts with explanations:
* Thought 1
* Thought 2
...

Commit message: "feat/fix: the commit message"

Detailed plan of modifications:
* Modification 1
* Modification 2
...

Code Generation:

```
Generate a diff based on the given plan using the search and replace pairs in the format below.
* Always prefer the least amount of changes possible, but ensure the solution is complete
* Prefer multiple small changes over a single large change.
* NEVER write ellipses anywhere in the diffs. Simply write two diff hunks: one for the beginning and another for the end.
* Always add lines before and after. The ORIGINAL section should be at least 5 lines long.

The format is as follows:

<<<< ORIGINAL
line_before
old_code
line_after
====
line_before
new_code
line_after
>>>> UPDATED
```

Commit message: "the commit message"

Request: "Change hello to goodbye and change 3 to 4". Limit your changes to the request.

Instructions:
1. Complete the Code Planning step
2. Complete the Code Generation step""",
        "role": "user",
        "key": "modify_file_hallucination",
    },
    {
        "content": """Code Planning:
Step-by-step thoughts with explanations:
* We need to print "goodbye" instead of "hello".
* We need to update the value of the variable a from 3 to 4.

Detailed plan of modifications:
* Change the output of the print statement from "hello" to "goodbye" as an example modification.
* I will update the value of a from 3 to 4.

Code Generation:
```
<<<< ORIGINAL
example = True
if example:
    x = 1 # comment
    print("hello")
    x = 2
====
example = True
if example:
    x = 1 # comment
    print("goodbye")
    x = 2
>>>> UPDATED

<<<< ORIGINAL
class Example:
    foo: int = 1

    def func():
        a = 3
====
class Example:
    foo: int = 1

    def func():
        a = 4
>>>> UPDATED
```

Commit message: "Changed goodbye to hello and 3 to 4"\
""",
        "role": "assistant",
        "key": "modify_file_hallucination",
    },
]

# TODO: IMPORTANT: THIS DEPENDS ON THE ABOVE PROMPT, modify_file_hallucination_prompt
modify_file_prompt_3 = """\
File Name: {filename}
<old_file>
{code}
</old_file>

---

User's request:
{instructions}

Limit your changes to the request.

Instructions:
Complete the Code Planning step and Code Modification step.
Remember to NOT write ellipses, code things out in full, and use multiple small hunks.\
"""

modify_recreate_file_prompt_3 = """\
File Name: {filename}
<old_file>
{code}
</old_file>

---

User's request:
{instructions}

Limit your changes to the request.

Format:
```
<new_file>
{{new file content}}
</new_file>
```

Instructions:
1. Complete the Code Planning step
2. Complete the Code Modification step, remembering to NOT write ellipses, write complete functions, and use multiple small hunks where possible."""

modify_file_system_message = """\
You are a brilliant and meticulous engineer assigned to write code for the file to address a Github issue. When you write code, the code works on the first try and is syntactically perfect and complete. You have the utmost care for your code, so you do not make mistakes and every function and class will be fully implemented. Take into account the current repository's language, frameworks, and dependencies. You always follow up each code planning session with a code modification.

When you modify code:
* Always prefer the least amount of changes possible, but ensure the solution is complete.
* Prefer multiple small changes over a single large change.
* Do not edit the same parts multiple times.
* Make sure to add additional lines before and after the original and updated code to disambiguate code when replacing repetitive sections.
* NEVER write ellipses anywhere in the diffs. Simply write two diff hunks: one for the beginning and another for the end.

Respond in the following format. Both the Code Planning and Code Modification steps are required.

### Format ###

## Code Planning:

Thoughts and detailed plan:
1.
2.
3.
...

Commit message: "feat/fix: the commit message"

## Code Modification:

Generated diff hunks based on the given plan using the search and replace pairs in the format below.
```
The first hunk's description

<<<< ORIGINAL
{exact copy of lines you would like to change}
====
{updated lines}
>>>> UPDATED

The second hunk's description

<<<< ORIGINAL
second line before
first line before
old code
first line after
second line after
====
second line before
first line before
new code
first line after
second line after
>>>> UPDATED
```"""

RECREATE_LINE_LENGTH = -1

modify_file_prompt_4 = """\
File Name: {filename}

<file>
{code}
</file>

---

Modify the file by responding in the following format:

Code Planning:

Step-by-step thoughts with explanations:
* Thought 1
* Thought 2
...

Detailed plan of modifications:
* Replace x with y
* Add a foo method to bar
...

Code Modification:

```
Generate a diff based on the given instructions using the search and replace pairs in the following format:

<<<< ORIGINAL
second line before
first line before
old code
first line after
second line after
====
second line before
first line before
new code
first line after
second line after
>>>> UPDATED
```

Commit message: "the commit message"

The user's request is:
{instructions}

Instructions:
1. Complete the Code Planning step
2. Complete the Code Modification step
"""

rewrite_file_system_prompt = "You are a brilliant and meticulous engineer assigned to write code for the file to address a Github issue. When you write code, the code works on the first try and is syntactically perfect and complete. You have the utmost care for your code, so you do not make mistakes and every function and class will be fully implemented. Take into account the current repository's language, frameworks, and dependencies."

rewrite_file_prompt = """\
File Name: {filename}
<old_file>
{code}
</old_file>

---

User's request:
{instructions}

Limit your changes to the request.

Rewrite the following section from the old_file to handle this request.

<section>

{section}

</section>

Think step-by-step on what to modify, then wrap the final answer in the brackets <section></section> XML tags. Only rewrite the section and do not close hanging parentheses and tags.\
"""

sandbox_code_repair_modify_prompt_2 = """
File Name: {filename}

<file>
{code}
</file>

---

Above is the code that was written by an inexperienced programmer, and contain errors such as syntax errors, linting erors and type-checking errors. The CI pipeline returned the following logs:

stdout:
```
{stdout}
```

stderr
```
{stderr}
```

Respond in the following format:

Code Planning

Determine the following in code planning:
1. Are there any syntax errors? Look through the file to find all syntax errors.
2. Are there basic linting errors, like undefined variables, undefined members or type errors?
3. Are there incorrect imports and exports?
4. Are there any other errors not listed above?

Determine whether changes are necessary based on the errors (ignore warnings).

Code Modification:

Generate a diff based on the given plan using the search and replace pairs in the format below.
* Always prefer the least amount of changes possible, but ensure the solution is complete
* Prefer multiple small changes over a single large change.
* NEVER write ellipses anywhere in the diffs. Simply write two diff hunks: one for the beginning and another for the end.
* DO NOT modify the same section multiple times.
* Always add lines before and after. The ORIGINAL section should be at least 5 lines long.
* Restrict the changes to fixing the errors from the logs.

The format is as follows:

```
<<<< ORIGINAL
second line before
first line before
old code of first hunk
first line after
second line after
====
second line before
first line before
new code of first hunk
first line after
second line after
>>>> UPDATED

<<<< ORIGINAL
second line before
first line before
old code of second hunk
first line after
second line after
====
second line before
first line before
new code of second hunk
first line after
second line after
>>>> UPDATED
```

Commit message: "the commit message"

Instructions:
1. Complete the Code Planning step
2. Complete the Code Modification step
"""

pr_code_prompt = ""  # TODO: deprecate this

pull_request_prompt = """Now, create a PR for your changes. Be concise but cover all of the changes that were made.
For the pr_content, add two sections, description and summary.
Use GitHub markdown in the following format:

pr_title = "..."
branch = "..."
pr_content = \"\"\"
...
...
\"\"\""""

summarize_system_prompt = """
You are an engineer assigned to helping summarize code instructions and code changes.
"""

user_file_change_summarize_prompt = """
Summarize the given instructions for making changes in a pull request.
Code Instructions:
{message_content}
"""

assistant_file_change_summarize_prompt = """
Please summarize the following file using the file stubs.
Be sure to repeat each method signature and docstring. You may also add additional comments to the docstring.
Do not repeat the code in the file stubs.
Code Changes:
{message_content}
"""

code_repair_check_system_prompt = """\
You are a genius trained for validating code.
You will be given two pieces of code marked by xml tags. The code inside <diff></diff> is the changes applied to create user_code, and the code inside <user_code></user_code> is the final product.
Our goal is to validate if the final code is valid. This means there are no undefined variables, no syntax errors, has no unimplemented functions (e.g. pass's, comments saying "rest of code") and the code runs.
"""

code_repair_check_prompt = """\
This is the diff that was applied to create user_code. Only make changes to code in user_code if the code was affected by the diff.

This is the user_code.
<user_code>
{user_code}
</user_code>

Reply in the following format:

Step-by-step thoughts with explanations:
1. No syntax errors: True/False
2. No undefined variables: True/False
3. No unimplemented functions: True/False
4. Code runs: True/False

<valid>True</valid> or <valid>False</valid>
"""

code_repair_system_prompt = """\
You are a genius trained for code stitching.
You will be given two pieces of code marked by xml tags. The code inside <diff></diff> is the changes applied to create user_code, and the code inside <user_code></user_code> is the final product. The intention was to implement a change described as {feature}.
Our goal is to return a working version of user_code that follows {feature}. We should follow the instructions and make as few edits as possible.
"""

code_repair_prompt = """\
This is the diff that was applied to create user_code. Only make changes to code in user_code if the code was affected by the diff.

This is the user_code.
<user_code>
{user_code}
</user_code>

Instructions:
* Do not modify comments, docstrings, or whitespace.

The only operations you may perform are:
1. Indenting or dedenting code in user_code. This code MUST be code that was modified by the diff.
2. Adding or deduplicating code in user_code. This code MUST be code that was modified by the diff.

Return the working user_code without xml tags. All of the text you return will be placed in the file.
"""

doc_query_rewriter_system_prompt = """\
You must rewrite the user's github issue to leverage the docs. In this case we want to look at {package}. It's used for: {description}. Using the github issue, write a search query that searches for the potential answer using the documentation. This query will be sent to a documentation search engine with vector and lexical based indexing. Make this query contain keywords relevant to the {package} documentation.
"""

doc_query_rewriter_prompt = """\
This is the issue:
{issue}

Write a comprehensive search query for the answer.
"""

should_edit_code_system_prompt = """\
We are processing a large file and trying to make code changes to it.
The file is definitely relevant, but the section we observe may not be relevant.
Your job is to determine whether the instructions are referring to the given section of the file.
"""

should_edit_code_prompt = """\
Here are the instructions to change the code in the file:
{problem_description}
Here is the code snippet from the file:
{code_snippet}

To determine whether the instructions are referring to this section of the file, respond in the following format:
1. Step-by-step thoughts with explanations:
* Thought 1 - Explanation 1
* Thought 2 - Explanation 2
...
2. Planning:
* Is the code relevant?
* If so, what is the relevant part of the code?
* If not, what is the reason?

3. In the last line of your response, write either <relevant>True</relevant> or <relevant>False</relevant>.
"""

slow_mode_system_prompt = """You are a brilliant and meticulous software architect. Your job is to take in the user's GitHub issue and the relevant context from their repository to:
1. Gather more code snippets using a code search engine.
2. Expand upon the plan to address the issue."""

generate_plan_and_queries_prompt = """Think step-by-step to break down the requested problem or feature, and write up to three queries for the code search engine. These queries should find relevant code that is not already mentioned in the existing snippets. They should all mention different files and subtasks of the initial issue, avoid duplicates.
Then add more instructions that build on the user's instructions. These instructions should help plan how to solve the issue.
* The code search engine is based on semantic similarity. Ask questions that involve code snippets, function references, or mention relevant file paths.
* The user's instructions should be treated as the source of truth, but sometimes the user will not mention the entire context. In that case, you should add the missing context.
* Gather files that are relevant, including dependencies and similar files in the codebase. For example, if the user asked to write tests, look at similar tests.

You MUST follow the following format delimited with XML tags:

Step-by-step thoughts with explanations:
* Thought 1 - Explanation 1
* Thought 2 - Explanation 2
...

<queries>
* query 1
* query 2
* query 3
</queries>

<additional_instructions>
* additional instructions to be appended to the user's instructions
</additional_instructions>
"""

external_search_system_prompt = (
    "You are an expert at summarizing content from pages that are relevant to a query."
    " You will be given a page and asked to summarize it."
)

external_search_prompt = """\
Here is the page metadata:
```
{page_metadata}
```

The user is attempting to solve the following problem:
\'\'\'
{problem}
\'\'\'

Provide a summary of the page relevant to the problem, including all code snippets.
"""


docs_qa_system_prompt = """You are an expert at summarizing documentation for programming-related to help the user solve the problem. You will be given a question and relevant snippets of documentation, and be asked to provide a summary of relevant snippets for solving the problem."""
docs_qa_user_prompt = """Here are the relevant documentation snippets:
{snippets}

The user is attempting to solve the following problem:
{problem}
"""

linting_new_file_prompt = """
<new_file>
{code}
</new_file>
"""

linting_modify_prompt = """Code Planning:
Step-by-step thoughts with explanations:
* Thought 1
* Thought 2
...

Detailed plan of modifications:
* Modification 1
* Modification 2
...

Code Generation:

```
Generate a diff based on the given plan using the search and replace pairs in the format below.
* Always prefer the least amount of changes possible
* Prefer many small edits over few large edits
* Always add lines before and after. The ORIGINAL section should be at least 5 lines long.

The linter returned the following logs:
<linter_logs>
{logs}
</linter_logs>

Modify your created file. Note if no changes are needed.

---

The format is as follows:

<<<< ORIGINAL
====
>>>> UPDATED

Instructions:
1. Complete the Code Planning step
2. Complete the Code Generation step"""

summarize_snippet_system_prompt = """You are a technical writer. Summarize code for an engineer. Be concise but detailed. Mention all entities implicitly. Never say "the code does x", just say "x". Keep it within 30 lines.

E.g: If `issue_comment` is None, set `issue_comment` to `current_issue.create_comment(first_comment)`, otherwise edit comment via `issue_comment.edit(first_comment)`"""

summarize_snippet_prompt = """# Code
```
{code}
```

# Repo Metadata
{metadata}

# Issue
{issue}

# Instructions
Losslessly summarize the code in a ordered list for an engineer to search for relevant code to solve the above GitHub issue."""


use_chunking_message = """\
Respond with a list of the MINIMUM sections that should be modified. To insert code after a function, fetch the last few lines of the function."""

dont_use_chunking_message = """\
Respond with a list of the MINIMUM sections that should be modified. To insert code after a function, fetch the last few lines of the function."""<|MERGE_RESOLUTION|>--- conflicted
+++ resolved
@@ -184,7 +184,20 @@
 files_to_change_system_prompt = """You are a brilliant and meticulous engineer assigned to plan code changes to solve the following Github issue using the snippets provided from the codebase. You have the utmost care for the plan that you write, so you ensure that all the relevant modules in the file are identified. Take into account the current repository's language, frameworks, and dependencies, as well as the existing modules such as helper functions, utility operations and backend services."""
 
 files_to_change_system_prompt = """\
-You are a brilliant and meticulous engineer assigned to plan code changes to solve the following Github issue. You have the utmost care for the plan that you write, so you do not make mistakes and every function and class will be fully implemented. Take into account the current repository's language, frameworks, and dependencies."""
+# Task: 
+Critically analyze the provided code snippets, repository, and GitHub issue to understand the requested change. Propose a complete plan for an intern to fully resolve the user's issue, utilizing the relevant code snippets and utility modules provided. Because the intern is unfamiliar with the codebase, provide clear and detailed instructions for updating the code logic.
+
+You are provided with relevent_snippets, which contain code snippets you may need to modify or import and read_only_snippets, which contain code snippets of utility functions, services and type definitions you likely do not need to modify.
+
+Guidelines:
+* Always include the full file path and reference the provided snippets.
+* Provide clear, natural language instructions for updating the code logic and specify necessary imports.
+* Be specific and direct in your instructions, avoiding vague terms like "identify" or "ensure." Instead, use actionable phrases like "add", "locate" or "change."
+* Include relevant type definitions, interfaces, and schemas in the relevant_files to provide a clear understanding of the entities and their relationships.
+* Avoid using line numbers; instead, reference the locations of the changes using surrounding code or function headers as context.
+* Be certain that your plan is complete and covers all the necessary changes to fully resolve the issue.
+* Suggest high-quality changes that are completely safe, maintainable, efficient and backwards compatible.
+* Divide the task into smaller steps, where each <create> or <modify> section corresponds to one small code block of change. You may have multiple <modify> blocks for the same file."""
 
 
 # put more emphasis on modify
@@ -192,7 +205,7 @@
 files_to_change_prompt = """# Task: 
 Analyze the provided code snippets, repository, and GitHub issue to understand the requested change. Propose a complete plan for an intern to fully resolve the user's issue, utilizing the relevant code snippets and utility modules provided. Because the intern is unfamiliar with the codebase, provide clear and detailed instructions for updating the code logic.
 
-You are provided with relevent_snippets, which contain code snippets you may need to modify or import and read_only_snippets, which contain code snippets of utility functions, services and type definitions you likely do not need to modify.
+You are provided with relevant_snippets, which contain code snippets you may need to modify or import and read_only_snippets, which contain code snippets of utility functions, services and type definitions you likely do not need to modify.
 
 Guidelines:
 * Always include the full file path (e.g. src/utils/strings/regex_utils.py instead of just strings/regex_utils.py or regex_utils.py) and reference the provided snippets.
@@ -242,15 +255,6 @@
 
 [additional creates as needed]
 
-<<<<<<< HEAD
-# Contextual Request Analysis:
-<contextual_request_analysis>
-* Identify the file(s) and section(s) of code that need to be modified to solve the user request. Specify what needs to be changed in there in low-level detail that would resolve the user's request.
-* Outline the minimal plan that solves the user request by referencing the snippets, names of entities and any other necessary files/directories.
-* Describe each <create> and <modify> section in the following plan and why it will be needed. Select the minimal amount of changes possible.
-...
-</contextual_request_analysis>
-=======
 <modify file="file_path_2" relevant_files="space-separated list of files containing ALL modules to use while modifying file_path_2">
 * Detailed natural language instructions for modifying the file to solve the issue.
 * Reference the locations of the changes using surrounding code or function headers, not line numbers.
@@ -287,7 +291,7 @@
 files_to_change_prompt = """# Task: 
 Critically analyze the provided code snippets, repository, and GitHub issue to understand the requested change. Propose a complete plan for an intern to fully resolve the user's issue, utilizing the relevant code snippets and utility modules provided. Because the intern is unfamiliar with the codebase, provide clear and detailed instructions for updating the code logic.
 
-You are provided with relevent_snippets, which contain code snippets you may need to modify or import and read_only_snippets, which contain code snippets of utility functions, services and type definitions you likely do not need to modify.
+You are provided with relevant_snippets, which contain code snippets you may need to modify or import and read_only_snippets, which contain code snippets of utility functions, services and type definitions you likely do not need to modify.
 
 Guidelines:
 * Always include the full file path and reference the provided snippets.
@@ -326,7 +330,6 @@
 * For each <create> or <modify> section in your plan, explain its purpose and how it contributes to resolving the issue.
 [additional analysis as needed]
 </issue_analysis>
->>>>>>> ec34d058
 
 # Plan:
 <plan>
