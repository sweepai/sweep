--- conflicted
+++ resolved
@@ -213,20 +213,6 @@
 
 # 1. Issue Analysis:
 <issue_analysis>
-<<<<<<< HEAD
-* Identify the root cause of the issue by referencing specific code entities in the relevant files.
-* Identify a similar existing feature and describe how it has been implemented in extreme detail. 
-* Detail ALL changes that need to occur for the user's request to be resolved, by referencing provided code snippets, entity names, and necessary files/directories. Be complete.
-List ALL files we should modify to resolve the issue in the following format:
-- File path 1: Detailed instructions for modifying the file
-    - First change to make in the file
-    - Second change to make in the file
-    - Continue listing all changes that need to be made. Be complete.
-- File path 2: Detailed instructions for modifying the file
-    - First change to make in the file  
-    - Second change to make in the file
-    - Continue listing all changes that need to be made. Be complete.
-=======
 a. Identify the root cause of the issue by referencing specific code entities in the relevant files.
 
 b. Detail ALL of the changes that need to made to resolve the user request. Reference the provided code files, summaries, entity names, and necessary files/directories. Be complete and precise. (1 paragraph)
@@ -240,7 +226,6 @@
       a. Describe the first change to make in the file.
       b. Describe the second change to make in the file.
       c. Continue listing all changes that need to be made. Be complete and precise.
->>>>>>> 2c431edb
 [additional files as needed]
 
 d. List ALL relevant read-only utility modules from the provided set and specify where they can be used. These are not files you need to make changes to but files you need to read while making changes in other files, including:
@@ -331,7 +316,6 @@
 
 # Issue Analysis:
 <issue_analysis>
-<<<<<<< HEAD
 Identify the root cause of the issue referencing specific code in the relevant files.
 
 Identify a similar existing feature and describe how it has been implemented in extreme detail. 
@@ -346,24 +330,6 @@
 List ALL relevant read-only utility modules to reference:
 - Type definitions, interfaces, schemas
 - Helper functions 
-=======
-* Identify the root cause of the issue by referencing specific code entities in the relevant files.
-* Identify a similar existing feature and describe how it has been implemented in extreme detail. 
-* Detail ALL changes that need to occur for the user's request to be resolved, by referencing provided code snippets, entity names, and necessary files/directories. Be complete.
-List ALL files we should modify to resolve the issue in the following format:
-- File path 1: Detailed instructions for modifying the file
-    - First change to make in the file
-    - Second change to make in the file
-    - Continue listing all changes that need to be made. Be complete.
-- File path 2: Detailed instructions for modifying the file
-    - First change to make in the file  
-    - Second change to make in the file
-    - Continue listing all changes that need to be made. Be complete.
-[additional files as needed]
-List ALL relevant read-only utility modules from the provided set and specify where they can be used. These are not files you need to make changes to but files you need to read while making changes in other files, including:
-- Type definitions, interfaces, and schemas
-- Helper functions
->>>>>>> 2c431edb
 - Frontend components
 - Database services
 - API endpoints
