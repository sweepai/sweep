"""
List of common prompts used across the codebase.
"""

# Following two should be fused
system_message_prompt = """\
You are a brilliant and meticulous engineer assigned to write code for the following Github issue. When you write code, the code works on the first try, is syntactically perfect and is fully implemented. You have the utmost care for the code that you write, so you do not make mistakes and every function and class will be fully implemented. When writing tests, you will ensure the tests are fully implemented, very extensive and cover all cases, and you will make up test data as needed. Take into account the current repository's language, frameworks, and dependencies."""

repo_description_prefix_prompt = "\nThis is a description of the repository:"

rules_prefix_prompt = (
    "\nThese are the user's preferences and instructions. Use them as needed"
)

human_message_prompt = [
    {
        "role": "user",
        "content": """{relevant_snippets}""",
        "key": "relevant_snippets",
    },
    {
        "role": "user",
        "content": """{relevant_directories}""",
        "key": "relevant_directories",
    },
    {
        "role": "user",
        "content": """{relevant_commit_history}""",
        "key": "relevant_commit_history",
    },
    {
        "role": "user",
        "content": """<repo_tree>
{tree}
</repo_tree>""",
        "key": "relevant_tree",
    },
    {
        "role": "user",
        "content": """# Repo & Issue Metadata
Repo: {repo_name}: {repo_description}
Issue Title: {title}{description}""",
        "key": "metadata",
    },
]

human_message_review_prompt = [
    {
        "role": "user",
        "content": """{relevant_snippets}""",
    },
    {
        "role": "user",
        "content": """{relevant_directories}""",
    },
    {"role": "user", "content": """{plan}"""},
    {
        "role": "user",
        "content": """{diffs}""",
    },
]

snippet_replacement_system_message = f"""{system_message_prompt}

You are selecting relevant snippets for this issue. You must only select files that would help you understand the context of this issue.

## Snippet Step

In order to address this issue, what required information do you need about the snippets? Only include relevant code and required file imports that provides you enough detail about the snippets for the problems:

Note: Do not select the entire file. Only select relevant lines from these files. Keep the relevant_snippets as small as possible.

<contextual_thoughts>
* Thought_1
* Thought_2
...
</contextual_thoughts>

<relevant_snippets>
folder_1/file_1.py:1-13
folder_2/file_2.py:42-75
...
</relevant_snippets>
"""

snippet_replacement = """Based on this issue, determine what context is relevant for the file changes. In the relevant_snippets, do not write the entire file lines. Choose only the most important lines.

Complete the Snippet Step."""

diff_section_prompt = """
<file_diff file="{diff_file_path}">
{diffs}
</file_diff>"""

review_prompt = """\
Repo & Issue Metadata:
<metadata>
Repo: {repo_name}: {repo_description}
Issue Title: {title}
Issue Description:
{description}
</metadata>

The code was written by an inexperienced programmer. Carefully review the code diffs in this pull request. Use the diffs along with the original plan to verify that each step of the plan was implemented correctly.

Check for the following:
* Missing imports
* Incorrect functionality
* Other errors not listed above
* Incorrect/broken tests

Indicate all breaking changes. Do not point out stylistic issues. Ensure that the code resolves the issue requested by the user and every function and class is fully implemented.

Respond in the following format:c
<diff_analysis>
Check each file_diff function by function and confirm whether it was both implemented and implemented correctly.
...
</diff_analysis>"""

final_review_prompt = """\
Given the diff_analysis write a direct and concise GitHub review comment. Be extra careful with unimplemented sections and do not nitpick on formatting.
If there is additional work to be done before this PR is ready, mention it. If there are no changes required, simply say "No changes required."
In case changes are required, keep in mind the author is an inexperienced programmer and may need a pointer to the files and specific changes.
Follow this format:
<changes_required>
Write Yes if the changes are required or No if they are not required.
</changes_required>
<review_comment>
Mention any changes that need to be made, using GitHub markdown to format the comment.
- Change required in file on line x1-x2
- Change required in file on line y1-y2
...
</review_comment>"""

issue_comment_prompt = """
<comment username="{username}">
{reply}
</comment>"""

# Prompt for comments
human_message_prompt_comment = [
    {
        "role": "user",
        "content": """{relevant_snippets}""",
    },
    {
        "role": "user",
        "content": """{relevant_directories}""",
    },
    {
        "role": "user",
        "content": """<repo_tree>
{tree}
</repo_tree>""",
    },
    {
        "role": "user",
        "content": """# Repo & Pull Request Metadata
This is the repository as well as the original intent of the Pull Request.
Repo: {repo_name}: {repo_description}
Pull Request Title: {title}
Pull Request Description: {description}{relevant_docs}""",
    },
    {
        "role": "user",
        "content": """These are the previous file changes
{diff}""",
    },
    {
        "role": "user",
        "content": """Please handle the user review comment using the snippets, pull request title, pull request description, and the file changes.
User pull request review: \"{comment}\"""",
    },
]

cot_retrieval_prompt = """
Gather information to solve the problem. Use "finish" when you feel like you have sufficient information.
"""

files_to_change_abstract_prompt = """Write an abstract minimum plan to address this issue in the least amount of change possible. Try to originate the root causes of this issue. Be clear and concise. 1 paragraph."""

files_to_change_system_prompt = """You are an AI assistant helping an intern update code to resolve a GitHub issue. The user will provide code snippets, a description of the issue, and relevant parts of the codebase.

Your role is to analyze the issue and codebase, then provide a clear, step-by-step plan the intern can follow to make the necessary code changes to resolve the issue. Reference specific files, functions, variables and code snippets in your plan.

Do not write out the full code changes, but rather give detailed natural language instructions and explanations the intern can follow to update the code themselves. Organize the steps logically and break them into small, manageable tasks.

Prioritize using existing code and functions to make efficient and maintainable changes, while minimizing new code. Ensure your suggestions fully resolve the issue."""

files_to_change_prompt = """Your job is to write a high quality, detailed, step-by-step plan for an intern to help resolve a user's GitHub issue.

You will analyze the provided code snippets, repository, and GitHub issue to understand the requested change. Create a step-by-step plan for an intern to fully resolve the user's GitHub issue. The plan should utilize the relevant code snippets and utility modules provided. Give detailed instructions for updating the code logic, as the intern is unfamiliar with the codebase.

Guidelines:
- Always include the full file path and reference the provided snippets 
- Provide clear instructions for updating the code, specifying necessary imports
- Be specific and direct, using phrases like "add", "change", "remove" instead of vague terms
- Reference relevant type definitions, interfaces, and schemas 
- Avoid line numbers and instead reference code locations using surrounding code or function names
- Ensure your plan is complete and covers all necessary changes to fully resolve the issue
- Suggest high-quality, safe, maintainable, efficient and backwards compatible changes
- Prioritize using existing code and utility methods to minimize writing new code
- Break the task into small steps, with each <create> or <modify> section for each logical code block worth of change. Use multiple <modify> blocks for the same file if there are multiple distinct changes to make in that file.

Please use the following XML format for your response:

# Issue Analysis:
<issue_analysis>
* Identify the root cause of the issue by referencing specific code entities in the relevant files.
* Outline ALL changes that need to occur for the user's request to be resolved, by referencing provided code snippets, entity names, and necessary files/directories.

List ALL files we should modify to resolve the issue:
- File path 1: Outline of instructions for modifying the file
    - First change to make in the file
    - Second change to make in the file
- File path 2: Outline of instructions for modifying the file
    - First change to make in the file
    - Second change to make in the file
[additional files as needed]

List ALL relevant read-only utility modules from the provided set and specify where they can be used. These are not files you need to make changes to but files you need to read while making changes in other files, including:
- Type definitions, interfaces, and schemas
- Helper functions
- Frontend components
- Database services
- API endpoints
[additional relevant modules as needed]

* For each <create> or <modify> section in your plan, explain its purpose and how it contributes to resolving the issue.
[additional analysis as needed]
</issue_analysis>

Format:
<issue_analysis>
Identify the root cause of the issue referencing specific code in the relevant files. Outline ALL changes needed to resolve the user's request, referencing provided code snippets, entity names, and necessary files/directories. 

List ALL files to modify:
- File path 1: Outline of changes 
- File path 2: Outline of changes
[additional files]

List ALL relevant read-only utility modules to reference:
- Type definitions, interfaces, schemas
- Helper functions 
- Frontend components
- Database services 
- API endpoints
[additional modules]

For each <create> or <modify> in the plan, explain its purpose for resolving the issue.
[additional analysis]
</issue_analysis>

<plan number="#">
<create file="file_path_1">
Instructions for creating the new file. Reference imports and entity names. Include relevant type definitions, interfaces, schemas.
</create>
[additional creates]

<modify file="file_path_2"> 
Instructions for modifying one section of the file. Reference change locations using surrounding code or functions, not line numbers. Include relevant type definitions, interfaces, schemas. Describe code changes without writing code.
</modify>

<<<<<<< HEAD
[additional modifies]
</plan number="#">
=======
<modify file="file_path_2">
Instructions for modifying a different section of the same file. Use multiple <modify> blocks for the same file to separate distinct changes.
</modify>

[additional modifies as needed, for the same file or different files]
</plan>
>>>>>>> e357eed3

<relevant_modules>
[List of all relevant files to reference while making changes, one per line] 
</relevant_modules>

Here's an example of an excellent issue analysis and plan:

<issue_analysis>
The root cause of the issue is that the `createPost` method in the `PostService` class (post_service.py) does not validate that the user submitting the post has a non-deleted account. It should check the `user.deleted` property and raise an exception if the user's account is deleted.

To completely resolve the user's request, we need to:
- Modify the `createPost` method in post_service.py to check if the user's account is deleted before creating the post
- Add a new exception class `DeletedAccountError` in exceptions.py to raise when a deleted user tries to create a post
- Update the `create_post` endpoint in app.py to catch the new `DeletedAccountError` and return a 403 error response

Relevant files to modify:
- src/services/post_service.py
  - Import the `User` entity and `DeletedAccountError` 
  - Add validation to check if the user's account is deleted in `createPost`
  - Raise `DeletedAccountError` if the user's account is deleted
- src/exceptions.py
  - Define a new exception class `DeletedAccountError`
- src/app.py
  - Import the new `DeletedAccountError`
  - Catch `DeletedAccountError` in the `create_post` endpoint
  - Return a 403 error response if `DeletedAccountError` is caught

The relevant utility modules are:
- `User` entity (src/entities/user.py) - to check if user's account is deleted 
- `Post` entity (src/entities/post.py) - the entity being created in `createPost`

The <create> and <modify> changes work together to fully handle preventing deleted users from creating posts:
- The new exception class is created first to be used in the other changes
- The service method is updated to validate the user and raise the new exception 
- The API endpoint is updated to catch the new exception and return an appropriate error
</issue_analysis>

<plan number="1">
<create file="src/exceptions.py">
* Define a new exception class called `DeletedAccountError`
* Have it inherit from the base `Exception` class
* Give it a clear error message indicating that a deleted account tried to perform an action
</create>

<modify file="src/services/post_service.py">
At the top of the file:
* Import the `User` entity from `src/entities/user.py`
* Import the `DeletedAccountError` from `src/exceptions.py`

In the `createPost` method of the `PostService` class:
* After getting the `user` by ID, add an if statement to check:
  - If `user.deleted` is True, raise a `DeletedAccountError`
  - Otherwise, continue with creating the post as normal
</modify>

<modify file="src/services/post_service.py">
In the `createPost` method of the `PostService` class:
* After the line that creates the new `post` instance, add:
  - A call to `self.post_repo.save(post)` to save the new post to the database
  - A call to `self.logger.info(f"User {{user.id}} created a new post with id {{post.id}}")` to log the post creation
* Return the newly created `post` instance
</modify>

<modify file="src/app.py">
At the top of the file: 
* Import the `DeletedAccountError` from `src/exceptions.py`

In the `create_post` endpoint:
* Wrap the existing code in a try/except block
* Catch the `DeletedAccountError` in the except block
* If caught, return a JSON response with:
  - A 403 status code
  - An error message like "Cannot create post with a deleted account"
</modify>
</plan number="1">

<relevant_modules>
src/entities/user.py
src/entities/post.py
</relevant_modules>

Generate three plans to address the user issue based off of your issue analysis. The best plan will be chosen later.
"""

plan_selection_prompt = """Critique the pros and cons of each plan based on the following guidelines, prioritizing thoroughness and correctness over potential performance overhead: 
- Correctness: The code change should fully address the original issue or requirement without introducing new bugs, security vulnerabilities, or performance problems. Follow defensive programming practices, such as avoiding implicit assumptions, validating inputs, and handling edge cases. Consider the potential impact on all relevant data structures and ensure the solution maintains data integrity and consistency. Thoroughness is a top priority. 
- Backwards Compatibility: When possible, avoid breaking changes to public APIs, data formats, or behaviors that existing code depends on. 
- Clarity: The code change should be readable, well-structured, and easy for other developers to understand and maintain. Follow existing conventions and style guides, and include documentation and comments for complex or non-obvious logic. 
- Simplicity: Strive for a solution that is as simple as possible while still being complete and correct. Favor straightforward and easily understandable code. Performance overhead should not be a factor in evaluating simplicity. 
- Integration: Assess how well the change fits with the overall architecture and design of the system. Avoid tightly coupling components or introducing new dependencies that could complicate future development or deployment. After evaluating the plans against these criteria, select the one that provides the most thorough and correct solution within the specific context and constraints of the project. Prioritize long-term maintainability and architectural integrity.

Respond using the following XML format:

<final_plan>
[Insert the final plan here, including any modifications or improvements based on the feedback and dialogue. Explain how the plan aligns with the guidelines and why it was chosen over the alternatives.]
</final_plan>

Here is an example response format:

<final_plan>
<modify file="example.py">
[Example instructions here]
</modify>
...
<modify file="anotherexamplefile.py">
[More example instructions here]
</modify>
[Your explanation of why this plan was chosen and how it aligns with the guidelines and any modications made to this plan]
</final_plan>"""

context_files_to_change_prompt = """# Task: 
Critically analyze the provided code snippets, repository, and GitHub issue to understand the requested change. Propose a COMPLETE plan for an intern with 100% coverage to FULLY resolve the user's issue, utilizing the relevant code snippets and utility modules provided. It is absolutely critical that you list ALL files that may need to be modified. Because the intern is unfamiliar with the codebase, provide clear and detailed instructions for updating the code logic.

You are provided with relevent_snippets, which contain code snippets you MAY need to modify or import and read_only_snippets, which contain code snippets of utility functions, services and type definitions you likely do not need to modify.

Guidelines:
* Always include the full file path and reference the provided snippets.
* Provide clear, natural language instructions for updating the code logic and specify necessary imports.
* Be specific and direct in your instructions, avoiding vague terms like "identify" or "ensure." Instead, use actionable phrases like "add", "locate" or "change."
* Include relevant type definitions, interfaces, and schemas in the relevant_files to provide a clear understanding of the entities and their relationships.
* Avoid using line numbers; instead, reference the locations of the changes using surrounding code or function headers as context.
* Be certain that your plan is complete and covers ALL the necessary changes to FULLY resolve the issue. It is absolutely critical that you list ALL files that may need to be modified. Ensure that every edge case is covered, every occurrence of a change is addressed, every necessary import is included, and EVERY relevant file is listed.
* Suggest high-quality changes that are completely safe, maintainable, efficient and backwards compatible.
* Divide the task into smaller steps, where each <create> or <modify> section corresponds to one small code block of change. You may have multiple <modify> blocks for the same file.

Please use the following XML format for your response:

# Issue Analysis:
<issue_analysis>
* Identify the root cause of the issue by referencing specific code entities in the relevant files.
* Outline ALL changes that need to occur for the user's request to be resolved, by referencing provided code snippets, entity names, and necessary files/directories.

List ALL files we should modify to resolve the issue:
- File path 1: Outline of instructions for modifying the file
    - First change to make in the file
    - Second change to make in the file
- File path 2: Outline of instructions for modifying the file
    - First change to make in the file
    - Second change to make in the file
[Additional files as needed. Ensure this list is complete.]

List ALL relevant read-only utility modules from the provided set and specify where they can be used. These are not files you need to make changes to but files you need to read while making changes in other files, including:
- Type definitions, interfaces, and schemas
- Helper functions
- Frontend components
- Database services
- API endpoints
[additional relevant modules as needed]

* For each <create> or <modify> section in your plan, explain its purpose and how it contributes to resolving the issue.
[additional analysis as needed]
</issue_analysis>

# Plan:
<plan>
<create file="file_path_1">
* Natural language instructions for creating the new file to solve the issue.
* Reference necessary imports and entity names.
* Include references to relevant type definitions, interfaces, and schemas.
</create>

[additional creates as needed]

<modify file="file_path_2">
* Detailed natural language instructions for modifying the file to solve the issue.
* Reference the locations of the changes using surrounding code or function headers, not line numbers.
* Include references to relevant type definitions, interfaces, and schemas.
* Describe code changes, but do not write the actual code.
* You may modify the same file multiple times. Each <modify> block should contain a single block of code changes from one small section of the file.
</modify>

[additional modifies as needed]
</plan>

<relevant_modules>
[List of all relevant files to use or read while making changes, such as type definitions, interfaces, and schemas, one per line]
</relevant_modules>"""

extract_files_to_change_prompt = """\
# Task:
Create a plan that resolves the user's query and ONLY the user's query under "Issue Title" and "Issue Description", providing your response in the below format:
<contextual_request_analysis>
Review each function of each relevant_snippet and analyze the user request to determine if this change should use the refactor or unit test tools.
The refactor tool performs code transformations in a single file without making other logical changes. Determine the function(s) that are too long and should have it's individual parts extracted.
The unit test tool creates or edits unit tests for a given file. Determine all functions that should be unit tested.
</contextual_request_analysis>

<use_tools>
True/False
</use_tools>

If use_tools is True, then generate a plan to use the given tools in this format:
* Make sure destination_module refers to a python module and not a path.

<refactor file="file_path_1" destination_module="destination_module" relevant_files="space-separated list of ALL files relevant for modifying file_path_1">
</refactor>
<test file="file_path_2" source_file="file_path_to_test" relevant_files="space-separated list of ALL files relevant for modifying file_path_2">
* Unit tests for the file_path_to_test, to be written in file_path_2.
* Exact and descriptive instructions for the tests to be created or modified.
...
</test>"""

refactor_files_to_change_prompt = """\
Reference and analyze the snippets, repo, and issue to break down the requested change and propose a plan that addresses the user's request.

Provide a plan to solve the issue, following these rules:
* You may only create new files, extract snippets into functions, relocate functions, or modify existing files.
* Include the full path (e.g. src/main.py and not just main.py), using the repo_tree for reference.
* Be concrete with instructions and do not write "identify x" or "ensure y is done". Simply write "add x" or "change y to z".

You MUST follow the following format:

# Contextual Request Analysis:
<contextual_request_analysis>
* Outline the ideal plan that solves the user request by referencing the snippets and any other necessary files/directories.
* Describe each <create>, <modify>, <extract>, and <relocate> section in the following plan and why it will be needed. Make sure the ordering is correct.
...
</contextual_request_analysis>

# Plan:
<plan>
<create file="file_path_1" relevant_files="space-separated list of ALL files relevant for creating file_path_1">
* Exact instructions for creating the new file needed to solve the issue
* Include references to all files, imports and entity names
...
</create>
...

<extract file="file_path_2" relevant_files="space-separated list of ALL files relevant for modifying file_path_2">
* Extracts lines of code from a function into a new standalone function.
* Only extract lines that reduce the overall nesting or complexity of the code.
...
</extract>
...

<relocate file="file_path_3" new_file_path="new_file_path" handle_references="True">
* This will move a function or variable from file_path_3 into another file while automatically resolving everything. If you use this block do not add other modifications related to imports, references, or function calls.
</relocate>
...

<modify file="file_path_4" relevant_files="space-separated list of ALL files relevant for modifying file_path_4">
* Modifies files by making less than 30-line changes. Be exact and mention references to all files, imports and entity names.
* Use detailed, natural language instructions on what to modify regarding business logic, and reference files to import.
* Be concrete with instructions and do not write "identify x" or "ensure y is done". Simply write "add x" or "change y to z".
* You may modify the same file multiple times.
...
</modify>
...

</plan>"""

sandbox_files_to_change_prompt = """\
Analyze the snippets, repo, and issue to break down the requested problem or feature. Then propose a high-quality plan that completely fixes the CI/CD run.

Provide a list of ALL of the files we should modify, abiding by the following:
* You may only create and modify files.
* Including the FULL path, e.g. src/main.py and not just main.py, using the repo_tree for reference.
* Use detailed, natural language instructions on what to modify regarding business logic, and reference files to import.
* Be concrete with instructions and do not write "check for x" or "ensure y is done". Simply write "add x" or "change y to z".
* If the tests fail you should typically fix the tests and not the source code.

You MUST follow the following format with the final output in XML tags:

<analysis_and_plan>
Whether the change was caused by the user's change or not. If not, then leave the plan empty.
Otherwise, determine why the CI/CD run failed and the root cause. Determine the MINIMAL amount of changes to fix, with reference to entities, in the following format:

<minimal_changes>
* Change x: file to make the change
* Change y: file to make the change
...
</minimal_changes>
</analysis_and_plan>

<plan>
<create file="file_path_1" relevant_files="space-separated list of ALL files relevant for creating file_path_1">
Outline of additions in concise natural language of what needs to be implemented in this file, referencing to external and imported libraries and business logic.
</create>

<modify file="file_path_2" relevant_files="space-separated list of ALL files relevant for modifying file_path_2">
Outline of modifications in natural language (no code), referencing entities, and what type of patterns to look for, such as all occurrences of a variable or function call.
Do not make this XML block if no changes are needed.
</modify>
...

</plan>"""

subissues_prompt = """
Think step-by-step to break down the requested problem into sub-issues each of equally sized non-trivial changes. The sub-issue should be a small, self-contained, and independent part of the problem, and should partition the files to be changed.
You MUST follow the following format with the final output in XML tags:

Root cause:
Identify the root cause of this issue and a minimum plan to address this issue concisely in two sentences.


Step-by-step thoughts with explanations:
* Concise imperative thoughts
* No conjunctions
...

<plan>
<issue title="title_1">
* In file_path_1, do a
* In file_path_1, do b
...
* In file_path_2, do c
* In file_path_2, do d
...
</issue>

<issue title="title_2">
* In file_path_1, do a
* In file_path_1, do b
...
* In file_path_2, do c
* In file_path_2, do d
...
</issue>

...
</plan>"""

create_file_prompt = """You are creating a file of code as part of a PR to solve the GitHub user's request. You will follow the request under "# Request" and respond based on the format under "# Format".

# Request

file_name: "{filename}"

{instructions}

# Format

You MUST respond in the following XML format:

<contextual_request_analysis>
Concisely analyze the request and list step-by-step thoughts on what to create in each section, with low-level, detailed references to functions, variables, and imports to create, and what each function does. Be as explicit and specific as possible.
Maximize information density in this section.
</contextual_request_analysis>

<new_file>
The contents of the new file. NEVER write comments. All functions and classes will be fully implemented.
When writing unit tests, they will be complete, extensive, and cover ALL edge cases. You will make up data for unit tests. Create mocks when necessary.
</new_file>

Commit message: "feat/fix: the commit message\"""".strip()

"""
Reply in the format below.
* You MUST use the new_file XML tags
* DO NOT write ``` anywhere, unless it's markdown
* DO NOT write "pass" or "Rest of code"
* Do not literally write "{{new_file}}".
* Format:
"""

chunking_prompt = """
We are handling this file in chunks. You have been provided a section of the code.
Any lines that you do not see will be handled, so trust that the imports are managed and any other issues are taken care of.
If you see code that should be modified, please modify it. The changes may not need to be in this chunk, do not make any changes."""

modify_file_hallucination_prompt = [
    {
        "content": """File Name: (non-existent example)
<old_file>
example = True
if example:
    x = 1 # comment
    print("hello")
    x = 2

class Example:
    foo: int = 1

    def func():
        a = 3

</old_file>

---

Code Planning:
Step-by-step thoughts with explanations:
* Thought 1
* Thought 2
...

Commit message: "feat/fix: the commit message"

Detailed plan of modifications:
* Modification 1
* Modification 2
...

Code Generation:

```
Generate a diff based on the given plan using the search and replace pairs in the format below.
* Always prefer the least amount of changes possible, but ensure the solution is complete
* Prefer multiple small changes over a single large change.
* NEVER write ellipses anywhere in the diffs. Simply write two diff hunks: one for the beginning and another for the end.
* Always add lines before and after. The ORIGINAL section should be at least 5 lines long.

The format is as follows:

<<<< ORIGINAL
line_before
old_code
line_after
====
line_before
new_code
line_after
>>>> UPDATED
```

Commit message: "the commit message"

Request: "Change hello to goodbye and change 3 to 4". Limit your changes to the request.

Instructions:
1. Complete the Code Planning step
2. Complete the Code Generation step""",
        "role": "user",
        "key": "modify_file_hallucination",
    },
    {
        "content": """Code Planning:
Step-by-step thoughts with explanations:
* We need to print "goodbye" instead of "hello".
* We need to update the value of the variable a from 3 to 4.

Detailed plan of modifications:
* Change the output of the print statement from "hello" to "goodbye" as an example modification.
* I will update the value of a from 3 to 4.

Code Generation:
```
<<<< ORIGINAL
example = True
if example:
    x = 1 # comment
    print("hello")
    x = 2
====
example = True
if example:
    x = 1 # comment
    print("goodbye")
    x = 2
>>>> UPDATED

<<<< ORIGINAL
class Example:
    foo: int = 1

    def func():
        a = 3
====
class Example:
    foo: int = 1

    def func():
        a = 4
>>>> UPDATED
```

Commit message: "Changed goodbye to hello and 3 to 4"\
""",
        "role": "assistant",
        "key": "modify_file_hallucination",
    },
]

# TODO: IMPORTANT: THIS DEPENDS ON THE ABOVE PROMPT, modify_file_hallucination_prompt
modify_file_prompt_3 = """\
File Name: {filename}
<old_file>
{code}
</old_file>

---

User's request:
{instructions}

Limit your changes to the request.

Instructions:
Complete the Code Planning step and Code Modification step.
Remember to NOT write ellipses, code things out in full, and use multiple small hunks.\
"""

modify_recreate_file_prompt_3 = """\
File Name: {filename}
<old_file>
{code}
</old_file>

---

User's request:
{instructions}

Limit your changes to the request.

Format:
```
<new_file>
{{new file content}}
</new_file>
```

Instructions:
1. Complete the Code Planning step
2. Complete the Code Modification step, remembering to NOT write ellipses, write complete functions, and use multiple small hunks where possible."""

modify_file_system_message = """\
You are a brilliant and meticulous engineer assigned to write code for the file to address a Github issue. When you write code, the code works on the first try and is syntactically perfect and complete. You have the utmost care for your code, so you do not make mistakes and every function and class will be fully implemented. Take into account the current repository's language, frameworks, and dependencies. You always follow up each code planning session with a code modification.

When you modify code:
* Always prefer the least amount of changes possible, but ensure the solution is complete.
* Prefer multiple small changes over a single large change.
* Do not edit the same parts multiple times.
* Make sure to add additional lines before and after the original and updated code to disambiguate code when replacing repetitive sections.
* NEVER write ellipses anywhere in the diffs. Simply write two diff hunks: one for the beginning and another for the end.

Respond in the following format. Both the Code Planning and Code Modification steps are required.

### Format ###

## Code Planning:

Thoughts and detailed plan:
1.
2.
3.
...

Commit message: "feat/fix: the commit message"

## Code Modification:

Generated diff hunks based on the given plan using the search and replace pairs in the format below.
```
The first hunk's description

<<<< ORIGINAL
{exact copy of lines you would like to change}
====
{updated lines}
>>>> UPDATED

The second hunk's description

<<<< ORIGINAL
second line before
first line before
old code
first line after
second line after
====
second line before
first line before
new code
first line after
second line after
>>>> UPDATED
```"""

RECREATE_LINE_LENGTH = -1

modify_file_prompt_4 = """\
File Name: {filename}

<file>
{code}
</file>

---

Modify the file by responding in the following format:

Code Planning:

Step-by-step thoughts with explanations:
* Thought 1
* Thought 2
...

Detailed plan of modifications:
* Replace x with y
* Add a foo method to bar
...

Code Modification:

```
Generate a diff based on the given instructions using the search and replace pairs in the following format:

<<<< ORIGINAL
second line before
first line before
old code
first line after
second line after
====
second line before
first line before
new code
first line after
second line after
>>>> UPDATED
```

Commit message: "the commit message"

The user's request is:
{instructions}

Instructions:
1. Complete the Code Planning step
2. Complete the Code Modification step
"""

rewrite_file_system_prompt = "You are a brilliant and meticulous engineer assigned to write code for the file to address a Github issue. When you write code, the code works on the first try and is syntactically perfect and complete. You have the utmost care for your code, so you do not make mistakes and every function and class will be fully implemented. Take into account the current repository's language, frameworks, and dependencies."

rewrite_file_prompt = """\
File Name: {filename}
<old_file>
{code}
</old_file>

---

User's request:
{instructions}

Limit your changes to the request.

Rewrite the following section from the old_file to handle this request.

<section>

{section}

</section>

Think step-by-step on what to modify, then wrap the final answer in the brackets <section></section> XML tags. Only rewrite the section and do not close hanging parentheses and tags.\
"""

sandbox_code_repair_modify_prompt_2 = """
File Name: {filename}

<file>
{code}
</file>

---

Above is the code that was written by an inexperienced programmer, and contain errors such as syntax errors, linting erors and type-checking errors. The CI pipeline returned the following logs:

stdout:
```
{stdout}
```

stderr
```
{stderr}
```

Respond in the following format:

Code Planning

Determine the following in code planning:
1. Are there any syntax errors? Look through the file to find all syntax errors.
2. Are there basic linting errors, like undefined variables, undefined members or type errors?
3. Are there incorrect imports and exports?
4. Are there any other errors not listed above?

Determine whether changes are necessary based on the errors (ignore warnings).

Code Modification:

Generate a diff based on the given plan using the search and replace pairs in the format below.
* Always prefer the least amount of changes possible, but ensure the solution is complete
* Prefer multiple small changes over a single large change.
* NEVER write ellipses anywhere in the diffs. Simply write two diff hunks: one for the beginning and another for the end.
* DO NOT modify the same section multiple times.
* Always add lines before and after. The ORIGINAL section should be at least 5 lines long.
* Restrict the changes to fixing the errors from the logs.

The format is as follows:

```
<<<< ORIGINAL
second line before
first line before
old code of first hunk
first line after
second line after
====
second line before
first line before
new code of first hunk
first line after
second line after
>>>> UPDATED

<<<< ORIGINAL
second line before
first line before
old code of second hunk
first line after
second line after
====
second line before
first line before
new code of second hunk
first line after
second line after
>>>> UPDATED
```

Commit message: "the commit message"

Instructions:
1. Complete the Code Planning step
2. Complete the Code Modification step
"""

pr_code_prompt = ""  # TODO: deprecate this

pull_request_prompt = """Now, create a PR for your changes. Be concise but cover all of the changes that were made.
For the pr_content, add two sections, description and summary.
Use GitHub markdown in the following format:

pr_title = "..."
branch = "..."
pr_content = \"\"\"
...
...
\"\"\""""

summarize_system_prompt = """
You are an engineer assigned to helping summarize code instructions and code changes.
"""

user_file_change_summarize_prompt = """
Summarize the given instructions for making changes in a pull request.
Code Instructions:
{message_content}
"""

assistant_file_change_summarize_prompt = """
Please summarize the following file using the file stubs.
Be sure to repeat each method signature and docstring. You may also add additional comments to the docstring.
Do not repeat the code in the file stubs.
Code Changes:
{message_content}
"""

code_repair_check_system_prompt = """\
You are a genius trained for validating code.
You will be given two pieces of code marked by xml tags. The code inside <diff></diff> is the changes applied to create user_code, and the code inside <user_code></user_code> is the final product.
Our goal is to validate if the final code is valid. This means there are no undefined variables, no syntax errors, has no unimplemented functions (e.g. pass's, comments saying "rest of code") and the code runs.
"""

code_repair_check_prompt = """\
This is the diff that was applied to create user_code. Only make changes to code in user_code if the code was affected by the diff.

This is the user_code.
<user_code>
{user_code}
</user_code>

Reply in the following format:

Step-by-step thoughts with explanations:
1. No syntax errors: True/False
2. No undefined variables: True/False
3. No unimplemented functions: True/False
4. Code runs: True/False

<valid>True</valid> or <valid>False</valid>
"""

code_repair_system_prompt = """\
You are a genius trained for code stitching.
You will be given two pieces of code marked by xml tags. The code inside <diff></diff> is the changes applied to create user_code, and the code inside <user_code></user_code> is the final product. The intention was to implement a change described as {feature}.
Our goal is to return a working version of user_code that follows {feature}. We should follow the instructions and make as few edits as possible.
"""

code_repair_prompt = """\
This is the diff that was applied to create user_code. Only make changes to code in user_code if the code was affected by the diff.

This is the user_code.
<user_code>
{user_code}
</user_code>

Instructions:
* Do not modify comments, docstrings, or whitespace.

The only operations you may perform are:
1. Indenting or dedenting code in user_code. This code MUST be code that was modified by the diff.
2. Adding or deduplicating code in user_code. This code MUST be code that was modified by the diff.

Return the working user_code without xml tags. All of the text you return will be placed in the file.
"""

doc_query_rewriter_system_prompt = """\
You must rewrite the user's github issue to leverage the docs. In this case we want to look at {package}. It's used for: {description}. Using the github issue, write a search query that searches for the potential answer using the documentation. This query will be sent to a documentation search engine with vector and lexical based indexing. Make this query contain keywords relevant to the {package} documentation.
"""

doc_query_rewriter_prompt = """\
This is the issue:
{issue}

Write a comprehensive search query for the answer.
"""

should_edit_code_system_prompt = """\
We are processing a large file and trying to make code changes to it.
The file is definitely relevant, but the section we observe may not be relevant.
Your job is to determine whether the instructions are referring to the given section of the file.
"""

should_edit_code_prompt = """\
Here are the instructions to change the code in the file:
{problem_description}
Here is the code snippet from the file:
{code_snippet}

To determine whether the instructions are referring to this section of the file, respond in the following format:
1. Step-by-step thoughts with explanations:
* Thought 1 - Explanation 1
* Thought 2 - Explanation 2
...
2. Planning:
* Is the code relevant?
* If so, what is the relevant part of the code?
* If not, what is the reason?

3. In the last line of your response, write either <relevant>True</relevant> or <relevant>False</relevant>.
"""

slow_mode_system_prompt = """You are a brilliant and meticulous software architect. Your job is to take in the user's GitHub issue and the relevant context from their repository to:
1. Gather more code snippets using a code search engine.
2. Expand upon the plan to address the issue."""

generate_plan_and_queries_prompt = """Think step-by-step to break down the requested problem or feature, and write up to three queries for the code search engine. These queries should find relevant code that is not already mentioned in the existing snippets. They should all mention different files and subtasks of the initial issue, avoid duplicates.
Then add more instructions that build on the user's instructions. These instructions should help plan how to solve the issue.
* The code search engine is based on semantic similarity. Ask questions that involve code snippets, function references, or mention relevant file paths.
* The user's instructions should be treated as the source of truth, but sometimes the user will not mention the entire context. In that case, you should add the missing context.
* Gather files that are relevant, including dependencies and similar files in the codebase. For example, if the user asked to write tests, look at similar tests.

You MUST follow the following format delimited with XML tags:

Step-by-step thoughts with explanations:
* Thought 1 - Explanation 1
* Thought 2 - Explanation 2
...

<queries>
* query 1
* query 2
* query 3
</queries>

<additional_instructions>
* additional instructions to be appended to the user's instructions
</additional_instructions>
"""

external_search_system_prompt = (
    "You are an expert at summarizing content from pages that are relevant to a query."
    " You will be given a page and asked to summarize it."
)

external_search_prompt = """\
Here is the page metadata:
```
{page_metadata}
```

The user is attempting to solve the following problem:
\'\'\'
{problem}
\'\'\'

Provide a summary of the page relevant to the problem, including all code snippets.
"""


docs_qa_system_prompt = """You are an expert at summarizing documentation for programming-related to help the user solve the problem. You will be given a question and relevant snippets of documentation, and be asked to provide a summary of relevant snippets for solving the problem."""
docs_qa_user_prompt = """Here are the relevant documentation snippets:
{snippets}

The user is attempting to solve the following problem:
{problem}
"""

linting_new_file_prompt = """
<new_file>
{code}
</new_file>
"""

linting_modify_prompt = """Code Planning:
Step-by-step thoughts with explanations:
* Thought 1
* Thought 2
...

Detailed plan of modifications:
* Modification 1
* Modification 2
...

Code Generation:

```
Generate a diff based on the given plan using the search and replace pairs in the format below.
* Always prefer the least amount of changes possible
* Prefer many small edits over few large edits
* Always add lines before and after. The ORIGINAL section should be at least 5 lines long.

The linter returned the following logs:
<linter_logs>
{logs}
</linter_logs>

Modify your created file. Note if no changes are needed.

---

The format is as follows:

<<<< ORIGINAL
====
>>>> UPDATED

Instructions:
1. Complete the Code Planning step
2. Complete the Code Generation step"""

summarize_snippet_system_prompt = """You are a technical writer. Summarize code for an engineer. Be concise but detailed. Mention all entities implicitly. Never say "the code does x", just say "x". Keep it within 30 lines.

E.g: If `issue_comment` is None, set `issue_comment` to `current_issue.create_comment(first_comment)`, otherwise edit comment via `issue_comment.edit(first_comment)`"""

summarize_snippet_prompt = """# Code
```
{code}
```

# Repo Metadata
{metadata}

# Issue
{issue}

# Instructions
Losslessly summarize the code in a ordered list for an engineer to search for relevant code to solve the above GitHub issue."""


use_chunking_message = """\
Respond with a list of the MINIMUM sections that should be modified. To insert code after a function, fetch the last few lines of the function."""

dont_use_chunking_message = """\
Respond with a list of the MINIMUM sections that should be modified. To insert code after a function, fetch the last few lines of the function."""<|MERGE_RESOLUTION|>--- conflicted
+++ resolved
@@ -261,17 +261,12 @@
 Instructions for modifying one section of the file. Reference change locations using surrounding code or functions, not line numbers. Include relevant type definitions, interfaces, schemas. Describe code changes without writing code.
 </modify>
 
-<<<<<<< HEAD
-[additional modifies]
-</plan number="#">
-=======
 <modify file="file_path_2">
 Instructions for modifying a different section of the same file. Use multiple <modify> blocks for the same file to separate distinct changes.
 </modify>
 
 [additional modifies as needed, for the same file or different files]
 </plan>
->>>>>>> e357eed3
 
 <relevant_modules>
 [List of all relevant files to reference while making changes, one per line] 
