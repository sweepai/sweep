"""
List of common prompts used across the codebase.
"""

# Following two should be fused
system_message_prompt = """\
You are a brilliant and meticulous engineer assigned to write code for the following Github issue. When you write code, the code works on the first try, is syntactically perfect and is fully implemented. You have the utmost care for the code that you write, so you do not make mistakes and every function and class will be fully implemented. When writing tests, you will ensure the tests are fully implemented, very extensive and cover all cases, and you will make up test data as needed. Take into account the current repository's language, frameworks, and dependencies."""

repo_description_prefix_prompt = "\nThis is a description of the repository:"

rules_prefix_prompt = (
    "\nThese are the user's preferences and instructions. Use them as needed"
)

human_message_prompt = [
    {
        "role": "user",
        "content": """{relevant_snippets}""",
        "key": "relevant_snippets",
    },
    {
        "role": "user",
        "content": """{relevant_directories}""",
        "key": "relevant_directories",
    },
    {
        "role": "user",
        "content": """{relevant_commit_history}""",
        "key": "relevant_commit_history",
    },
    {
        "role": "user",
        "content": """<repo_tree>
{tree}
</repo_tree>""",
        "key": "relevant_tree",
    },
    {
        "role": "user",
        "content": """# Repo & Issue Metadata
Repo: {repo_name}: {repo_description}
Issue Title: {title}{description}""",
        "key": "metadata",
    },
]

human_message_review_prompt = [
    {
        "role": "user",
        "content": """{relevant_snippets}""",
    },
    {
        "role": "user",
        "content": """{relevant_directories}""",
    },
    {"role": "user", "content": """{plan}"""},
    {
        "role": "user",
        "content": """{diffs}""",
    },
]

snippet_replacement_system_message = f"""{system_message_prompt}

You are selecting relevant snippets for this issue. You must only select files that would help you understand the context of this issue.

## Snippet Step

In order to address this issue, what required information do you need about the snippets? Only include relevant code and required file imports that provides you enough detail about the snippets for the problems:

Note: Do not select the entire file. Only select relevant lines from these files. Keep the relevant_snippets as small as possible.

<contextual_thoughts>
* Thought_1
* Thought_2
...
</contextual_thoughts>

<relevant_snippets>
folder_1/file_1.py:1-13
folder_2/file_2.py:42-75
...
</relevant_snippets>
"""

snippet_replacement = """Based on this issue, determine what context is relevant for the file changes. In the relevant_snippets, do not write the entire file lines. Choose only the most important lines.

Complete the Snippet Step."""

diff_section_prompt = """
<file_diff file="{diff_file_path}">
{diffs}
</file_diff>"""

review_prompt = """\
Repo & Issue Metadata:
<metadata>
Repo: {repo_name}: {repo_description}
Issue Title: {title}
Issue Description:
{description}
</metadata>

The code was written by an inexperienced programmer. Carefully review the code diffs in this pull request. Use the diffs along with the original plan to verify that each step of the plan was implemented correctly.

Check for the following:
* Missing imports
* Incorrect functionality
* Other errors not listed above
* Incorrect/broken tests

Indicate all breaking changes. Do not point out stylistic issues. Ensure that the code resolves the issue requested by the user and every function and class is fully implemented.

Respond in the following format:c
<diff_analysis>
Check each file_diff function by function and confirm whether it was both implemented and implemented correctly.
...
</diff_analysis>"""

final_review_prompt = """\
Given the diff_analysis write a direct and concise GitHub review comment. Be extra careful with unimplemented sections and do not nitpick on formatting.
If there is additional work to be done before this PR is ready, mention it. If there are no changes required, simply say "No changes required."
In case changes are required, keep in mind the author is an inexperienced programmer and may need a pointer to the files and specific changes.
Follow this format:
<changes_required>
Write Yes if the changes are required or No if they are not required.
</changes_required>
<review_comment>
Mention any changes that need to be made, using GitHub markdown to format the comment.
- Change required in file on line x1-x2
- Change required in file on line y1-y2
...
</review_comment>"""

issue_comment_prompt = """
<comment username="{username}">
{reply}
</comment>"""

# Prompt for comments
human_message_prompt_comment = [
    {
        "role": "user",
        "content": """{relevant_snippets}""",
    },
    {
        "role": "user",
        "content": """{relevant_directories}""",
    },
    {
        "role": "user",
        "content": """<repo_tree>
{tree}
</repo_tree>""",
    },
    {
        "role": "user",
        "content": """# Repo & Pull Request Metadata
This is the repository as well as the original intent of the Pull Request.
Repo: {repo_name}: {repo_description}
Pull Request Title: {title}
Pull Request Description: {description}{relevant_docs}""",
    },
    {
        "role": "user",
        "content": """These are the previous file changes
{diff}""",
    },
    {
        "role": "user",
        "content": """Please handle the user review comment using the snippets, pull request title, pull request description, and the file changes.
User pull request review: \"{comment}\"""",
    },
]

cot_retrieval_prompt = """
Gather information to solve the problem. Use "finish" when you feel like you have sufficient information.
"""

files_to_change_abstract_prompt = """Write an abstract minimum plan to address this issue in the least amount of change possible. Try to originate the root causes of this issue. Be clear and concise. 1 paragraph."""

files_to_change_system_prompt = """You are an AI assistant helping an intern update code to resolve a GitHub issue. The user will provide code snippets, a description of the issue, and relevant parts of the codebase.

Your role is to analyze the issue and codebase, then provide a clear, step-by-step plan the intern can follow to make the necessary code changes to resolve the issue. Reference specific files, functions, variables and code snippets in your plan.

Do not write out the full code changes, but rather give detailed natural language instructions and explanations the intern can follow to update the code themselves. Organize the steps logically and break them into small, manageable tasks.

Prioritize using existing code and functions to make efficient and maintainable changes, while minimizing new code. Ensure your suggestions fully resolve the issue."""

files_to_change_prompt = """Your job is to write a high quality, detailed, step-by-step plan for an intern to help resolve a user's GitHub issue.

You will analyze the provided code snippets, repository, and GitHub issue to understand the requested change. Create a step-by-step plan for an intern to fully resolve the user's GitHub issue. The plan should utilize the relevant code snippets and utility modules provided. Give detailed instructions for updating the code logic, as the intern is unfamiliar with the codebase.

Guidelines:
<<<<<<< HEAD
* Always include the full file path and reference the provided snippets.
* Provide clear, natural language instructions for updating the code logic and specify necessary imports.
* Be specific and direct in your instructions, avoiding vague terms like "identify" or "ensure." Instead, use actionable phrases like "add", "locate" or "change."
* Include relevant type definitions, interfaces, and schemas in the relevant_files to provide a clear understanding of the entities and their relationships.
* Avoid using line numbers; instead, reference the locations of the changes using surrounding code or function headers as context.
* Be certain that your plan is complete and covers all the necessary changes to fully resolve the issue.
* Suggest high-quality changes that are completely safe, maintainable, efficient and backwards compatible.
* Divide the task into smaller steps, where each <create> or <modify> section corresponds to one small code block of change. You may have multiple <modify> blocks for the same file.
* Prioritize changes that use the existing codebase and use existing utility methods to minimize the need for new code.
=======
- Always include the full file path and reference the provided snippets 
- Provide clear instructions for updating the code, specifying necessary imports
- Be specific and direct, using phrases like "add", "change", "remove" instead of vague terms
- Reference relevant type definitions, interfaces, and schemas 
- Avoid line numbers and instead reference code locations using surrounding code or function names
- Ensure your plan is complete and covers all necessary changes to fully resolve the issue
- Suggest high-quality, safe, maintainable, efficient and backwards compatible changes
- Break the task into small steps, with each <create> or <modify> section for one small code block
- Prioritize using existing code and utility methods to minimize writing new code
>>>>>>> 1c775162

Please use the following XML format for your response:

# Issue Analysis:
<issue_analysis>
* Identify the root cause of the issue by referencing specific code entities in the relevant files.
* Outline ALL changes that need to occur for the user's request to be resolved, by referencing provided code snippets, entity names, and necessary files/directories.

List ALL files we should modify to resolve the issue:
- File path 1: Outline of instructions for modifying the file
    - First change to make in the file
    - Second change to make in the file
- File path 2: Outline of instructions for modifying the file
    - First change to make in the file
    - Second change to make in the file
[additional files as needed]

List ALL relevant read-only utility modules from the provided set and specify where they can be used. These are not files you need to make changes to but files you need to read while making changes in other files, including:
- Type definitions, interfaces, and schemas
- Helper functions
- Frontend components
- Database services
- API endpoints
[additional relevant modules as needed]

* For each <create> or <modify> section in your plan, explain its purpose and how it contributes to resolving the issue.
[additional analysis as needed]
</issue_analysis>

<<<<<<< HEAD
# Plan:
<plan number="#">
=======
Format:
<issue_analysis>
Identify the root cause of the issue referencing specific code in the relevant files. Outline ALL changes needed to resolve the user's request, referencing provided code snippets, entity names, and necessary files/directories. 

List ALL files to modify:
- File path 1: Outline of changes 
- File path 2: Outline of changes
[additional files]

List ALL relevant read-only utility modules to reference:
- Type definitions, interfaces, schemas
- Helper functions 
- Frontend components
- Database services 
- API endpoints
[additional modules]

For each <create> or <modify> in the plan, explain its purpose for resolving the issue.
[additional analysis]
</issue_analysis>

<plan>  
>>>>>>> 1c775162
<create file="file_path_1">
Instructions for creating the new file. Reference imports and entity names. Include relevant type definitions, interfaces, schemas.
</create>
[additional creates]

<modify file="file_path_2"> 
Instructions for modifying the file. Reference change locations using surrounding code or functions, not line numbers. Include relevant type definitions, interfaces, schemas. Describe code changes without writing code. Use multiple <modify> blocks for the same file if needed, each for one small code section.
</modify>
<<<<<<< HEAD

[additional modifies as needed]
</plan number="#">
=======
[additional modifies]
</plan>
>>>>>>> 1c775162

<relevant_modules>
[List of all relevant files to reference while making changes, one per line] 
</relevant_modules>

Here's an example of an excellent issue analysis and plan:

<issue_analysis>
The root cause of the issue is that the `createPost` method in the `PostService` class (post_service.py) does not validate that the user submitting the post has a non-deleted account. It should check the `user.deleted` property and raise an exception if the user's account is deleted.

To completely resolve the user's request, we need to:
- Modify the `createPost` method in post_service.py to check if the user's account is deleted before creating the post
- Add a new exception class `DeletedAccountError` in exceptions.py to raise when a deleted user tries to create a post
- Update the `create_post` endpoint in app.py to catch the new `DeletedAccountError` and return a 403 error response

Relevant files to modify:
- src/services/post_service.py
  - Import the `User` entity and `DeletedAccountError` 
  - Add validation to check if the user's account is deleted in `createPost`
  - Raise `DeletedAccountError` if the user's account is deleted
- src/exceptions.py
  - Define a new exception class `DeletedAccountError`
- src/app.py
  - Import the new `DeletedAccountError`
  - Catch `DeletedAccountError` in the `create_post` endpoint
  - Return a 403 error response if `DeletedAccountError` is caught

The relevant utility modules are:
- `User` entity (src/entities/user.py) - to check if user's account is deleted 
- `Post` entity (src/entities/post.py) - the entity being created in `createPost`

The <create> and <modify> changes work together to fully handle preventing deleted users from creating posts:
- The new exception class is created first to be used in the other changes
- The service method is updated to validate the user and raise the new exception 
- The API endpoint is updated to catch the new exception and return an appropriate error
</issue_analysis>

<plan number="1">
<create file="src/exceptions.py">
* Define a new exception class called `DeletedAccountError`
* Have it inherit from the base `Exception` class
* Give it a clear error message indicating that a deleted account tried to perform an action
</create>

<modify file="src/services/post_service.py">
At the top of the file:
* Import the `User` entity from `src/entities/user.py`
* Import the `DeletedAccountError` from `src/exceptions.py`

In the `createPost` method of the `PostService` class:
* After getting the `user` by ID, add an if statement to check:
  - If `user.deleted` is True, raise a `DeletedAccountError`
  - Otherwise, continue with creating the post as normal
</modify>

<modify file="src/services/post_service.py">
In the `createPost` method of the `PostService` class:
* After the line that creates the new `post` instance, add:
  - A call to `self.post_repo.save(post)` to save the new post to the database
  - A call to `self.logger.info(f"User {{user.id}} created a new post with id {{post.id}}")` to log the post creation
* Return the newly created `post` instance
</modify>

<modify file="src/app.py">
At the top of the file: 
* Import the `DeletedAccountError` from `src/exceptions.py`

In the `create_post` endpoint:
* Wrap the existing code in a try/except block
* Catch the `DeletedAccountError` in the except block
* If caught, return a JSON response with:
  - A 403 status code
  - An error message like "Cannot create post with a deleted account"
</modify>
</plan number="1">

<relevant_modules>
src/entities/user.py
src/entities/post.py
</relevant_modules>

Generate three plans to address the user issue based off of your issue analysis. The best plan will be chosen later.
"""

plan_selection_prompt = """Critique the pros and cons of each plan based on the following guidelines:

- Correctness: The code change should fully address the original issue or requirement without introducing new bugs, security vulnerabilities, or performance problems.
- Backwards Compatibility: When possible, avoid breaking changes to public APIs, data formats, or behaviors that existing code depends on.
- Clarity: The code change should be readable, well-structured, and easy for other developers to understand and maintain. Follow existing conventions and style guides, and include documentation and comments for complex or non-obvious logic.
- Simplicity: Strive for a solution that is as simple as possible while still being complete and correct. Avoid over-engineering or premature optimization. Consider the long-term maintenance burden of any new abstractions or dependencies.
- Usability: The change should provide a clear and intuitive interface for end users. Hide implementation details and complexities behind well-designed abstractions and sensible defaults. Provide configuration options for important behaviors.
- Performance and Scalability: Evaluate the impact of the change on performance and resource usage. Avoid unnecessary overhead or inefficiencies, especially in critical paths. Consider how the solution will scale as data and usage grows.
- Integration: Assess how well the change fits with the overall architecture and design of the system. Avoid tightly coupling components or introducing new dependencies that could complicate future development or deployment.

After evaluating the plans against these criteria, select the one that provides the best balance of benefits and drawbacks within the specific context and constraints of the project. Prioritize long-term maintainability and architectural integrity over short-term expediency.

Respond using the following XML format:

<final_plan>
[Insert the final plan here, including any modifications or improvements based on the feedback and dialogue. Explain how the plan aligns with the guidelines and why it was chosen over the alternatives.]
</final_plan>

Here is an example response format:
<final_plan>
<modify file="example.py">
[Example instructions here]
</modify>
...
<modify file="anotherexamplefile.py">
[More example instructions here]
</modify>

[Your explanation of why this plan was chosen and how it aligns with the guidelines and any modications made to this plan]
</final_plan>"""

context_files_to_change_prompt = """# Task: 
Critically analyze the provided code snippets, repository, and GitHub issue to understand the requested change. Propose a COMPLETE plan for an intern with 100% coverage to FULLY resolve the user's issue, utilizing the relevant code snippets and utility modules provided. It is absolutely critical that you list ALL files that may need to be modified. Because the intern is unfamiliar with the codebase, provide clear and detailed instructions for updating the code logic.

You are provided with relevent_snippets, which contain code snippets you MAY need to modify or import and read_only_snippets, which contain code snippets of utility functions, services and type definitions you likely do not need to modify.

Guidelines:
* Always include the full file path and reference the provided snippets.
* Provide clear, natural language instructions for updating the code logic and specify necessary imports.
* Be specific and direct in your instructions, avoiding vague terms like "identify" or "ensure." Instead, use actionable phrases like "add", "locate" or "change."
* Include relevant type definitions, interfaces, and schemas in the relevant_files to provide a clear understanding of the entities and their relationships.
* Avoid using line numbers; instead, reference the locations of the changes using surrounding code or function headers as context.
* Be certain that your plan is complete and covers ALL the necessary changes to FULLY resolve the issue. It is absolutely critical that you list ALL files that may need to be modified. Ensure that every edge case is covered, every occurrence of a change is addressed, every necessary import is included, and EVERY relevant file is listed.
* Suggest high-quality changes that are completely safe, maintainable, efficient and backwards compatible.
* Divide the task into smaller steps, where each <create> or <modify> section corresponds to one small code block of change. You may have multiple <modify> blocks for the same file.

Please use the following XML format for your response:

# Issue Analysis:
<issue_analysis>
* Identify the root cause of the issue by referencing specific code entities in the relevant files.
* Outline ALL changes that need to occur for the user's request to be resolved, by referencing provided code snippets, entity names, and necessary files/directories.

List ALL files we should modify to resolve the issue:
- File path 1: Outline of instructions for modifying the file
    - First change to make in the file
    - Second change to make in the file
- File path 2: Outline of instructions for modifying the file
    - First change to make in the file
    - Second change to make in the file
[Additional files as needed. Ensure this list is complete.]

List ALL relevant read-only utility modules from the provided set and specify where they can be used. These are not files you need to make changes to but files you need to read while making changes in other files, including:
- Type definitions, interfaces, and schemas
- Helper functions
- Frontend components
- Database services
- API endpoints
[additional relevant modules as needed]

* For each <create> or <modify> section in your plan, explain its purpose and how it contributes to resolving the issue.
[additional analysis as needed]
</issue_analysis>

# Plan:
<plan>
<create file="file_path_1">
* Natural language instructions for creating the new file to solve the issue.
* Reference necessary imports and entity names.
* Include references to relevant type definitions, interfaces, and schemas.
</create>

[additional creates as needed]

<modify file="file_path_2">
* Detailed natural language instructions for modifying the file to solve the issue.
* Reference the locations of the changes using surrounding code or function headers, not line numbers.
* Include references to relevant type definitions, interfaces, and schemas.
* Describe code changes, but do not write the actual code.
* You may modify the same file multiple times. Each <modify> block should contain a single block of code changes from one small section of the file.
</modify>

[additional modifies as needed]
</plan>

<relevant_modules>
[List of all relevant files to use or read while making changes, such as type definitions, interfaces, and schemas, one per line]
</relevant_modules>"""

extract_files_to_change_prompt = """\
# Task:
Create a plan that resolves the user's query and ONLY the user's query under "Issue Title" and "Issue Description", providing your response in the below format:
<contextual_request_analysis>
Review each function of each relevant_snippet and analyze the user request to determine if this change should use the refactor or unit test tools.
The refactor tool performs code transformations in a single file without making other logical changes. Determine the function(s) that are too long and should have it's individual parts extracted.
The unit test tool creates or edits unit tests for a given file. Determine all functions that should be unit tested.
</contextual_request_analysis>

<use_tools>
True/False
</use_tools>

If use_tools is True, then generate a plan to use the given tools in this format:
* Make sure destination_module refers to a python module and not a path.

<refactor file="file_path_1" destination_module="destination_module" relevant_files="space-separated list of ALL files relevant for modifying file_path_1">
</refactor>
<test file="file_path_2" source_file="file_path_to_test" relevant_files="space-separated list of ALL files relevant for modifying file_path_2">
* Unit tests for the file_path_to_test, to be written in file_path_2.
* Exact and descriptive instructions for the tests to be created or modified.
...
</test>"""

refactor_files_to_change_prompt = """\
Reference and analyze the snippets, repo, and issue to break down the requested change and propose a plan that addresses the user's request.

Provide a plan to solve the issue, following these rules:
* You may only create new files, extract snippets into functions, relocate functions, or modify existing files.
* Include the full path (e.g. src/main.py and not just main.py), using the repo_tree for reference.
* Be concrete with instructions and do not write "identify x" or "ensure y is done". Simply write "add x" or "change y to z".

You MUST follow the following format:

# Contextual Request Analysis:
<contextual_request_analysis>
* Outline the ideal plan that solves the user request by referencing the snippets and any other necessary files/directories.
* Describe each <create>, <modify>, <extract>, and <relocate> section in the following plan and why it will be needed. Make sure the ordering is correct.
...
</contextual_request_analysis>

# Plan:
<plan>
<create file="file_path_1" relevant_files="space-separated list of ALL files relevant for creating file_path_1">
* Exact instructions for creating the new file needed to solve the issue
* Include references to all files, imports and entity names
...
</create>
...

<extract file="file_path_2" relevant_files="space-separated list of ALL files relevant for modifying file_path_2">
* Extracts lines of code from a function into a new standalone function.
* Only extract lines that reduce the overall nesting or complexity of the code.
...
</extract>
...

<relocate file="file_path_3" new_file_path="new_file_path" handle_references="True">
* This will move a function or variable from file_path_3 into another file while automatically resolving everything. If you use this block do not add other modifications related to imports, references, or function calls.
</relocate>
...

<modify file="file_path_4" relevant_files="space-separated list of ALL files relevant for modifying file_path_4">
* Modifies files by making less than 30-line changes. Be exact and mention references to all files, imports and entity names.
* Use detailed, natural language instructions on what to modify regarding business logic, and reference files to import.
* Be concrete with instructions and do not write "identify x" or "ensure y is done". Simply write "add x" or "change y to z".
* You may modify the same file multiple times.
...
</modify>
...

</plan>"""

sandbox_files_to_change_prompt = """\
Analyze the snippets, repo, and issue to break down the requested problem or feature. Then propose a high-quality plan that completely fixes the CI/CD run.

Provide a list of ALL of the files we should modify, abiding by the following:
* You may only create and modify files.
* Including the FULL path, e.g. src/main.py and not just main.py, using the repo_tree for reference.
* Use detailed, natural language instructions on what to modify regarding business logic, and reference files to import.
* Be concrete with instructions and do not write "check for x" or "ensure y is done". Simply write "add x" or "change y to z".
* If the tests fail you should typically fix the tests and not the source code.

You MUST follow the following format with the final output in XML tags:

<analysis_and_plan>
Whether the change was caused by the user's change or not. If not, then leave the plan empty.
Otherwise, determine why the CI/CD run failed and the root cause. Determine the MINIMAL amount of changes to fix, with reference to entities, in the following format:

<minimal_changes>
* Change x: file to make the change
* Change y: file to make the change
...
</minimal_changes>
</analysis_and_plan>

<plan>
<create file="file_path_1" relevant_files="space-separated list of ALL files relevant for creating file_path_1">
Outline of additions in concise natural language of what needs to be implemented in this file, referencing to external and imported libraries and business logic.
</create>

<modify file="file_path_2" relevant_files="space-separated list of ALL files relevant for modifying file_path_2">
Outline of modifications in natural language (no code), referencing entities, and what type of patterns to look for, such as all occurrences of a variable or function call.
Do not make this XML block if no changes are needed.
</modify>
...

</plan>"""

subissues_prompt = """
Think step-by-step to break down the requested problem into sub-issues each of equally sized non-trivial changes. The sub-issue should be a small, self-contained, and independent part of the problem, and should partition the files to be changed.
You MUST follow the following format with the final output in XML tags:

Root cause:
Identify the root cause of this issue and a minimum plan to address this issue concisely in two sentences.


Step-by-step thoughts with explanations:
* Concise imperative thoughts
* No conjunctions
...

<plan>
<issue title="title_1">
* In file_path_1, do a
* In file_path_1, do b
...
* In file_path_2, do c
* In file_path_2, do d
...
</issue>

<issue title="title_2">
* In file_path_1, do a
* In file_path_1, do b
...
* In file_path_2, do c
* In file_path_2, do d
...
</issue>

...
</plan>"""

create_file_prompt = """You are creating a file of code as part of a PR to solve the GitHub user's request. You will follow the request under "# Request" and respond based on the format under "# Format".

# Request

file_name: "{filename}"

{instructions}

# Format

You MUST respond in the following XML format:

<contextual_request_analysis>
Concisely analyze the request and list step-by-step thoughts on what to create in each section, with low-level, detailed references to functions, variables, and imports to create, and what each function does. Be as explicit and specific as possible.
Maximize information density in this section.
</contextual_request_analysis>

<new_file>
The contents of the new file. NEVER write comments. All functions and classes will be fully implemented.
When writing unit tests, they will be complete, extensive, and cover ALL edge cases. You will make up data for unit tests. Create mocks when necessary.
</new_file>

Commit message: "feat/fix: the commit message\"""".strip()

"""
Reply in the format below.
* You MUST use the new_file XML tags
* DO NOT write ``` anywhere, unless it's markdown
* DO NOT write "pass" or "Rest of code"
* Do not literally write "{{new_file}}".
* Format:
"""

chunking_prompt = """
We are handling this file in chunks. You have been provided a section of the code.
Any lines that you do not see will be handled, so trust that the imports are managed and any other issues are taken care of.
If you see code that should be modified, please modify it. The changes may not need to be in this chunk, do not make any changes."""

modify_file_hallucination_prompt = [
    {
        "content": """File Name: (non-existent example)
<old_file>
example = True
if example:
    x = 1 # comment
    print("hello")
    x = 2

class Example:
    foo: int = 1

    def func():
        a = 3

</old_file>

---

Code Planning:
Step-by-step thoughts with explanations:
* Thought 1
* Thought 2
...

Commit message: "feat/fix: the commit message"

Detailed plan of modifications:
* Modification 1
* Modification 2
...

Code Generation:

```
Generate a diff based on the given plan using the search and replace pairs in the format below.
* Always prefer the least amount of changes possible, but ensure the solution is complete
* Prefer multiple small changes over a single large change.
* NEVER write ellipses anywhere in the diffs. Simply write two diff hunks: one for the beginning and another for the end.
* Always add lines before and after. The ORIGINAL section should be at least 5 lines long.

The format is as follows:

<<<< ORIGINAL
line_before
old_code
line_after
====
line_before
new_code
line_after
>>>> UPDATED
```

Commit message: "the commit message"

Request: "Change hello to goodbye and change 3 to 4". Limit your changes to the request.

Instructions:
1. Complete the Code Planning step
2. Complete the Code Generation step""",
        "role": "user",
        "key": "modify_file_hallucination",
    },
    {
        "content": """Code Planning:
Step-by-step thoughts with explanations:
* We need to print "goodbye" instead of "hello".
* We need to update the value of the variable a from 3 to 4.

Detailed plan of modifications:
* Change the output of the print statement from "hello" to "goodbye" as an example modification.
* I will update the value of a from 3 to 4.

Code Generation:
```
<<<< ORIGINAL
example = True
if example:
    x = 1 # comment
    print("hello")
    x = 2
====
example = True
if example:
    x = 1 # comment
    print("goodbye")
    x = 2
>>>> UPDATED

<<<< ORIGINAL
class Example:
    foo: int = 1

    def func():
        a = 3
====
class Example:
    foo: int = 1

    def func():
        a = 4
>>>> UPDATED
```

Commit message: "Changed goodbye to hello and 3 to 4"\
""",
        "role": "assistant",
        "key": "modify_file_hallucination",
    },
]

# TODO: IMPORTANT: THIS DEPENDS ON THE ABOVE PROMPT, modify_file_hallucination_prompt
modify_file_prompt_3 = """\
File Name: {filename}
<old_file>
{code}
</old_file>

---

User's request:
{instructions}

Limit your changes to the request.

Instructions:
Complete the Code Planning step and Code Modification step.
Remember to NOT write ellipses, code things out in full, and use multiple small hunks.\
"""

modify_recreate_file_prompt_3 = """\
File Name: {filename}
<old_file>
{code}
</old_file>

---

User's request:
{instructions}

Limit your changes to the request.

Format:
```
<new_file>
{{new file content}}
</new_file>
```

Instructions:
1. Complete the Code Planning step
2. Complete the Code Modification step, remembering to NOT write ellipses, write complete functions, and use multiple small hunks where possible."""

modify_file_system_message = """\
You are a brilliant and meticulous engineer assigned to write code for the file to address a Github issue. When you write code, the code works on the first try and is syntactically perfect and complete. You have the utmost care for your code, so you do not make mistakes and every function and class will be fully implemented. Take into account the current repository's language, frameworks, and dependencies. You always follow up each code planning session with a code modification.

When you modify code:
* Always prefer the least amount of changes possible, but ensure the solution is complete.
* Prefer multiple small changes over a single large change.
* Do not edit the same parts multiple times.
* Make sure to add additional lines before and after the original and updated code to disambiguate code when replacing repetitive sections.
* NEVER write ellipses anywhere in the diffs. Simply write two diff hunks: one for the beginning and another for the end.

Respond in the following format. Both the Code Planning and Code Modification steps are required.

### Format ###

## Code Planning:

Thoughts and detailed plan:
1.
2.
3.
...

Commit message: "feat/fix: the commit message"

## Code Modification:

Generated diff hunks based on the given plan using the search and replace pairs in the format below.
```
The first hunk's description

<<<< ORIGINAL
{exact copy of lines you would like to change}
====
{updated lines}
>>>> UPDATED

The second hunk's description

<<<< ORIGINAL
second line before
first line before
old code
first line after
second line after
====
second line before
first line before
new code
first line after
second line after
>>>> UPDATED
```"""

RECREATE_LINE_LENGTH = -1

modify_file_prompt_4 = """\
File Name: {filename}

<file>
{code}
</file>

---

Modify the file by responding in the following format:

Code Planning:

Step-by-step thoughts with explanations:
* Thought 1
* Thought 2
...

Detailed plan of modifications:
* Replace x with y
* Add a foo method to bar
...

Code Modification:

```
Generate a diff based on the given instructions using the search and replace pairs in the following format:

<<<< ORIGINAL
second line before
first line before
old code
first line after
second line after
====
second line before
first line before
new code
first line after
second line after
>>>> UPDATED
```

Commit message: "the commit message"

The user's request is:
{instructions}

Instructions:
1. Complete the Code Planning step
2. Complete the Code Modification step
"""

rewrite_file_system_prompt = "You are a brilliant and meticulous engineer assigned to write code for the file to address a Github issue. When you write code, the code works on the first try and is syntactically perfect and complete. You have the utmost care for your code, so you do not make mistakes and every function and class will be fully implemented. Take into account the current repository's language, frameworks, and dependencies."

rewrite_file_prompt = """\
File Name: {filename}
<old_file>
{code}
</old_file>

---

User's request:
{instructions}

Limit your changes to the request.

Rewrite the following section from the old_file to handle this request.

<section>

{section}

</section>

Think step-by-step on what to modify, then wrap the final answer in the brackets <section></section> XML tags. Only rewrite the section and do not close hanging parentheses and tags.\
"""

sandbox_code_repair_modify_prompt_2 = """
File Name: {filename}

<file>
{code}
</file>

---

Above is the code that was written by an inexperienced programmer, and contain errors such as syntax errors, linting erors and type-checking errors. The CI pipeline returned the following logs:

stdout:
```
{stdout}
```

stderr
```
{stderr}
```

Respond in the following format:

Code Planning

Determine the following in code planning:
1. Are there any syntax errors? Look through the file to find all syntax errors.
2. Are there basic linting errors, like undefined variables, undefined members or type errors?
3. Are there incorrect imports and exports?
4. Are there any other errors not listed above?

Determine whether changes are necessary based on the errors (ignore warnings).

Code Modification:

Generate a diff based on the given plan using the search and replace pairs in the format below.
* Always prefer the least amount of changes possible, but ensure the solution is complete
* Prefer multiple small changes over a single large change.
* NEVER write ellipses anywhere in the diffs. Simply write two diff hunks: one for the beginning and another for the end.
* DO NOT modify the same section multiple times.
* Always add lines before and after. The ORIGINAL section should be at least 5 lines long.
* Restrict the changes to fixing the errors from the logs.

The format is as follows:

```
<<<< ORIGINAL
second line before
first line before
old code of first hunk
first line after
second line after
====
second line before
first line before
new code of first hunk
first line after
second line after
>>>> UPDATED

<<<< ORIGINAL
second line before
first line before
old code of second hunk
first line after
second line after
====
second line before
first line before
new code of second hunk
first line after
second line after
>>>> UPDATED
```

Commit message: "the commit message"

Instructions:
1. Complete the Code Planning step
2. Complete the Code Modification step
"""

pr_code_prompt = ""  # TODO: deprecate this

pull_request_prompt = """Now, create a PR for your changes. Be concise but cover all of the changes that were made.
For the pr_content, add two sections, description and summary.
Use GitHub markdown in the following format:

pr_title = "..."
branch = "..."
pr_content = \"\"\"
...
...
\"\"\""""

summarize_system_prompt = """
You are an engineer assigned to helping summarize code instructions and code changes.
"""

user_file_change_summarize_prompt = """
Summarize the given instructions for making changes in a pull request.
Code Instructions:
{message_content}
"""

assistant_file_change_summarize_prompt = """
Please summarize the following file using the file stubs.
Be sure to repeat each method signature and docstring. You may also add additional comments to the docstring.
Do not repeat the code in the file stubs.
Code Changes:
{message_content}
"""

code_repair_check_system_prompt = """\
You are a genius trained for validating code.
You will be given two pieces of code marked by xml tags. The code inside <diff></diff> is the changes applied to create user_code, and the code inside <user_code></user_code> is the final product.
Our goal is to validate if the final code is valid. This means there are no undefined variables, no syntax errors, has no unimplemented functions (e.g. pass's, comments saying "rest of code") and the code runs.
"""

code_repair_check_prompt = """\
This is the diff that was applied to create user_code. Only make changes to code in user_code if the code was affected by the diff.

This is the user_code.
<user_code>
{user_code}
</user_code>

Reply in the following format:

Step-by-step thoughts with explanations:
1. No syntax errors: True/False
2. No undefined variables: True/False
3. No unimplemented functions: True/False
4. Code runs: True/False

<valid>True</valid> or <valid>False</valid>
"""

code_repair_system_prompt = """\
You are a genius trained for code stitching.
You will be given two pieces of code marked by xml tags. The code inside <diff></diff> is the changes applied to create user_code, and the code inside <user_code></user_code> is the final product. The intention was to implement a change described as {feature}.
Our goal is to return a working version of user_code that follows {feature}. We should follow the instructions and make as few edits as possible.
"""

code_repair_prompt = """\
This is the diff that was applied to create user_code. Only make changes to code in user_code if the code was affected by the diff.

This is the user_code.
<user_code>
{user_code}
</user_code>

Instructions:
* Do not modify comments, docstrings, or whitespace.

The only operations you may perform are:
1. Indenting or dedenting code in user_code. This code MUST be code that was modified by the diff.
2. Adding or deduplicating code in user_code. This code MUST be code that was modified by the diff.

Return the working user_code without xml tags. All of the text you return will be placed in the file.
"""

doc_query_rewriter_system_prompt = """\
You must rewrite the user's github issue to leverage the docs. In this case we want to look at {package}. It's used for: {description}. Using the github issue, write a search query that searches for the potential answer using the documentation. This query will be sent to a documentation search engine with vector and lexical based indexing. Make this query contain keywords relevant to the {package} documentation.
"""

doc_query_rewriter_prompt = """\
This is the issue:
{issue}

Write a comprehensive search query for the answer.
"""

should_edit_code_system_prompt = """\
We are processing a large file and trying to make code changes to it.
The file is definitely relevant, but the section we observe may not be relevant.
Your job is to determine whether the instructions are referring to the given section of the file.
"""

should_edit_code_prompt = """\
Here are the instructions to change the code in the file:
{problem_description}
Here is the code snippet from the file:
{code_snippet}

To determine whether the instructions are referring to this section of the file, respond in the following format:
1. Step-by-step thoughts with explanations:
* Thought 1 - Explanation 1
* Thought 2 - Explanation 2
...
2. Planning:
* Is the code relevant?
* If so, what is the relevant part of the code?
* If not, what is the reason?

3. In the last line of your response, write either <relevant>True</relevant> or <relevant>False</relevant>.
"""

slow_mode_system_prompt = """You are a brilliant and meticulous software architect. Your job is to take in the user's GitHub issue and the relevant context from their repository to:
1. Gather more code snippets using a code search engine.
2. Expand upon the plan to address the issue."""

generate_plan_and_queries_prompt = """Think step-by-step to break down the requested problem or feature, and write up to three queries for the code search engine. These queries should find relevant code that is not already mentioned in the existing snippets. They should all mention different files and subtasks of the initial issue, avoid duplicates.
Then add more instructions that build on the user's instructions. These instructions should help plan how to solve the issue.
* The code search engine is based on semantic similarity. Ask questions that involve code snippets, function references, or mention relevant file paths.
* The user's instructions should be treated as the source of truth, but sometimes the user will not mention the entire context. In that case, you should add the missing context.
* Gather files that are relevant, including dependencies and similar files in the codebase. For example, if the user asked to write tests, look at similar tests.

You MUST follow the following format delimited with XML tags:

Step-by-step thoughts with explanations:
* Thought 1 - Explanation 1
* Thought 2 - Explanation 2
...

<queries>
* query 1
* query 2
* query 3
</queries>

<additional_instructions>
* additional instructions to be appended to the user's instructions
</additional_instructions>
"""

external_search_system_prompt = (
    "You are an expert at summarizing content from pages that are relevant to a query."
    " You will be given a page and asked to summarize it."
)

external_search_prompt = """\
Here is the page metadata:
```
{page_metadata}
```

The user is attempting to solve the following problem:
\'\'\'
{problem}
\'\'\'

Provide a summary of the page relevant to the problem, including all code snippets.
"""


docs_qa_system_prompt = """You are an expert at summarizing documentation for programming-related to help the user solve the problem. You will be given a question and relevant snippets of documentation, and be asked to provide a summary of relevant snippets for solving the problem."""
docs_qa_user_prompt = """Here are the relevant documentation snippets:
{snippets}

The user is attempting to solve the following problem:
{problem}
"""

linting_new_file_prompt = """
<new_file>
{code}
</new_file>
"""

linting_modify_prompt = """Code Planning:
Step-by-step thoughts with explanations:
* Thought 1
* Thought 2
...

Detailed plan of modifications:
* Modification 1
* Modification 2
...

Code Generation:

```
Generate a diff based on the given plan using the search and replace pairs in the format below.
* Always prefer the least amount of changes possible
* Prefer many small edits over few large edits
* Always add lines before and after. The ORIGINAL section should be at least 5 lines long.

The linter returned the following logs:
<linter_logs>
{logs}
</linter_logs>

Modify your created file. Note if no changes are needed.

---

The format is as follows:

<<<< ORIGINAL
====
>>>> UPDATED

Instructions:
1. Complete the Code Planning step
2. Complete the Code Generation step"""

summarize_snippet_system_prompt = """You are a technical writer. Summarize code for an engineer. Be concise but detailed. Mention all entities implicitly. Never say "the code does x", just say "x". Keep it within 30 lines.

E.g: If `issue_comment` is None, set `issue_comment` to `current_issue.create_comment(first_comment)`, otherwise edit comment via `issue_comment.edit(first_comment)`"""

summarize_snippet_prompt = """# Code
```
{code}
```

# Repo Metadata
{metadata}

# Issue
{issue}

# Instructions
Losslessly summarize the code in a ordered list for an engineer to search for relevant code to solve the above GitHub issue."""


use_chunking_message = """\
Respond with a list of the MINIMUM sections that should be modified. To insert code after a function, fetch the last few lines of the function."""

dont_use_chunking_message = """\
Respond with a list of the MINIMUM sections that should be modified. To insert code after a function, fetch the last few lines of the function."""<|MERGE_RESOLUTION|>--- conflicted
+++ resolved
@@ -192,17 +192,6 @@
 You will analyze the provided code snippets, repository, and GitHub issue to understand the requested change. Create a step-by-step plan for an intern to fully resolve the user's GitHub issue. The plan should utilize the relevant code snippets and utility modules provided. Give detailed instructions for updating the code logic, as the intern is unfamiliar with the codebase.
 
 Guidelines:
-<<<<<<< HEAD
-* Always include the full file path and reference the provided snippets.
-* Provide clear, natural language instructions for updating the code logic and specify necessary imports.
-* Be specific and direct in your instructions, avoiding vague terms like "identify" or "ensure." Instead, use actionable phrases like "add", "locate" or "change."
-* Include relevant type definitions, interfaces, and schemas in the relevant_files to provide a clear understanding of the entities and their relationships.
-* Avoid using line numbers; instead, reference the locations of the changes using surrounding code or function headers as context.
-* Be certain that your plan is complete and covers all the necessary changes to fully resolve the issue.
-* Suggest high-quality changes that are completely safe, maintainable, efficient and backwards compatible.
-* Divide the task into smaller steps, where each <create> or <modify> section corresponds to one small code block of change. You may have multiple <modify> blocks for the same file.
-* Prioritize changes that use the existing codebase and use existing utility methods to minimize the need for new code.
-=======
 - Always include the full file path and reference the provided snippets 
 - Provide clear instructions for updating the code, specifying necessary imports
 - Be specific and direct, using phrases like "add", "change", "remove" instead of vague terms
@@ -212,7 +201,6 @@
 - Suggest high-quality, safe, maintainable, efficient and backwards compatible changes
 - Break the task into small steps, with each <create> or <modify> section for one small code block
 - Prioritize using existing code and utility methods to minimize writing new code
->>>>>>> 1c775162
 
 Please use the following XML format for your response:
 
@@ -242,10 +230,6 @@
 [additional analysis as needed]
 </issue_analysis>
 
-<<<<<<< HEAD
-# Plan:
-<plan number="#">
-=======
 Format:
 <issue_analysis>
 Identify the root cause of the issue referencing specific code in the relevant files. Outline ALL changes needed to resolve the user's request, referencing provided code snippets, entity names, and necessary files/directories. 
@@ -267,8 +251,7 @@
 [additional analysis]
 </issue_analysis>
 
-<plan>  
->>>>>>> 1c775162
+<plan number="#">
 <create file="file_path_1">
 Instructions for creating the new file. Reference imports and entity names. Include relevant type definitions, interfaces, schemas.
 </create>
@@ -277,14 +260,9 @@
 <modify file="file_path_2"> 
 Instructions for modifying the file. Reference change locations using surrounding code or functions, not line numbers. Include relevant type definitions, interfaces, schemas. Describe code changes without writing code. Use multiple <modify> blocks for the same file if needed, each for one small code section.
 </modify>
-<<<<<<< HEAD
-
-[additional modifies as needed]
+
+[additional modifies]
 </plan number="#">
-=======
-[additional modifies]
-</plan>
->>>>>>> 1c775162
 
 <relevant_modules>
 [List of all relevant files to reference while making changes, one per line] 
