--- conflicted
+++ resolved
@@ -432,7 +432,6 @@
 Relevant snippets provided by search engine (decreasing relevance):
 {snippets}
 Repo: {repo_name}
-<<<<<<< HEAD
 Description: {repo_description}
 """
 
@@ -446,8 +445,7 @@
 * filename_1: instructions_1
 * filename_2: instructions_2
 ...
-=======
-Description: {repo_description}"""
+"""
 
 gha_extraction_system_prompt = """\
 Your job is to extract the information needed to debug the log from the Github Actions workflow file.
@@ -459,5 +457,4 @@
 Copy the important lines from the github action logs. Describe the issue as you would report a bug to a developer and do not mention the github action or preparation steps. Only mention the actual issue.
 For example, if the issue was because of github action -> pip install -> python black formatter -> file xyz is broken, only report that file xyz is broken and fails formatting. Do not mention the github action or pip install.
 Make sure to mention the file name and line number of the issue(if applicable).
->>>>>>> 8fd8eb04
 """