"""
List of common prompts used across the codebase.
"""
from sweepai.core.entities import CustomInstructions

# Following two should be fused
system_message_prompt = (
    "Your name is Sweep bot. You are a brilliant and meticulous engineer assigned to"
    " write code for the following Github issue. When you write code, the code works on"
    " the first try, is syntactically perfect and is complete. You have the utmost care"
    " for the code that you write, so you do not make mistakes and every function and"
    " class will be fully implemented. Take into account the current repository's"
    " language, frameworks, and dependencies. It is very important that you get this"
    " right."
)

repo_description_prefix_prompt = "\n\nThis is a description of the repository:"

human_message_prompt = [
    {"role": "assistant", "content": "Examining repo..."},
    {
        "role": "user",
        "content": """{relevant_snippets}""",
        "key": "relevant_snippets",
    },
    {
        "role": "user",
        "content": """{relevant_directories}""",
        "key": "relevant_directories",
    },
    {
        "role": "user",
        "content": """<repo_tree>
{tree}
</repo_tree>""",
        "key": "relevant_tree",
    },
    {
        "role": "user",
        "content": """# Repo & Issue Metadata
Repo: {repo_name}: {repo_description}
Issue Url: {issue_url}
Username: {username}
Issue Title: {title}
Issue Description: {description}""",
    },
]

python_human_message_prompt = [
    {
        "role": "user",
        "content": """{relevant_snippets}""",
        "key": "relevant_snippets",
    },
    {
        "role": "user",
        "content": """{plan_suggestions}""",
        "key": "plan_suggestions",
    },
    {
        "role": "user",
        "content": """<repo_tree>
{tree}
</repo_tree>""",
        "key": "relevant_tree",
    },
    {
        "role": "user",
        "content": """# Repo & Issue Metadata
Repo: {repo_name}: {repo_description}
Issue Url: {issue_url}
Username: {username}
Issue Title: {title}
Issue Description: {description}""",
    },
]

human_message_review_prompt = [
    {"role": "assistant", "content": "Reviewing my pull request..."},
    {
        "role": "user",
        "content": """{relevant_snippets}""",
    },
    {
        "role": "user",
        "content": """{relevant_directories}""",
    },
    {"role": "user", "content": """{plan}"""},
    {
        "role": "user",
        "content": """These are the file changes.
Use the diffs along with the original plan to verify if each step of the plan was implemented.
{diffs}""",
    },
]

snippet_replacement_system_message = f"""{system_message_prompt}

You are selecting relevant snippets for this issue. You must only select files that would help you understand the context of this issue.

## Snippet Step

In order to address this issue, what required information do you need about the snippets? Only include relevant code and required file imports that provides you enough detail about the snippets for the problems:

Note: Do not select the entire file. Only select relevant lines from these files. Keep the relevant_snippets as small as possible.

<contextual_thoughts>
* Thought_1
* Thought_2
...
</contextual_thoughts>

<relevant_snippets>
folder_1/file_1.py:1-13
folder_2/file_2.py:42-75
...
</relevant_snippets>
"""

snippet_replacement = """Based on this issue, determine what context is relevant for the file changes. In the relevant_snippets, do not write the entire file lines. Choose only the most important lines.

Complete the Snippet Step."""

diff_section_prompt = """
<file_diff file="{diff_file_path}">
{diffs}
</file_diff>"""

review_prompt = """\
Repo & Issue Metadata:

<metadata>
Repo: {repo_name}: {repo_description}
Issue Url: {issue_url}
Username: {username}
Issue Title: {title}
Issue Description:
{description}
</metadata>

I need you to carefully review the code diffs in this pull request.

The code was written by an inexperienced programmer. It already passes the linter so it's unlikely there any syntax errors. However it may contain
* Logical errors (the change may not accomplish the goal of the issue)
* Unimplemented sections (such as "pass", "...", "# rest of code here")
* Other errors not listed above

Be sure to indicate any of these errors. Do not include formatting errors like missing ending newlines. Ensure that the code resolves the issue requested by the user and every function and class is fully implemented.

Think step-by-step to summarize the changes and indicate errors. Respond in the following format:

Step-by-step thoughts:
* Lines x1-x2: Brief summary of changes and errors
* Lines y1-y2: Brief summary of changes and errors
...

<file_summaries>
* file_1 - changes and errors in file_1
* file_1 - more changes and errors in file_1
...
* file_n - changes and errors in file_n
* file_n - more changes and errors in file_n
</file_summaries>
"""

final_review_prompt = """\
These were the file summaries you provided:
<file_summaries>
{file_summaries}
</file_summaries>
Given these summaries write a direct and concise GitHub review comment. Be extra careful with unimplemented sections and do not nitpick on formatting. If there are no changes required, simply say "No changes required."
In case changes are required, keep in mind the author is an inexperienced programmer and may need a pointer to the files and specific changes.
Follow this format:
<changes_required>
Write Yes if the changes are required or No if they are not required.
</changes_required>
<review_comment>
Mention any changes that need to be made, using GitHub markdown to format the comment.
- Change required in file on line x1-x2
- Change required in file on line y1-y2
...
</review_comment>
"""

issue_comment_prompt = """
<comment username="{username}">
{reply}
</comment>
"""

# Prompt for comments
human_message_prompt_comment = [
    {"role": "assistant", "content": "Reviewing my pull request..."},
    {
        "role": "user",
        "content": """{relevant_snippets}""",
    },
    {
        "role": "user",
        "content": """{relevant_directories}""",
    },
    {
        "role": "user",
        "content": """<repo_tree>
{tree}
</repo_tree>""",
    },
    {
        "role": "user",
        "content": """# Repo, Issue, & PR Metadata
Repo: {repo_name}: {repo_description}
Issue Url: {issue_url}
Username: {username}
Pull Request Title: {title}
Pull Request Description: {description}""",
    },
    {
        "role": "user",
        "content": """These are the file changes
{diff}""",
    },
    {
        "role": "user",
        "content": """Please handle the user review comment, taking into account the snippets, paths, tree, pull request title, pull request description, and the file changes.
Sometimes the user may not request changes, don't change anything in that case.
User pull request review: "{comment}" """,
    },
]

cot_retrieval_prompt = """
Gather information to solve the problem. Use "finish" when you feel like you have sufficient information.
"""

files_to_change_abstract_prompt = """Write an abstract minimum plan to address this issue in the least amount of change possible. Try to originate the root causes of this issue. Be clear and concise. 1 paragraph."""

files_to_change_prompt = """
Think step-by-step to break down the requested problem or feature, and then figure out what to change in the current codebase.
Then, provide a list of files you would like to modify, abiding by the following:
* You may only create, modify, rewrite, delete and rename files
* Modify tweaks existing code (adding logs, typing, docstrings, etc) whereas rewrite recreates the entire file (migration, changing frameworks etc)
* Including the FULL path, e.g. src/main.py and not just main.py, using the repo_tree as the source of truth
* Use detailed, natural language instructions on what to modify regarding business logic, but make reference to files to import
* Be concrete with instructions and do not write "check for x" or "ensure y is done". Simply write "add x" or "change y to z".
* Create/modify up to 5 FILES
* Do not modify non-text files such as images, svgs, binary, etc

You MUST follow the following format with the final output in XML tags:

Root cause:
Write an abstract minimum plan to address this issue in the least amount of change possible. Try to originate the root causes of this issue. Be clear and concise. 1 paragraph.

Step-by-step thoughts with explanations:
* Thought 1
* Thought 2
...

<plan>
<create file="file_path_1">
* Instruction 1 for file_path_1
* Instruction 2 for file_path_1
...
</create>

<modify file="file_path_3">
* Instruction 1 for file_path_3
* Instruction 2 for file_path_3
...
</modify>

<rewrite file="file_path_3">
* Instruction 1 for file_path_3
* Instruction 2 for file_path_3
...
</rewrite>

<delete file="file_path_4"></delete>

<rename file="file_path_5">new full path for file path 6</rename>

...
</plan>
"""

python_files_to_change_prompt = """
Think step-by-step to break down the requested problem or feature, and then figure out what to change in the current codebase.
Then, provide a list of files you would like to modify, abiding by the following:
* You may only create, modify, delete and rename files
* Including the FULL path, e.g. src/main.py and not just main.py, using the repo_tree as the source of truth
* Use detailed, natural language instructions on what to modify regarding business logic, but reference files to import
* Be concrete with instructions and do not write "check for x" or "ensure y is done". Simply write "add x" or "change y to z".
* Create/modify up to 5 FILES
* Do not modify non-text files such as images, svgs, binary, etc

You MUST follow the following format with the final output in XML tags:

Root cause:
Write an abstract minimum plan to address this issue. Be clear and concise.

Step-by-step thoughts with explanations:
* Thought 1
* Thought 2
...

<plan>
<create file="file_path_1">
* Instruction 1 for file_path_1
* Instruction 2 for file_path_1
...
</create>

<modify file="file_path_3">
* Instruction 1 for file_path_3
* Instruction 2 for file_path_3
...
</modify>

<delete file="file_path_4"></delete>

<rename file="file_path_5">new full path for file_path_6</rename>

...
</plan>
"""

subissues_prompt = """
Think step-by-step to break down the requested problem into sub-issues each of equally sized non-trivial changes. The sub-issue should be a small, self-contained, and independent part of the problem, and should partition the files to be changed.
You MUST follow the following format with the final output in XML tags:

Root cause:
Write an abstract minimum plan to address this issue in the least amount of change possible. Try to originate the root causes of this issue. Be clear and concise. 1 paragraph.

Step-by-step thoughts with explanations:
* Thought 1
* Thought 2
...

<plan>
<issue title="title_1">
* In file_path_1, do a
* In file_path_1, do b
...
* In file_path_2, do c
* In file_path_2, do d
...
</issue>

<issue title="title_2">
* In file_path_1, do a
* In file_path_1, do b
...
* In file_path_2, do c
* In file_path_2, do d
...
</issue>

...
</plan>
"""

reply_prompt = """
Write a 1-paragraph response to this user:
* Tell them you have started working on this PR and a rough summary of your plan.
* Do not start with "Here is a draft", just write the response.
* Use github markdown to format the response.
"""

create_file_prompt = """
You are creating a PR for creating the single new file.

Think step-by-step regarding the instructions and what should be added to the new file.
Next, identify the language and stack used in the repo, based on other files (e.g. React, Typescript, Jest etc.).
Then, create a plan of parts of the code to create, with low-level, detailed references to functions, variables, and imports to create, and what each function does.
Last, create the following file using the following instructions:

DO NOT write "pass" or "Rest of code". Do not literally write "{{new_file}}". You must use the new_file XML tags, and all text inside these tags will be placed in the newly created file.

file_name = "{filename}"
instructions = "{instructions}"

Reply in the following format:

Step-by-step thoughts with explanations:
* Thought 1
* Thought 2
...

<new_file>
{{complete_new_file_contents}}
</new_file>

Commit message: "feat/fix: the commit message"
"""

"""
Reply in the format below.
* You MUST use the new_file XML tags
* DO NOT write ``` anywhere, unless it's markdown
* DO NOT write "pass" or "Rest of code"
* Do not literally write "{{new_file}}".
* Format:
"""

chunking_prompt = """
We are handling this file in chunks. You have been provided a section of the code.
Any lines that you do not see will be handled, so trust that the imports are managed and any other issues are taken care of.
If you see code that should be modified, please modify it. The changes may not need to be in this chunk, do not make any changes.
"""

modify_file_hallucination_prompt = [
    {
        "content": """File Name: (non-existent example)
<old_file>
example = True
if example:
    x = 1 # comment
    print("hello")
    x = 2

class Example:
    foo: int = 1

    def func():
        a = 3

</old_file>

---

Code Planning:
Step-by-step thoughts with explanations:
* Thought 1
* Thought 2
...

Commit message: "feat/fix: the commit message"

Detailed plan of modifications:
* Modification 1
* Modification 2
...

Code Generation:

```
Generate a diff based on the given plan using the search and replace pairs in the format below.
* Always prefer the least amount of changes possible, but ensure the solution is complete
* Prefer multiple small changes over a single large change.
* NEVER write ellipses anywhere in the diffs. Simply write two diff hunks: one for the beginning and another for the end.
* Always add lines before and after. The ORIGINAL section should be at least 5 lines long.

The format is as follows:

<<<< ORIGINAL
line_before
old_code
line_after
====
line_before
new_code
line_after
>>>> UPDATED
```

Commit message: "the commit message"

Request: "Change hello to goodbye and change 3 to 4". Limit your changes to the request.

Instructions:
1. Complete the Code Planning step
2. Complete the Code Generation step""",
        "role": "user",
        "key": "modify_file_hallucination",
    },
    {
        "content": """Code Planning:
Step-by-step thoughts with explanations:
* We need to print "goodbye" instead of "hello".
* We need to update the value of the variable a from 3 to 4.

Detailed plan of modifications:
* Change the output of the print statement from "hello" to "goodbye" as an example modification.
* I will update the value of a from 3 to 4.

Code Generation:
```
<<<< ORIGINAL
example = True
if example:
    x = 1 # comment
    print("hello")
    x = 2
====
example = True
if example:
    x = 1 # comment
    print("goodbye")
    x = 2
>>>> UPDATED

<<<< ORIGINAL
class Example:
    foo: int = 1

    def func():
        a = 3
====
class Example:
    foo: int = 1

    def func():
        a = 4
>>>> UPDATED
```

Commit message: "Changed goodbye to hello and 3 to 4"\
""",
        "role": "assistant",
        "key": "modify_file_hallucination",
    },
]

# TODO: IMPORTANT: THIS DEPENDS ON THE ABOVE PROMPT, modify_file_hallucination_prompt
modify_file_prompt_3 = """\
File Name: {filename}
<old_file>
{code}
</old_file>

---

User's request:
{instructions}

Limit your changes to the request.

Instructions:
Complete the Code Planning step and Code Modification step.
Remember to NOT write ellipses, code things out in full, and use multiple small hunks.\
"""

modify_recreate_file_prompt_3 = """\
File Name: {filename}
<old_file>
{code}
</old_file>

---

User's request:
{instructions}

Limit your changes to the request.

Format:
```
<new_file>
{{new file content}}
</new_file>
```

Instructions:
1. Complete the Code Planning step
2. Complete the Code Modification step, remembering to NOT write ellipses, write complete functions, and use multiple small hunks where possible.\
"""

modify_file_system_message = """\
Your name is Sweep bot. You are a brilliant and meticulous engineer assigned to write code for the file to address a Github issue. When you write code, the code works on the first try and is syntactically perfect and complete. You have the utmost care for your code, so you do not make mistakes and every function and class will be fully implemented. Take into account the current repository's language, frameworks, and dependencies. You always follow up each code planning session with a code modification.

When you modify code:
* Always prefer the least amount of changes possible, but ensure the solution is complete.
* Prefer multiple small changes over a single large change.
* Do not edit the same parts multiple times.
* Make sure to add additional lines before and after the original and updated code to disambiguate code when replacing repetitive sections.
* NEVER write ellipses anywhere in the diffs. Simply write two diff hunks: one for the beginning and another for the end.

Respond in the following format. Both the Code Planning and Code Modification steps are required.

### Format ###

## Code Planning:

Thoughts and detailed plan:
1.
2.
3.
...

Commit message: "feat/fix: the commit message"

## Code Modification:

Generated diff hunks based on the given plan using the search and replace pairs in the format below.
```
The first hunk's description

<<<< ORIGINAL
{exact copy of lines you would like to change}
====
{updated lines}
>>>> UPDATED

The second hunk's description

<<<< ORIGINAL
second line before
first line before
old code
first line after
second line after
====
second line before
first line before
new code
first line after
second line after
>>>> UPDATED
```
"""

RECREATE_LINE_LENGTH = -1
modify_recreate_file_system_message = """\
Your name is Sweep bot. You are a brilliant and meticulous engineer assigned to write code for the file to address a Github issue. When you write code, the code works on the first try and is syntactically perfect and complete. You have the utmost care for your code, so you do not make mistakes and every function and class will be fully implemented. Take into account the current repository's language, frameworks, and dependencies.

You will respond in the following format:

Code Planning:

Thoughts and detailed plan of modifications:
* The request asks me to change the file from a to b
* Replace x with y in the section involving z
* Add a foo method to bar
...

Code Modification:

Generate a new file based on your plan. Regenerate the entire file completely.
* Always prefer the least amount of changes possible, but ensure the solution is complete.
* Prefer multiple small changes over a single large change.
* Do not edit the same parts multiple times.
* Make sure to add additional lines before and after the original and updated code to disambiguate code when replacing repetitive sections.
* NEVER write ellipses anywhere in the diffs. Simply write two diff hunks: one for the beginning and another for the end.

The format is as follows:

```
<new_file>
{{new file content}}
</new_file>
```\
"""

modify_file_prompt_4 = """\
File Name: {filename}

<file>
{code}
</file>

---

Modify the file by responding in the following format:

Code Planning:

Step-by-step thoughts with explanations:
* Thought 1
* Thought 2
...

Detailed plan of modifications:
* Replace x with y
* Add a foo method to bar
...

Code Modification:

```
Generate a diff based on the given instructions using the search and replace pairs in the following format:

<<<< ORIGINAL
second line before
first line before
old code
first line after
second line after
====
second line before
first line before
new code
first line after
second line after
>>>> UPDATED
```

Commit message: "the commit message"

The user's request is:
{instructions}

Instructions:
1. Complete the Code Planning step
2. Complete the Code Modification step
"""

rewrite_file_system_prompt = "Your name is Sweep bot. You are a brilliant and meticulous engineer assigned to write code for the file to address a Github issue. When you write code, the code works on the first try and is syntactically perfect and complete. You have the utmost care for your code, so you do not make mistakes and every function and class will be fully implemented. Take into account the current repository's language, frameworks, and dependencies."

rewrite_file_prompt = """\
File Name: {filename}
<old_file>
{code}
</old_file>

---

User's request:
{instructions}

Limit your changes to the request.

Rewrite the following section from the old_file to handle this request.

<section>

{section}

</section>

Think step-by-step on what to modify, then wrap the final answer in the brackets <section></section> XML tags. Only rewrite the section and do not close hanging parentheses and tags.\
"""

sandbox_code_repair_modify_prompt_2 = """
File Name: {filename}

<file>
{code}
</file>

---

Above is the code that was written by an inexperienced programmer, and contain errors such as syntax errors, linting erors and type-checking errors. The CI pipeline returned the following logs:

stdout:
```
{stdout}
```

stderr
```
{stderr}
```

Respond in the following format:

Code Planning

Determine the following in code planning:
1. Are there any syntax errors? Look through the file to find all syntax errors.
2. Are there basic linting errors, like undefined variables, undefined members or type errors?
3. Are there incorrect imports and exports?
4. Are there any other errors not listed above?

Determine whether changes are necessary based on the errors (ignore warnings).

Code Modification:

Generate a diff based on the given plan using the search and replace pairs in the format below.
* Always prefer the least amount of changes possible, but ensure the solution is complete
* Prefer multiple small changes over a single large change.
* NEVER write ellipses anywhere in the diffs. Simply write two diff hunks: one for the beginning and another for the end.
* DO NOT modify the same section multiple times.
* Always add lines before and after. The ORIGINAL section should be at least 5 lines long.
* Restrict the changes to fixing the errors from the logs.

The format is as follows:

```
<<<< ORIGINAL
second line before
first line before
old code of first hunk
first line after
second line after
====
second line before
first line before
new code of first hunk
first line after
second line after
>>>> UPDATED

<<<< ORIGINAL
second line before
first line before
old code of second hunk
first line after
second line after
====
second line before
first line before
new code of second hunk
first line after
second line after
>>>> UPDATED
```

Commit message: "the commit message"

Instructions:
1. Complete the Code Planning step
2. Complete the Code Modification step
"""

pr_code_prompt = ""  # TODO: deprecate this

pull_request_prompt = """Now, create a PR for your changes. Be concise but cover all of the changes that were made.
For the pr_content, add two sections, description and summary.
Use GitHub markdown in the following format:

pr_title = "..."
branch = "..."
pr_content = \"\"\"
...
...
\"\"\""""

summarize_system_prompt = """
Your name is Sweep bot. You are an engineer assigned to helping summarize code instructions and code changes.
"""

user_file_change_summarize_prompt = """
Summarize the given instructions for making changes in a pull request.
Code Instructions:
{message_content}
"""

assistant_file_change_summarize_prompt = """
Please summarize the following file using the file stubs.
Be sure to repeat each method signature and docstring. You may also add additional comments to the docstring.
Do not repeat the code in the file stubs.
Code Changes:
{message_content}
"""

code_repair_check_system_prompt = """\
You are a genius trained for validating code.
You will be given two pieces of code marked by xml tags. The code inside <diff></diff> is the changes applied to create user_code, and the code inside <user_code></user_code> is the final product.
Our goal is to validate if the final code is valid. This means there's undefined variables, no syntax errors, has no unimplemented functions (e.g. pass's, comments saying "rest of code") and the code runs.
"""

code_repair_check_prompt = """\
This is the diff that was applied to create user_code. Only make changes to code in user_code if the code was affected by the diff.

This is the user_code.
<user_code>
{user_code}
</user_code>

Reply in the following format:

Step-by-step thoughts with explanations:
1. No syntax errors: True/False
2. No undefined variables: True/False
3. No unimplemented functions: True/False
4. Code runs: True/False

<valid>True</valid> or <valid>False</valid>
"""

code_repair_system_prompt = """\
You are a genius trained for code stitching.
You will be given two pieces of code marked by xml tags. The code inside <diff></diff> is the changes applied to create user_code, and the code inside <user_code></user_code> is the final product. The intention was to implement a change described as {feature}.
Our goal is to return a working version of user_code that follows {feature}. We should follow the instructions and make as few edits as possible.
"""

code_repair_prompt = """\
This is the diff that was applied to create user_code. Only make changes to code in user_code if the code was affected by the diff.

This is the user_code.
<user_code>
{user_code}
</user_code>

Instructions:
* Do not modify comments, docstrings, or whitespace.

The only operations you may perform are:
1. Indenting or dedenting code in user_code. This code MUST be code that was modified by the diff.
2. Adding or deduplicating code in user_code. This code MUST be code that was modified by the diff.

Return the working user_code without xml tags. All of the text you return will be placed in the file.
"""

gradio_system_message_prompt = """Your name is Sweep bot. You are a brilliant and thorough engineer assigned to assist the following user with their problems in the Github repo. You will be helpful and friendly, but informal and concise: get to the point. When you write code to solve tickets, the code works on the first try and is formatted perfectly. You have the utmost care for the user that you write for, so you do not make mistakes. If the user asks you to create a PR, you will use the create_pr function.

Relevant snippets provided by search engine (decreasing relevance):
{snippets}
Repo: {repo_name}
Description: {repo_description}
"""

gradio_user_prompt = """
Respond in the following format (one line per file change, no prefixes, each file should be unique, only files that should be created or changed should go into the plan). There must be a blank line between the summary and the plan:

Response:
Provide a summary of the proposed changes or inquiries for the user. This section will be displayed directly to the user.

Plan:
* filename_1: instructions_1
* filename_2: instructions_2
...
"""

gha_extraction_system_prompt = """\
Your job is to extract the relevant lines from the Github Actions workflow logs for debugging.
"""

# gha_extraction_prompt = """\
# Here are the logs:
# {gha_logs}
# Copy the important lines from the github action logs. Describe the issue as you would report a bug to a developer and do not mention the github action or preparation steps. Only mention the actual issue.
# For example, if the issue was because of github action -> pip install -> python black formatter -> file xyz is broken, only report that file xyz is broken and fails formatting. Do not mention the github action or pip install.
# Make sure to mention the file name and line number of the issue (if applicable).
# Then, suggest 1-2 potential solutions to the issue. Feel free to add ignore comments to the code if you think the linter or static checker has made a mistake.
# """

gha_extraction_prompt = """\
Here are the logs:
{gha_logs}

Copy the lines from the logs corresponding to the error and wrap it in ```. Mention the command that failed.
"""

doc_query_rewriter_system_prompt = """\
You must rewrite the user's github issue to leverage the docs. In this case we want to look at {package}. It's used for: {description}. Using the github issue, write a search query that searches for the potential answer using the documentation. This query will be sent to a documentation search engine with vector and lexical based indexing. Make this query contain keywords relevant to the {package} documentation.
"""

doc_query_rewriter_prompt = """\
This is the issue:
{issue}

Write a comprehensive search query for the answer.
"""

should_edit_code_system_prompt = """\
We are processing a large file and trying to make code changes to it.
The file is definitely relevant, but the section we observe may not be relevant.
Your job is to determine whether the instructions are referring to the given section of the file.
"""

should_edit_code_prompt = """\
Here are the instructions to change the code in the file:
{problem_description}
Here is the code snippet from the file:
{code_snippet}

To determine whether the instructions are referring to this section of the file, respond in the following format:
1. Step-by-step thoughts with explanations:
* Thought 1 - Explanation 1
* Thought 2 - Explanation 2
...
2. Planning:
* Is the code relevant?
* If so, what is the relevant part of the code?
* If not, what is the reason?

3. In the last line of your response, write either <relevant>True</relevant> or <relevant>False</relevant>.
"""

slow_mode_system_prompt = """Your name is Sweep bot. You are a brilliant and meticulous software architect. Your job is to take in the user's GitHub issue and the relevant context from their repository to:
1. Gather more code snippets using a code search engine.
2. Expand upon the plan to address the issue."""

generate_plan_and_queries_prompt = """Think step-by-step to break down the requested problem or feature, and write up to three queries for the code search engine. These queries should find relevant code that is not already mentioned in the existing snippets. They should all mention different files and subtasks of the initial issue, avoid duplicates.
Then add more instructions that build on the user's instructions. These instructions should help plan how to solve the issue.
* The code search engine is based on semantic similarity. Ask questions that involve code snippets, function references, or mention relevant file paths.
* The user's instructions should be treated as the source of truth, but sometimes the user will not mention the entire context. In that case, you should add the missing context.
* Gather files that are relevant, including dependencies and similar files in the codebase. For example, if the user asked to write tests, look at similar tests.

You MUST follow the following format delimited with XML tags:

Step-by-step thoughts with explanations:
* Thought 1 - Explanation 1
* Thought 2 - Explanation 2
...

<queries>
* query 1
* query 2
* query 3
</queries>

<additional_instructions>
* additional instructions to be appended to the user's instructions
</additional_instructions>
"""

external_search_system_prompt = (
    "You are an expert at summarizing content from pages that are relevant to a query."
    " You will be given a page and asked to summarize it."
)

external_search_prompt = """\
Here is the page metadata:
```
{page_metadata}
```

The user is attempting to solve the following problem:
\'\'\'
{problem}
\'\'\'

Provide a summary of the page relevant to the problem, including all code snippets.
"""

pruning_prompt = """\
The above text may have too much unnecessary information, particularly in the <repo_tree> and the <relevant_paths_in_repo>.
The snippets, relevant_paths_in_repo and repo_tree are 1:1. All files in the snippets expose parts of the repo tree, so adding or removing snippets will show more or less of the tree.
The unnecessary information will hurt your performance on this task, so we will prune relevant_paths_in_repo and repo_tree to keep only the absolutely necessary information.
First, list all of the files and directories we should keep in do_not_remove. These files and directories will be kept.
For relevant_paths_in_repo, list any irrelevant paths in irrelevant_paths_in_repo and they will be removed.
For repo_tree, list any additional files or directories we don't need in irrelevant_repo_tree_paths.
If you list a directory, you do not need to list its subdirectories or files in its subdirectories.
Do not remove files or directories that are referenced in the issue title or descriptions.

Reply in the following format:

Step-by-step thoughts with explanations:
* Thought 1
* Thought 2
...

Plan to address the issue:
* Addition 1
* Addition 2
...

<do_not_remove>
* file or directory to keep 1
* file or directory to keep 2
...
</do_not_remove>

<irrelevant_paths_in_repo>
* path to irrelevant snippet 1
* path to irrelevant snippet 2
...
</irrelevant_paths_in_repo>

<irrelevant_repo_tree_paths>
* irrelevant repo tree path 1
* irrelevant repo tree path 2
* irrelevant repo tree path 3
...
</irrelevant_repo_tree_paths>
"""

docs_qa_system_prompt = """You are an expert at summarizing documentation for programming-related to help the user solve the problem. You will be given a question and relevant snippets of documentation, and be asked to provide a summary of relevant snippets for solving the problem."""
docs_qa_user_prompt = """Here are the relevant documentation snippets:
{snippets}

The user is attempting to solve the following problem:
{problem}
"""

linting_new_file_prompt = """
<new_file>
{code}
</new_file>
"""

linting_modify_prompt = """Code Planning:
Step-by-step thoughts with explanations:
* Thought 1
* Thought 2
...

Detailed plan of modifications:
* Modification 1
* Modification 2
...

Code Generation:

```
Generate a diff based on the given plan using the search and replace pairs in the format below.
* Always prefer the least amount of changes possible
* Prefer many small edits over few large edits
* Always add lines before and after. The ORIGINAL section should be at least 5 lines long.

The linter returned the following logs:
<linter_logs>
{logs}
</linter_logs>

Modify your created file. Note if no changes are needed.

---

The format is as follows:

<<<< ORIGINAL
====
>>>> UPDATED

Instructions:
1. Complete the Code Planning step
2. Complete the Code Generation step"""

summarize_snippet_system_prompt = """You are a technical writer. Summarize code for an engineer. Be concise but detailed. Mention all entities implicitly. Never say "the code does x", just say "x". Keep it within 30 lines.

E.g: If `issue_comment` is None, set `issue_comment` to `current_issue.create_comment(first_comment)`, otherwise edit comment via `issue_comment.edit(first_comment)`"""

summarize_snippet_prompt = """# Code
```
{code}
```

# Repo Metadata
{metadata}

# Issue
{issue}

# Instructions
Losslessly summarize the code in a ordered list for an engineer to search for relevant code to solve the above GitHub issue."""

fetch_snippets_system_prompt = "You are a masterful engineer. Your job is to determine snippets that should be modified but don't actually modify them. Always intend on making the least amount of changes, but ensure everything is implemented in full: there will be no unimplemented functions or classes."

fetch_snippets_prompt = """# Code
File path: {file_path}
```
{code}
```

# Request
{request}

# Instructions
If the code is already correct, reply with "No changes needed". Otherwise, respond with a list of all non-overlapping snippet(s) to modify in the following format:

<snippet instructions="detailed instructions for this snippet">
```
first five lines of the snippet
...
last five lines of the snippet
```
</snippet>"""

update_snippets_system_prompt = (
    "You are a brilliant and meticulous engineer assigned to"
    " write code for the following Github issue. When you write code, the code works on"
    " the first try, is syntactically perfect and is complete. You have the utmost care"
    " for the code that you write, so you do not make mistakes and every function and"
    " class will be fully implemented. Take into account the current repository's"
    " language, frameworks, and dependencies. It is very important that you get this"
    " right."
)

update_snippets_prompt = """# Code
File path: {file_path}
```
{code}
```

# Snippets
{snippets}

# Instructions
For each snippet above, rewrite the snippet according to their corresponding instructions. Only rewrite within the scope of the snippet. The output will be copied into the code LITERALLY so do not close all ending brackets. Respond in the following format:

<updated_snippet id="i">
```
updated lines
<<<<<<< HEAD
</updated_snippet>"""

# Initial agent is used when deciding to explore entities initially.
# code_graph_initial_agent = CustomInstructions(
#     user_prompt="hi",
#     system_prompt="Write code",
# )

# Todo: Add this to human_message prompt if using GPT-4
gpt4_human_message_entity_prompt = """\
Information needed from file:


<relevant_snippet>
...
</relevant_snippet>
...


<entities_to_explore>
...
</entities_to_explore>


<entities>
chat.py:ChatGPT
prompts.py:Messages
human.py:RandomEntity
</entities>
"""

# Todo: Add this to the end of files_to_change_prompt if using GPT-4
gpt4_human_message_entity_plan_prompt = """\
<files_to_explore>
{file_name}
...
</files_to_explore>

<entities_to_explore>
{entity}
</entities_to_explore>
"""

# Todo:
# Explore agent will partake in the exploration.
code_graph_explore_agent = CustomInstructions(
    system_prompt="""You are a developer working on the following issue:

<metadata>
{metadata}
</metadata>

You must find the relevant context and information needed to perform these changes on an implementation level.


You must return the following format:
Snippets:
<relevant_snippet>
{snippet in file that is needed}
</relevant_snippet>
...


Paths to Explore:
<files_to_explore>
{file_name}
...
</files_to_explore>

<entities_to_explore>
{entity}
</entities_to_explore>
""",
    user_prompt=[
        """<entity name=\"{entity_name}\" file_path=\"{file_path}\">
{entity}
</entity>""",
        """You have already explored the following entities:
<explored_already>
{explored}
</explored_already>

You are currently exploring entity ChatGPT. Extract relevant content.""",
    ],
)
=======
```
</updated_snippet>"""
>>>>>>> 2602387c
<|MERGE_RESOLUTION|>--- conflicted
+++ resolved
@@ -1172,7 +1172,7 @@
 <updated_snippet id="i">
 ```
 updated lines
-<<<<<<< HEAD
+```
 </updated_snippet>"""
 
 # Initial agent is used when deciding to explore entities initially.
@@ -1257,8 +1257,4 @@
 
 You are currently exploring entity ChatGPT. Extract relevant content.""",
     ],
-)
-=======
-```
-</updated_snippet>"""
->>>>>>> 2602387c
+)