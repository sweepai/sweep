"""
List of common prompts used across the codebase.
"""

# Following two should be fused
system_message_prompt = """\
You are a brilliant and meticulous engineer assigned to write code for the following Github issue. When you write code, the code works on the first try, is syntactically perfect and is fully implemented. You have the utmost care for the code that you write, so you do not make mistakes and every function and class will be fully implemented. When writing tests, you will ensure the tests are fully implemented, very extensive and cover all cases, and you will make up test data as needed. Take into account the current repository's language, frameworks, and dependencies."""

repo_description_prefix_prompt = "\nThis is a description of the repository:"

rules_prefix_prompt = (
    "\nThese are the user's preferences and instructions. Use them as needed"
)

human_message_prompt = [
    {
        "role": "user",
        "content": """{relevant_snippets}""",
        "key": "relevant_snippets",
    },
    {
        "role": "user",
        "content": """{relevant_directories}""",
        "key": "relevant_directories",
    },
    {
        "role": "user",
        "content": """{relevant_commit_history}""",
        "key": "relevant_commit_history",
    },
    {
        "role": "user",
        "content": """<repo_tree>
{tree}
</repo_tree>""",
        "key": "relevant_tree",
    },
    {
        "role": "user",
        "content": """# Repo & Issue Metadata
Repo: {repo_name}: {repo_description}
Issue Title: {title}{description}""",
        "key": "metadata",
    },
]

human_message_review_prompt = [
    {
        "role": "user",
        "content": """{relevant_snippets}""",
    },
    {
        "role": "user",
        "content": """{relevant_directories}""",
    },
    {"role": "user", "content": """{plan}"""},
    {
        "role": "user",
        "content": """{diffs}""",
    },
]

snippet_replacement_system_message = f"""{system_message_prompt}

You are selecting relevant snippets for this issue. You must only select files that would help you understand the context of this issue.

## Snippet Step

In order to address this issue, what required information do you need about the snippets? Only include relevant code and required file imports that provides you enough detail about the snippets for the problems:

Note: Do not select the entire file. Only select relevant lines from these files. Keep the relevant_snippets as small as possible.

<contextual_thoughts>
* Thought_1
* Thought_2
...
</contextual_thoughts>

<relevant_snippets>
folder_1/file_1.py:1-13
folder_2/file_2.py:42-75
...
</relevant_snippets>
"""

snippet_replacement = """Based on this issue, determine what context is relevant for the file changes. In the relevant_snippets, do not write the entire file lines. Choose only the most important lines.

Complete the Snippet Step."""

diff_section_prompt = """
<file_diff file="{diff_file_path}">
{diffs}
</file_diff>"""

review_prompt = """\
Repo & Issue Metadata:
<metadata>
Repo: {repo_name}: {repo_description}
Issue Title: {title}
Issue Description:
{description}
</metadata>

The code was written by an inexperienced programmer. Carefully review the code diffs in this pull request. Use the diffs along with the original plan to verify that each step of the plan was implemented correctly.

Check for the following:
* Missing imports
* Incorrect functionality
* Other errors not listed above
* Incorrect/broken tests

Indicate all breaking changes. Do not point out stylistic issues. Ensure that the code resolves the issue requested by the user and every function and class is fully implemented.

Respond in the following format:c
<diff_analysis>
Check each file_diff function by function and confirm whether it was both implemented and implemented correctly.
...
</diff_analysis>"""

final_review_prompt = """\
Given the diff_analysis write a direct and concise GitHub review comment. Be extra careful with unimplemented sections and do not nitpick on formatting.
If there is additional work to be done before this PR is ready, mention it. If there are no changes required, simply say "No changes required."
In case changes are required, keep in mind the author is an inexperienced programmer and may need a pointer to the files and specific changes.
Follow this format:
<changes_required>
Write Yes if the changes are required or No if they are not required.
</changes_required>
<review_comment>
Mention any changes that need to be made, using GitHub markdown to format the comment.
- Change required in file on line x1-x2
- Change required in file on line y1-y2
...
</review_comment>"""

issue_comment_prompt = """
<comment username="{username}">
{reply}
</comment>"""

# Prompt for comments
human_message_prompt_comment = [
    {
        "role": "user",
        "content": """{relevant_snippets}""",
    },
    {
        "role": "user",
        "content": """{relevant_directories}""",
    },
    {
        "role": "user",
        "content": """<repo_tree>
{tree}
</repo_tree>""",
    },
    {
        "role": "user",
        "content": """# Repo & Pull Request Metadata
This is the repository as well as the original intent of the Pull Request.
Repo: {repo_name}: {repo_description}
Pull Request Title: {title}
Pull Request Description: {description}{relevant_docs}""",
    },
    {
        "role": "user",
        "content": """These are the previous file changes
{diff}""",
    },
    {
        "role": "user",
        "content": """Please handle the user review comment using the snippets, pull request title, pull request description, and the file changes.
User pull request review: \"{comment}\"""",
    },
]

cot_retrieval_prompt = """
Gather information to solve the problem. Use "finish" when you feel like you have sufficient information.
"""

files_to_change_abstract_prompt = """Write an abstract minimum plan to address this issue in the least amount of change possible. Try to originate the root causes of this issue. Be clear and concise. 1 paragraph."""

test_files_to_change_system_prompt = """You are an AI assistant helping an intern write tests to validate his code that aims to resolve a GitHub issue. The user will provide code files, a description of the issue, and relevant parts of the codebase.
Your role is to analyze the issue and codebase, then provide a clear, step-by-step plan the intern can follow to make the necessary code changes to resolve the issue. Reference specific files, functions, variables and code files in your plan. Organize the steps logically and break them into small, manageable tasks.
Prioritize using existing code and functions to make efficient and maintainable changes. Ensure your suggestions fully resolve the issue.

Take these steps:
1. Analyze the issue and codebase to understand the problem.

2. Create a detailed plan for the intern to follow, including all necessary changes to resolve the issue.
    - When modifying code you MUST do the following:
        - Modify step 1. Copy the original code in <original_code> tags, copying them VERBATIM from the file. Do NOT paraphrase or abbreviate the source code. Placeholder comments like "# existing code" are not permitted.
        - Modify step 2. Write the new code in <new_code> tags, specifying necessary imports and referencing relevant type definitions, interfaces, and schemas. BE EXACT as this code will replace the mentioned <original_code>.

3. List all of the relevant files to reference while making changes, one per line."""

test_files_to_change_prompt = """Now let's add tests to the code changes you made in the previous step. You will need to add or update tests to ensure that the changes you made are correct and do not break existing functionality.

Please use the following XML format for your response:

# 1. Issue Analysis:
<issue_analysis>
a. Identify the functional changes made and locate the tests for the edited code. Respond in the following format:

  - File path 1:
    a. Identify the edited functions and classes.
    b. Then, locate the tests for this module by checking for the most relevant test that imports the file in the <imports> section.
    c. List and summarize all tests in each relevant test from step b. Then, identify the most similar tests we can copy with some minor edits. For example, if you need to test a functionality with a specific new feature, you can copy the test of the base functionality. Be as specific as possible. Follow the following format:

First test name, which section it is located in, and which file it is from.
```
Copy of test code here
```

Second test name, which section it is located in, and which file it is from.
```
Copy of test code here
```

    d. Detail all of the tests that need to be added or updated to validate the changes. Reference the provided code files, summaries, entity names, and necessary files/directories. Be complete and precise. Follow the following format:
      - First place to make a change or create a new test in extreme detail.
      - Second place to make a change or create a new test in extreme detail.

  - File path 2:
    a. Identify the edited functions and classes.
    b. Then, locate the tests for this module by checking for the most relevant test that imports the file in the <imports> section.
    c. List and summarize all tests in each relevant test from step b. Then, identify the most similar tests we can copy with some minor edits. For example, if you need to test a functionality with a specific new feature, you can copy the test of the base functionality. Be as specific as possible. Follow the following format:

First test name, which section it is located in, and which file it is from.
```
Copy of test code here
```

Second test name, which section it is located in, and which file it is from.
```
Copy of test code here
```

    d. Detail all of the tests that need to be added or updated to validate the changes. Reference the provided code files, summaries, entity names, and necessary files/directories. Be complete and precise. Follow the following format:
      - First place to make a change or create a new test in extreme detail.
      - Second place to make a change or create a new test in extreme detail.
[additional files as needed]

b. List ALL relevant read-only utility modules from the provided set and specify where they can be used. These are not files you need to make changes to but files you need to read while making changes in other tests, including:
  - Relevant source code that we're testing
  - Type definitions, interfaces, and schemas
  - Helper functions
  - Frontend components
  - Database services
  - API endpoints
[additional relevant modules as needed]
</issue_analysis>

# 2. Plan:
<plan>  
<create file="file_path_1">
Instructions for creating the new file. Reference imports and entity names. Include relevant type definitions, interfaces, and schemas.
</create>
[additional creates]

<modify file="file_path_2"> 
One sentence explanation of the change. Instructions for modifying one section of the file.

1. Reference the original code in <original_code> tags, copying them VERBATIM from the file. Do NOT paraphrase or abbreviate the source code. Placeholder comments like "# existing code" are not permitted. This block must NOT be empty.

2. Write the new code in <new_code> tags, specifying necessary imports and referencing relevant type definitions, interfaces, and schemas. BE EXACT as this code will replace the mentioned <original_code>.
</modify>

<modify file="file_path_2">
One sentence explanation of the change. Instructions for modifying one section of the file.

1. Reference the original code in <original_code> tags, copying them VERBATIM from the file. Do NOT paraphrase or abbreviate the source code. Placeholder comments like "# existing code" are not permitted. This block must NOT be empty.

2. Write the new code in <new_code> tags, specifying necessary imports and referencing relevant type definitions, interfaces, and schemas. BE EXACT as this code will replace the mentioned <original_code>.

Use multiple <modify> blocks for the same file to separate distinct changes.
</modify>

[additional modifies as needed, for the same file or different files]
</plan>

# 3. Relevant Modules:
<relevant_modules>
[List of all relevant files to reference while making changes, one per line] 
</relevant_modules>""" # + files_to_change_example TODO: test separately

gha_files_to_change_system_prompt = """You are an AI assistant helping an intern write a plan to fix failing errors in his code. The intern will provide code files, a description of the issue, the error log, relevant parts of the codebase, and the changes he's made.
Your role is to analyze the issue and codebase, then provide a clear, step-by-step plan the intern can follow to make the necessary code changes to fix the errors. Reference specific files, functions, variables and code files in your plan. Organize the steps logically and break them into small, manageable tasks.
Prioritize using existing code and functions to make efficient and maintainable changes. Ensure your suggestions fully resolve the issue.

Take these steps:
1. Analyze the issue, errors, codebase and existing changes to understand the problem.

2. Create a detailed plan for the intern to follow, including all necessary changes to resolve the issue.
    - When modifying code you MUST take the following approach:
        Step 1. Reference the original code in <original_code> tags, copying them VERBATIM from the file, with correct indentation and whitespace. Do NOT paraphrase or abbreviate the source code. Placeholder comments like "# existing code" are not permitted.
        Step 2. Write the new code in <new_code> tags, specifying necessary imports and referencing relevant type definitions, interfaces, and schemas. BE EXACT as this code will replace the mentioned <original_code>.
        Step 3. Determine if this is a change that occurs EXACTLY in other parts of the same file. If so, add a <replace_all>true</replace_all> flag.

3. List all of the relevant files to reference while making changes, one per line."""

# the current issue analysis is heavily optimized, i'd like to try removing step d though
gha_files_to_change_prompt = """Your job is to write a high quality, detailed, step-by-step plan for an intern to help resolve the errors in his code while also resolving the GitHub issue.

You will analyze the provided issue, error log, relevant parts of the codebase, and changes he's made to understand the requested change. Create a step-by-step plan for an intern to fully resolve the user's GitHub issue. The plan should utilize the relevant code files and utility modules provided. Give detailed instructions for updating the code logic, as the intern is unfamiliar with the codebase.

Guidelines:
- Always include the full file path and reference the provided files 
- Provide clear instructions for updating the code, specifying necessary imports
- Reference relevant type definitions, interfaces, and schemas 
- Ensure your plan is complete and covers all necessary changes to fully resolve the issue
- Suggest high-quality, safe, maintainable, efficient and backwards compatible changes
- Prioritize using existing code and utility methods to minimize writing new code
- To remove code, replace it with empty <new_code> tags.
- Break the task into small steps, with each <create> or <modify> section for each logical code block worth of change. Use multiple <modify> blocks for the same file if there are multiple distinct changes to make in that file. However, if a particular change is repeated exactly across an entire file, use <replace_all>true</replace_all>.

Please use the following XML format for your response:

# 1. Error Analysis:
<error_analysis>
a. Summarize what the original GitHub issue is and asks us to do.

b. List ALL the changes made so far in extreme detail. Be complete and precise. Follow this format:
    - File path 1:
        - Change 1 in the file in extreme detail.
        - Change 2 in the file in extreme detail.
    - File path 2:
        - Change 1 in the file in extreme detail.
        - Change 2 in the file in extreme detail.
    [additional files as needed]

c. List ALL the types of error messages in the error logs and their root causes. Follow this format:
    There are a total of X errors in the error logs:
    Error message 1: Copy the full error message here VERBOSE, abbreviations, paraphrasing, ellipses, and placeholder comments are not permitted.
        - Count the number of occurrences of this error and list all of the particular tests that raised it.
        - Identify the root cause of the error, i.e. whether the error is due to a missing change in the tests or the source code.
        - Explain how to resolve the error. Be complete and precise.
        - Indicate whether this exact fix is required in multiple places in the same file.
    Error message 2: Copy the full error message here VERBOSE, abbreviations, paraphrasing, ellipses, and placeholder comments are not permitted.
        - Count the number of occurrences of this error and list all of the particular tests that raised it.
        - Identify the root cause of the error, i.e. whether the error is due to a missing change in the tests or the source code.
        - Explain how to resolve the error. Reference the provided code files, summaries, entity names, and necessary files/directories. Be complete and precise.
        - Indicate whether this exact fix is required in multiple places in the same file.
    [additional error types, ensuring you cover all errors in this analysis]
</error_analysis>

# 2. Plan:
<plan>  
<create file="file_path_1">
Instructions for creating the new file. Reference imports and entity names. Include relevant type definitions, interfaces, and schemas.
Use <create> blocks ONLY for files that do not already exist in the codebase. Do not use <create> for existing files.
</create>
[additional creates]

<modify file="file_path_2"> 
The error message # this resolves, as well as instructions for modifying one section of the file. Each block must have exactly one original_code and one new_code block.

<<<<<<< HEAD
a. Describe the section of code that needs to be modified
=======
a. Describe the section of code that needs to be modified, i.e. the test case that checks if `foo` == `bar`.
>>>>>>> 65e37c81
<original_code>
Copy the original_code here VERBATIM from the file. Do NOT paraphrase or abbreviate the source code. Placeholder comments like "# existing code" are not permitted.
</original_code>

<<<<<<< HEAD
b. Describe the changes that need to be made to the code.
<new_code>
Write the new code in <new_code> tags, specifying necessary imports and referencing relevant type definitions, interfaces, and schemas. BE EXACT as this code will replace the mentioned <original_code>.
</new_code>
=======
b. Describe the changes that need to be made to the code, i.e. the test case should instead check if `foo` != `baz`.
<new_code>
Write the new code in <new_code> tags, specifying necessary imports and referencing relevant type definitions, interfaces, and schemas. BE EXACT as this code will replace the mentioned <original_code>.
</new_code>

c. (Optional) Identify whether this is a change that needs to be applied exactly in other places of this file. If so, add <replace_all>true</replace_all> to replace all instances of the <original_code> in the file with the <new_code>.
>>>>>>> 65e37c81
</modify>

<modify file="file_path_2">
The error message # this resolves, as well as instructions for modifying one section of the file. Each block must have exactly one original_code and one new_code block.

<<<<<<< HEAD
a. Describe the section of code that needs to be modified
<original_code>
Copy the original_code here VERBATIM from the file. Do NOT paraphrase or abbreviate the source code. Placeholder comments like "# existing code" are not permitted.
</original_code>
=======
a. Describe the section of code that needs to be modified, i.e. the test case that checks if `foo` == `bar`.
<original_code>
Copy the original_code here VERBATIM from the file. Do NOT paraphrase or abbreviate the source code. Placeholder comments like "# existing code" are not permitted.
</original_code>

b. Describe the changes that need to be made to the code, i.e. the test case should instead check if `foo` != `baz`.
<new_code>
Write the new code in <new_code> tags, specifying necessary imports and referencing relevant type definitions, interfaces, and schemas. BE EXACT as this code will replace the mentioned <original_code>.
</new_code>

c. (Optional) Identify whether this is a change that needs to be applied exactly in other places of this file. If so, add <replace_all>true</replace_all> to replace all instances of the <original_code> in the file with the <new_code>.
>>>>>>> 65e37c81

b. Describe the changes that need to be made to the code.
<new_code>
Write the new code in <new_code> tags, specifying necessary imports and referencing relevant type definitions, interfaces, and schemas. BE EXACT as this code will replace the mentioned <original_code>.
</new_code>
</modify>

[additional modifies as needed, for the same file or different files]
</plan>

# 3. Relevant Modules:
<relevant_modules>
[List of all relevant files to reference while making changes, one per line] 
</relevant_modules>""" # + files_to_change_example TODO: test separately

plan_selection_prompt = """Critique the pros and cons of each plan based on the following guidelines, prioritizing thoroughness and correctness over potential performance overhead: 
- Correctness: The code change should fully address the original issue or requirement without introducing new bugs, security vulnerabilities, or performance problems. Follow defensive programming practices, such as avoiding implicit assumptions, validating inputs, and handling edge cases. Consider the potential impact on all relevant data structures and ensure the solution maintains data integrity and consistency. Thoroughness is a top priority. 
- Backwards Compatibility: When possible, avoid breaking changes to public APIs, data formats, or behaviors that existing code depends on. 
- Clarity: The code change should be readable, well-structured, and easy for other developers to understand and maintain. Follow existing conventions and style guides, and include documentation and comments for complex or non-obvious logic. 
- Simplicity: Strive for a solution that is as simple as possible while still being complete and correct. Favor straightforward and easily understandable code. Performance overhead should not be a factor in evaluating simplicity. 
- Integration: Assess how well the change fits with the overall architecture and design of the system. Avoid tightly coupling components or introducing new dependencies that could complicate future development or deployment. After evaluating the plans against these criteria, select the one that provides the most thorough and correct solution within the specific context and constraints of the project. Prioritize long-term maintainability and architectural integrity.

Respond using the following XML format:

<final_plan>
[Insert the final plan here, including any modifications or improvements based on the feedback and dialogue. Explain how the plan aligns with the guidelines and why it was chosen over the alternatives.]
</final_plan>

Here is an example response format:

<final_plan>
<modify file="example.py">
[Example instructions here]
</modify>
...
<modify file="anotherexamplefile.py">
[More example instructions here]
</modify>
[Your explanation of why this plan was chosen and how it aligns with the guidelines and any modications made to this plan]
</final_plan>"""

context_files_to_change_system_prompt = """You are an AI assistant helping an intern plan the resolution to a GitHub issue. Code files, a description of the issue, and relevant parts of the codebase have been provided. List all of the relevant files to reference while making changes, one per line."""

context_files_to_change_prompt = """Your job is to write two high quality approaches for an intern to help resolve a user's GitHub issue. 

Follow the below steps:
1. Identify the root cause of the issue by referencing specific code entities in the relevant files. (1 paragraph)

2. Plan two possible solutions to the user's request, prioritizing changes that use different files in the codebase. List them below as follows:
    - Plan 1: The most likely solution to the issue. Reference the provided code files, summaries, entity names, and necessary files/directories.
    - Plan 2: The second most likely solution to the issue. Reference the provided code files, summaries, entity names, and necessary files/directories.

3. List all tests that may need to be added or updated to validate the changes given the two approaches. Follow the following format:
    - Plan 1:
        - File path 1: Detailed description of functionality we need to test in file path 1
            a. Identify where the functionality will take place.
            b. Check the <imports> section to find the most relevant test that imports file path 1 to identify where the existing tests for this are located.
        - File path 2: Detailed description of functionality we need to test in file path 2
            a. Identify where the functionality will take place.
            b. Check the <imports> section to find the most relevant test that imports file path 2 to identify where the existing tests for this are located.
        [additional files as needed]
    - Plan 2:
        - File path 1: Detailed description of functionality we need to test in file path 1
            a. Identify where the functionality will take place.
            b. Check the <imports> section to find the most relevant test that imports file path 1 to identify where the existing tests for this are located.
        - File path 2: Detailed description of functionality we need to test in file path 2
            a. Identify where the functionality will take place.
            b. Check the <imports> section to find the most relevant test that imports file path 2 to identify where the existing tests for this are located.
        [additional files as needed]

4a. List all files, including tests, that may need to be modified to resolve the issue given the two approaches.

- These files must be formatted in <relevant_files> tags like so:
<relevant_files>
file_path_1
file_path_2
...
</relevant_files>

4b. List all relevant read-only files from the provided set given the two approaches.

- These files must be formatted in <read_only_files> tags like so:
<read_only_files>
file_path_1
file_path_2
...
</read_only_files>

Generate two different plans to address the user issue. The best plan will be chosen later."""

extract_files_to_change_prompt = """\
# Task:
Create a plan that resolves the user's query and ONLY the user's query under "Issue Title" and "Issue Description", providing your response in the below format:
<contextual_request_analysis>
Review each function of each relevant_snippet and analyze the user request to determine if this change should use the refactor or unit test tools.
The refactor tool performs code transformations in a single file without making other logical changes. Determine the function(s) that are too long and should have it's individual parts extracted.
The unit test tool creates or edits unit tests for a given file. Determine all functions that should be unit tested.
</contextual_request_analysis>

<use_tools>
True/False
</use_tools>

If use_tools is True, then generate a plan to use the given tools in this format:
* Make sure destination_module refers to a python module and not a path.

<refactor file="file_path_1" destination_module="destination_module" relevant_files="space-separated list of ALL files relevant for modifying file_path_1">
</refactor>
<test file="file_path_2" source_file="file_path_to_test" relevant_files="space-separated list of ALL files relevant for modifying file_path_2">
* Unit tests for the file_path_to_test, to be written in file_path_2.
* Exact and descriptive instructions for the tests to be created or modified.
...
</test>"""

refactor_files_to_change_prompt = """\
Reference and analyze the snippets, repo, and issue to break down the requested change and propose a plan that addresses the user's request.

Provide a plan to solve the issue, following these rules:
* You may only create new files, extract snippets into functions, relocate functions, or modify existing files.
* Include the full path (e.g. src/main.py and not just main.py), using the repo_tree for reference.
* Be concrete with instructions and do not write "identify x" or "ensure y is done". Simply write "add x" or "change y to z".

You MUST follow the following format:

# Contextual Request Analysis:
<contextual_request_analysis>
* Outline the ideal plan that solves the user request by referencing the snippets and any other necessary files/directories.
* Describe each <create>, <modify>, <extract>, and <relocate> section in the following plan and why it will be needed. Make sure the ordering is correct.
...
</contextual_request_analysis>

# Plan:
<plan>
<create file="file_path_1" relevant_files="space-separated list of ALL files relevant for creating file_path_1">
* Exact instructions for creating the new file needed to solve the issue
* Include references to all files, imports and entity names
...
</create>
...

<extract file="file_path_2" relevant_files="space-separated list of ALL files relevant for modifying file_path_2">
* Extracts lines of code from a function into a new standalone function.
* Only extract lines that reduce the overall nesting or complexity of the code.
...
</extract>
...

<relocate file="file_path_3" new_file_path="new_file_path" handle_references="True">
* This will move a function or variable from file_path_3 into another file while automatically resolving everything. If you use this block do not add other modifications related to imports, references, or function calls.
</relocate>
...

<modify file="file_path_4" relevant_files="space-separated list of ALL files relevant for modifying file_path_4">
* Modifies files by making less than 30-line changes. Be exact and mention references to all files, imports and entity names.
* Use detailed, natural language instructions on what to modify regarding business logic, and reference files to import.
* Be concrete with instructions and do not write "identify x" or "ensure y is done". Simply write "add x" or "change y to z".
* You may modify the same file multiple times.
...
</modify>
...

</plan>"""

sandbox_files_to_change_prompt = """\
Analyze the snippets, repo, and issue to break down the requested problem or feature. Then propose a high-quality plan that completely fixes the CI/CD run.

Provide a list of ALL of the files we should modify, abiding by the following:
* You may only create and modify files.
* Including the FULL path, e.g. src/main.py and not just main.py, using the repo_tree for reference.
* Use detailed, natural language instructions on what to modify regarding business logic, and reference files to import.
* Be concrete with instructions and do not write "check for x" or "ensure y is done". Simply write "add x" or "change y to z".
* If the tests fail you should typically fix the tests and not the source code.

You MUST follow the following format with the final output in XML tags:

<analysis_and_plan>
Whether the change was caused by the user's change or not. If not, then leave the plan empty.
Otherwise, determine why the CI/CD run failed and the root cause. Determine the MINIMAL amount of changes to fix, with reference to entities, in the following format:

<minimal_changes>
* Change x: file to make the change
* Change y: file to make the change
...
</minimal_changes>
</analysis_and_plan>

<plan>
<create file="file_path_1" relevant_files="space-separated list of ALL files relevant for creating file_path_1">
Outline of additions in concise natural language of what needs to be implemented in this file, referencing to external and imported libraries and business logic.
</create>

<modify file="file_path_2" relevant_files="space-separated list of ALL files relevant for modifying file_path_2">
Outline of modifications in natural language (no code), referencing entities, and what type of patterns to look for, such as all occurrences of a variable or function call.
Do not make this XML block if no changes are needed.
</modify>
...

</plan>"""

subissues_prompt = """
Think step-by-step to break down the requested problem into sub-issues each of equally sized non-trivial changes. The sub-issue should be a small, self-contained, and independent part of the problem, and should partition the files to be changed.
You MUST follow the following format with the final output in XML tags:

Root cause:
Identify the root cause of this issue and a minimum plan to address this issue concisely in two sentences.


Step-by-step thoughts with explanations:
* Concise imperative thoughts
* No conjunctions
...

<plan>
<issue title="title_1">
* In file_path_1, do a
* In file_path_1, do b
...
* In file_path_2, do c
* In file_path_2, do d
...
</issue>

<issue title="title_2">
* In file_path_1, do a
* In file_path_1, do b
...
* In file_path_2, do c
* In file_path_2, do d
...
</issue>

...
</plan>"""

create_file_prompt = """You are creating a file of code as part of a PR to solve the GitHub user's request. You will follow the request under "# Request" and respond based on the format under "# Format".

# Request

file_name: "{filename}"

{instructions}

# Format

You MUST respond in the following XML format:

<contextual_request_analysis>
Concisely analyze the request and list step-by-step thoughts on what to create in each section, with low-level, detailed references to functions, variables, and imports to create, and what each function does. Be as explicit and specific as possible.
Maximize information density in this section.
</contextual_request_analysis>

<new_file>
The contents of the new file. NEVER write comments. All functions and classes will be fully implemented.
When writing unit tests, they will be complete, extensive, and cover ALL edge cases. You will make up data for unit tests. Create mocks when necessary.
</new_file>

Commit message: "feat/fix: the commit message\"""".strip()

"""
Reply in the format below.
* You MUST use the new_file XML tags
* DO NOT write ``` anywhere, unless it's markdown
* DO NOT write "pass" or "Rest of code"
* Do not literally write "{{new_file}}".
* Format:
"""

chunking_prompt = """
We are handling this file in chunks. You have been provided a section of the code.
Any lines that you do not see will be handled, so trust that the imports are managed and any other issues are taken care of.
If you see code that should be modified, please modify it. The changes may not need to be in this chunk, do not make any changes."""

modify_file_hallucination_prompt = [
    {
        "content": """File Name: (non-existent example)
<old_file>
example = True
if example:
    x = 1 # comment
    print("hello")
    x = 2

class Example:
    foo: int = 1

    def func():
        a = 3

</old_file>

---

Code Planning:
Step-by-step thoughts with explanations:
* Thought 1
* Thought 2
...

Commit message: "feat/fix: the commit message"

Detailed plan of modifications:
* Modification 1
* Modification 2
...

Code Generation:

```
Generate a diff based on the given plan using the search and replace pairs in the format below.
* Always prefer the least amount of changes possible, but ensure the solution is complete
* Prefer multiple small changes over a single large change.
* NEVER write ellipses anywhere in the diffs. Simply write two diff hunks: one for the beginning and another for the end.
* Always add lines before and after. The ORIGINAL section should be at least 5 lines long.

The format is as follows:

<<<< ORIGINAL
line_before
old_code
line_after
====
line_before
new_code
line_after
>>>> UPDATED
```

Commit message: "the commit message"

Request: "Change hello to goodbye and change 3 to 4". Limit your changes to the request.

Instructions:
1. Complete the Code Planning step
2. Complete the Code Generation step""",
        "role": "user",
        "key": "modify_file_hallucination",
    },
    {
        "content": """Code Planning:
Step-by-step thoughts with explanations:
* We need to print "goodbye" instead of "hello".
* We need to update the value of the variable a from 3 to 4.

Detailed plan of modifications:
* Change the output of the print statement from "hello" to "goodbye" as an example modification.
* I will update the value of a from 3 to 4.

Code Generation:
```
<<<< ORIGINAL
example = True
if example:
    x = 1 # comment
    print("hello")
    x = 2
====
example = True
if example:
    x = 1 # comment
    print("goodbye")
    x = 2
>>>> UPDATED

<<<< ORIGINAL
class Example:
    foo: int = 1

    def func():
        a = 3
====
class Example:
    foo: int = 1

    def func():
        a = 4
>>>> UPDATED
```

Commit message: "Changed goodbye to hello and 3 to 4"\
""",
        "role": "assistant",
        "key": "modify_file_hallucination",
    },
]

# TODO: IMPORTANT: THIS DEPENDS ON THE ABOVE PROMPT, modify_file_hallucination_prompt
modify_file_prompt_3 = """\
File Name: {filename}
<old_file>
{code}
</old_file>

---

User's request:
{instructions}

Limit your changes to the request.

Instructions:
Complete the Code Planning step and Code Modification step.
Remember to NOT write ellipses, code things out in full, and use multiple small hunks.\
"""

modify_recreate_file_prompt_3 = """\
File Name: {filename}
<old_file>
{code}
</old_file>

---

User's request:
{instructions}

Limit your changes to the request.

Format:
```
<new_file>
{{new file content}}
</new_file>
```

Instructions:
1. Complete the Code Planning step
2. Complete the Code Modification step, remembering to NOT write ellipses, write complete functions, and use multiple small hunks where possible."""

modify_file_system_message = """\
You are a brilliant and meticulous engineer assigned to write code for the file to address a Github issue. When you write code, the code works on the first try and is syntactically perfect and complete. You have the utmost care for your code, so you do not make mistakes and every function and class will be fully implemented. Take into account the current repository's language, frameworks, and dependencies. You always follow up each code planning session with a code modification.

When you modify code:
* Always prefer the least amount of changes possible, but ensure the solution is complete.
* Prefer multiple small changes over a single large change.
* Do not edit the same parts multiple times.
* Make sure to add additional lines before and after the original and updated code to disambiguate code when replacing repetitive sections.
* NEVER write ellipses anywhere in the diffs. Simply write two diff hunks: one for the beginning and another for the end.

Respond in the following format. Both the Code Planning and Code Modification steps are required.

### Format ###

## Code Planning:

Thoughts and detailed plan:
1.
2.
3.
...

Commit message: "feat/fix: the commit message"

## Code Modification:

Generated diff hunks based on the given plan using the search and replace pairs in the format below.
```
The first hunk's description

<<<< ORIGINAL
{exact copy of lines you would like to change}
====
{updated lines}
>>>> UPDATED

The second hunk's description

<<<< ORIGINAL
second line before
first line before
old code
first line after
second line after
====
second line before
first line before
new code
first line after
second line after
>>>> UPDATED
```"""

RECREATE_LINE_LENGTH = -1

modify_file_prompt_4 = """\
File Name: {filename}

<file>
{code}
</file>

---

Modify the file by responding in the following format:

Code Planning:

Step-by-step thoughts with explanations:
* Thought 1
* Thought 2
...

Detailed plan of modifications:
* Replace x with y
* Add a foo method to bar
...

Code Modification:

```
Generate a diff based on the given instructions using the search and replace pairs in the following format:

<<<< ORIGINAL
second line before
first line before
old code
first line after
second line after
====
second line before
first line before
new code
first line after
second line after
>>>> UPDATED
```

Commit message: "the commit message"

The user's request is:
{instructions}

Instructions:
1. Complete the Code Planning step
2. Complete the Code Modification step
"""

rewrite_file_system_prompt = "You are a brilliant and meticulous engineer assigned to write code for the file to address a Github issue. When you write code, the code works on the first try and is syntactically perfect and complete. You have the utmost care for your code, so you do not make mistakes and every function and class will be fully implemented. Take into account the current repository's language, frameworks, and dependencies."

rewrite_file_prompt = """\
File Name: {filename}
<old_file>
{code}
</old_file>

---

User's request:
{instructions}

Limit your changes to the request.

Rewrite the following section from the old_file to handle this request.

<section>

{section}

</section>

Think step-by-step on what to modify, then wrap the final answer in the brackets <section></section> XML tags. Only rewrite the section and do not close hanging parentheses and tags.\
"""

sandbox_code_repair_modify_prompt_2 = """
File Name: {filename}

<file>
{code}
</file>

---

Above is the code that was written by an inexperienced programmer, and contain errors such as syntax errors, linting erors and type-checking errors. The CI pipeline returned the following logs:

stdout:
```
{stdout}
```

stderr
```
{stderr}
```

Respond in the following format:

Code Planning

Determine the following in code planning:
1. Are there any syntax errors? Look through the file to find all syntax errors.
2. Are there basic linting errors, like undefined variables, undefined members or type errors?
3. Are there incorrect imports and exports?
4. Are there any other errors not listed above?

Determine whether changes are necessary based on the errors (ignore warnings).

Code Modification:

Generate a diff based on the given plan using the search and replace pairs in the format below.
* Always prefer the least amount of changes possible, but ensure the solution is complete
* Prefer multiple small changes over a single large change.
* NEVER write ellipses anywhere in the diffs. Simply write two diff hunks: one for the beginning and another for the end.
* DO NOT modify the same section multiple times.
* Always add lines before and after. The ORIGINAL section should be at least 5 lines long.
* Restrict the changes to fixing the errors from the logs.

The format is as follows:

```
<<<< ORIGINAL
second line before
first line before
old code of first hunk
first line after
second line after
====
second line before
first line before
new code of first hunk
first line after
second line after
>>>> UPDATED

<<<< ORIGINAL
second line before
first line before
old code of second hunk
first line after
second line after
====
second line before
first line before
new code of second hunk
first line after
second line after
>>>> UPDATED
```

Commit message: "the commit message"

Instructions:
1. Complete the Code Planning step
2. Complete the Code Modification step
"""

pr_code_prompt = ""  # TODO: deprecate this

pull_request_prompt = """Now, create a PR for your changes. Be concise but cover all of the changes that were made.
For the pr_content, add two sections, description and summary.
Use GitHub markdown in the following format:

pr_title = "..."
branch = "..."
pr_content = \"\"\"
...
...
\"\"\""""

summarize_system_prompt = """
You are an engineer assigned to helping summarize code instructions and code changes.
"""

user_file_change_summarize_prompt = """
Summarize the given instructions for making changes in a pull request.
Code Instructions:
{message_content}
"""

assistant_file_change_summarize_prompt = """
Please summarize the following file using the file stubs.
Be sure to repeat each method signature and docstring. You may also add additional comments to the docstring.
Do not repeat the code in the file stubs.
Code Changes:
{message_content}
"""

code_repair_check_system_prompt = """\
You are a genius trained for validating code.
You will be given two pieces of code marked by xml tags. The code inside <diff></diff> is the changes applied to create user_code, and the code inside <user_code></user_code> is the final product.
Our goal is to validate if the final code is valid. This means there are no undefined variables, no syntax errors, has no unimplemented functions (e.g. pass's, comments saying "rest of code") and the code runs.
"""

code_repair_check_prompt = """\
This is the diff that was applied to create user_code. Only make changes to code in user_code if the code was affected by the diff.

This is the user_code.
<user_code>
{user_code}
</user_code>

Reply in the following format:

Step-by-step thoughts with explanations:
1. No syntax errors: True/False
2. No undefined variables: True/False
3. No unimplemented functions: True/False
4. Code runs: True/False

<valid>True</valid> or <valid>False</valid>
"""

code_repair_system_prompt = """\
You are a genius trained for code stitching.
You will be given two pieces of code marked by xml tags. The code inside <diff></diff> is the changes applied to create user_code, and the code inside <user_code></user_code> is the final product. The intention was to implement a change described as {feature}.
Our goal is to return a working version of user_code that follows {feature}. We should follow the instructions and make as few edits as possible.
"""

code_repair_prompt = """\
This is the diff that was applied to create user_code. Only make changes to code in user_code if the code was affected by the diff.

This is the user_code.
<user_code>
{user_code}
</user_code>

Instructions:
* Do not modify comments, docstrings, or whitespace.

The only operations you may perform are:
1. Indenting or dedenting code in user_code. This code MUST be code that was modified by the diff.
2. Adding or deduplicating code in user_code. This code MUST be code that was modified by the diff.

Return the working user_code without xml tags. All of the text you return will be placed in the file.
"""

doc_query_rewriter_system_prompt = """\
You must rewrite the user's github issue to leverage the docs. In this case we want to look at {package}. It's used for: {description}. Using the github issue, write a search query that searches for the potential answer using the documentation. This query will be sent to a documentation search engine with vector and lexical based indexing. Make this query contain keywords relevant to the {package} documentation.
"""

doc_query_rewriter_prompt = """\
This is the issue:
{issue}

Write a comprehensive search query for the answer.
"""

should_edit_code_system_prompt = """\
We are processing a large file and trying to make code changes to it.
The file is definitely relevant, but the section we observe may not be relevant.
Your job is to determine whether the instructions are referring to the given section of the file.
"""

should_edit_code_prompt = """\
Here are the instructions to change the code in the file:
{problem_description}
Here is the code snippet from the file:
{code_snippet}

To determine whether the instructions are referring to this section of the file, respond in the following format:
1. Step-by-step thoughts with explanations:
* Thought 1 - Explanation 1
* Thought 2 - Explanation 2
...
2. Planning:
* Is the code relevant?
* If so, what is the relevant part of the code?
* If not, what is the reason?

3. In the last line of your response, write either <relevant>True</relevant> or <relevant>False</relevant>.
"""

slow_mode_system_prompt = """You are a brilliant and meticulous software architect. Your job is to take in the user's GitHub issue and the relevant context from their repository to:
1. Gather more code snippets using a code search engine.
2. Expand upon the plan to address the issue."""

generate_plan_and_queries_prompt = """Think step-by-step to break down the requested problem or feature, and write up to three queries for the code search engine. These queries should find relevant code that is not already mentioned in the existing snippets. They should all mention different files and subtasks of the initial issue, avoid duplicates.
Then add more instructions that build on the user's instructions. These instructions should help plan how to solve the issue.
* The code search engine is based on semantic similarity. Ask questions that involve code snippets, function references, or mention relevant file paths.
* The user's instructions should be treated as the source of truth, but sometimes the user will not mention the entire context. In that case, you should add the missing context.
* Gather files that are relevant, including dependencies and similar files in the codebase. For example, if the user asked to write tests, look at similar tests.

You MUST follow the following format delimited with XML tags:

Step-by-step thoughts with explanations:
* Thought 1 - Explanation 1
* Thought 2 - Explanation 2
...

<queries>
* query 1
* query 2
* query 3
</queries>

<additional_instructions>
* additional instructions to be appended to the user's instructions
</additional_instructions>
"""

external_search_system_prompt = (
    "You are an expert at summarizing content from pages that are relevant to a query."
    " You will be given a page and asked to summarize it."
)

external_search_prompt = """\
Here is the page metadata:
```
{page_metadata}
```

The user is attempting to solve the following problem:
\'\'\'
{problem}
\'\'\'

Provide a summary of the page relevant to the problem, including all code snippets.
"""


docs_qa_system_prompt = """You are an expert at summarizing documentation for programming-related to help the user solve the problem. You will be given a question and relevant snippets of documentation, and be asked to provide a summary of relevant snippets for solving the problem."""
docs_qa_user_prompt = """Here are the relevant documentation snippets:
{snippets}

The user is attempting to solve the following problem:
{problem}
"""

linting_new_file_prompt = """
<new_file>
{code}
</new_file>
"""

linting_modify_prompt = """Code Planning:
Step-by-step thoughts with explanations:
* Thought 1
* Thought 2
...

Detailed plan of modifications:
* Modification 1
* Modification 2
...

Code Generation:

```
Generate a diff based on the given plan using the search and replace pairs in the format below.
* Always prefer the least amount of changes possible
* Prefer many small edits over few large edits
* Always add lines before and after. The ORIGINAL section should be at least 5 lines long.

The linter returned the following logs:
<linter_logs>
{logs}
</linter_logs>

Modify your created file. Note if no changes are needed.

---

The format is as follows:

<<<< ORIGINAL
====
>>>> UPDATED

Instructions:
1. Complete the Code Planning step
2. Complete the Code Generation step"""

summarize_snippet_system_prompt = """You are a technical writer. Summarize code for an engineer. Be concise but detailed. Mention all entities implicitly. Never say "the code does x", just say "x". Keep it within 30 lines.

E.g: If `issue_comment` is None, set `issue_comment` to `current_issue.create_comment(first_comment)`, otherwise edit comment via `issue_comment.edit(first_comment)`"""

summarize_snippet_prompt = """# Code
```
{code}
```

# Repo Metadata
{metadata}

# Issue
{issue}

# Instructions
Losslessly summarize the code in a ordered list for an engineer to search for relevant code to solve the above GitHub issue."""


use_chunking_message = """\
Respond with a list of the MINIMUM sections that should be modified. To insert code after a function, fetch the last few lines of the function."""

dont_use_chunking_message = """\
Respond with a list of the MINIMUM sections that should be modified. To insert code after a function, fetch the last few lines of the function."""<|MERGE_RESOLUTION|>--- conflicted
+++ resolved
@@ -354,39 +354,22 @@
 <modify file="file_path_2"> 
 The error message # this resolves, as well as instructions for modifying one section of the file. Each block must have exactly one original_code and one new_code block.
 
-<<<<<<< HEAD
-a. Describe the section of code that needs to be modified
-=======
 a. Describe the section of code that needs to be modified, i.e. the test case that checks if `foo` == `bar`.
->>>>>>> 65e37c81
 <original_code>
 Copy the original_code here VERBATIM from the file. Do NOT paraphrase or abbreviate the source code. Placeholder comments like "# existing code" are not permitted.
 </original_code>
 
-<<<<<<< HEAD
-b. Describe the changes that need to be made to the code.
-<new_code>
-Write the new code in <new_code> tags, specifying necessary imports and referencing relevant type definitions, interfaces, and schemas. BE EXACT as this code will replace the mentioned <original_code>.
-</new_code>
-=======
 b. Describe the changes that need to be made to the code, i.e. the test case should instead check if `foo` != `baz`.
 <new_code>
 Write the new code in <new_code> tags, specifying necessary imports and referencing relevant type definitions, interfaces, and schemas. BE EXACT as this code will replace the mentioned <original_code>.
 </new_code>
 
 c. (Optional) Identify whether this is a change that needs to be applied exactly in other places of this file. If so, add <replace_all>true</replace_all> to replace all instances of the <original_code> in the file with the <new_code>.
->>>>>>> 65e37c81
 </modify>
 
 <modify file="file_path_2">
 The error message # this resolves, as well as instructions for modifying one section of the file. Each block must have exactly one original_code and one new_code block.
 
-<<<<<<< HEAD
-a. Describe the section of code that needs to be modified
-<original_code>
-Copy the original_code here VERBATIM from the file. Do NOT paraphrase or abbreviate the source code. Placeholder comments like "# existing code" are not permitted.
-</original_code>
-=======
 a. Describe the section of code that needs to be modified, i.e. the test case that checks if `foo` == `bar`.
 <original_code>
 Copy the original_code here VERBATIM from the file. Do NOT paraphrase or abbreviate the source code. Placeholder comments like "# existing code" are not permitted.
@@ -398,12 +381,8 @@
 </new_code>
 
 c. (Optional) Identify whether this is a change that needs to be applied exactly in other places of this file. If so, add <replace_all>true</replace_all> to replace all instances of the <original_code> in the file with the <new_code>.
->>>>>>> 65e37c81
-
-b. Describe the changes that need to be made to the code.
-<new_code>
-Write the new code in <new_code> tags, specifying necessary imports and referencing relevant type definitions, interfaces, and schemas. BE EXACT as this code will replace the mentioned <original_code>.
-</new_code>
+
+Use multiple <modify> blocks for the same file to separate distinct changes. Use <modify> blocks for ALL existing files that require changes. Do not use <create> for existing files.
 </modify>
 
 [additional modifies as needed, for the same file or different files]
