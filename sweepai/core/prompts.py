"""
List of common prompts used across the codebase.
"""

# Following two should be fused
system_message_prompt = "Your name is Sweep bot. You are a brilliant and thorough engineer assigned to the following Github ticket. You will be helpful and friendly, but informal and concise: get to the point. When you write code to solve tickets, the code works on the first try and is formatted perfectly. You have the utmost care for the user that you write for, so you do not make mistakes."
system_message_issue_comment_prompt = "Your name is Sweep bot. You are a brilliant and thorough engineer assigned to the following Github ticket, and a user has just responded with feedback. You will be helpful and friendly, but informal and concise: get to the point. When you write code to solve tickets, the code works on the first try and is formatted perfectly. You have the utmost care for the user that you write for, so you do not make mistakes."

human_message_prompt = [
    {'role': 'assistant', 'content': 'Examining repo...'},
    {'role': 'user', 'content': """<relevant_snippets_in_repo>
{relevant_snippets}
<<<<<<< HEAD
</relevant_snippets_in_repo>"""},
    {'role': 'user', 'content': """<relevant_paths_in_repo>
=======
</relevant_snippets_in_repo>""", 'key': 'relevant_snippets'},
{'role': 'user', 'content': """<relevant_paths_in_repo>
>>>>>>> 4403f6b5
{relevant_directories}
</relevant_paths_in_repo>"""},
    {'role': 'user', 'content': """<repo_tree>
{tree}
</repo_tree>"""},
    {'role': 'user', 'content':
        """# Repo & Issue Metadata
        Repo: {repo_name}: {repo_description}
        Issue Url: {issue_url}
        Username: {username}
        Issue Title: {title}
        Issue Description: {description}"""}]

human_message_review_prompt = [
    {'role': 'assistant', 'content': 'Reviewing my pull request...'},
    {'role': 'user', 'content': """<relevant_snippets_in_repo>
{relevant_snippets}
</relevant_snippets_in_repo>"""},
    {'role': 'user', 'content': """<relevant_paths_in_repo>
{relevant_directories}
</relevant_paths_in_repo>"""},
    {'role': 'user', 'content': """"<repo_tree>
{tree}
</repo_tree>"""},
    {'role': 'user', 'content':
        """These are the file changes.
        We have the file_path, the previous_file_content, the new_file_content, and the diffs.
        The file_path is the name of the file.
        The previous_file_content is the content of the file before the changes.
        The new_file_content is the content of the file after the changes.
        The diffs are the lines changed in the file. <added_lines> indicates those lines were added, <deleted_lines> indicates they were deleted.
        Keep in mind that we may see a diff for a deletion and replacement, so don't point those out as issues.
        {diffs}"""}]

diff_section_prompt = """
<file_path>
{diff_file_path}
</file_path>

<previous_file_content>
{previous_file_content}
</previous_file_content>

<new_file_content>
{new_file_content}
</new_file_content>

<file_diffs>
{diffs}
</file_diffs>
"""

review_prompt = """\
I need you to carefully review the code diffs in this pull request. 
The code was written by an inexperienced programmer and may contain accidental deletions, logic errors or other issues.
Think step-by-step logically and thoroughly analyze to summarize the diffs per file in the format:

Step-by-step thoughts:
* Lines x1-x2: Summary of the changes (added, deleted, modified, errors, issues) 
* Lines y1-y2: Summary of the changes (added, deleted, modified, errors, issues)
...
<file_summarization>
* file_1 - changes in file_1
* file_1 - more changes in file_1
...
</file_summarization>
"""

review_follow_up_prompt = """\
Here is the next file diff.
Think step-by-step logically and accurately to summarize the diffs per file in the format:
Step-by-step thoughts:
* Lines x1-x2: Summary of the changes (added, deleted, modified, errors, issues) 
* Lines y1-y2: Summary of the changes (added, deleted, modified, errors, issues)
...
<file_summarization>
* file_1 - changes in file_1
* file_1 - more changes in file_1
...
</file_summarization>
"""

final_review_prompt = """\
This were the file summaries you provided:
<file_summaries>
{file_summaries}
</file_summaries>
Given these summaries write a direct and concise GitHub review comment. If there are no changes required, simply say "No changes required."
In case changes are required, keep in mind the author is an inexperienced programmer and may need a pointer to the files and specific changes.
Follow this format:
<changes_required>
Write Yes if the changes are required or No if they are not required.
</changes_required>
<review_comment>
Mention any changes that need to be made, using GitHub markdown to format the comment.
- Change required in file on line x1-x2
- Change required in file on line y1-y2
...
</review_comment>
"""

issue_comment_prompt = """
<comment username="{username}">
{reply}
</comment>
"""

# Prompt for comments
human_message_prompt_comment = [
    {'role': 'assistant', 'content': 'Reviewing my pull request...'},
    {'role': 'user', 'content':
        """<relevant_snippets_in_repo>
        {relevant_snippets}
        </relevant_snippets_in_repo>"""},
    {'role': 'user', 'content': """<relevant_paths_in_repo>
{relevant_directories}
</relevant_paths_in_repo>"""},
    {'role': 'user', 'content': """<repo_tree>
{tree}
</repo_tree>"""},
    {'role': 'user', 'content':
        """# Repo, Issue, & PR Metadata
        Repo: {repo_name}: {repo_description}
        Issue Url: {issue_url}
        Username: {username}
        Pull Request Title: {title}
        Pull Request Description: {description}"""},
    {'role': 'user', 'content':
        """These are the file changes.
        We have the file_path, the previous_file_content, the new_file_content, and the diffs.
        The file_path is the name of the file.
        The previous_file_content is the content of the file before the changes.
        The new_file_content is the content of the file after the changes.
        The diffs are the lines changed in the file. <added_lines> indicates those lines were added, <deleted_lines> indicates they were deleted.
        Keep in mind that we may see a diff for a deletion and replacement, so don't point those out as issues.
        {diff}"""},
    {'role': 'user', 'content':
        """Please handle the user review comment, taking into account the snippets, paths, tree, pull request title, pull request description, and the file changes.
        Sometimes the user may not request changes, don't change anything in that case.
        User pull request review: {comment}"""}]

comment_line_prompt = """\
The user made the review in this file: {pr_file_path}
and on this line: {pr_line}
"""

cot_retrieval_prompt = """
Gather information to solve the problem. Use "finish" when you feel like you have sufficient information.
"""

files_to_change_prompt = """
Think step-by-step to break down the requested problem or feature, and then figure out what to change in the current codebase.
Then, provide a list of files you would like to modify, abiding by the following:
* Including the FULL path, e.g. src/main.py and not just main.py
* Use a one-line, detailed, natural language instructions on what to modify, with reference to variable names
* The list of files to create or modify may be empty, but you MUST leave the XML tags with a single list element with "* None"
* There MUST be both create and modify XML tags
* Create/modify up to 5 FILES
* Do not modify non-text files, like images, svgs, binary, etc
* You MUST follow the following format:

Step-by-step thoughts with explanations: 
* Thought 1 - Explanation 1
* Thought 2 - Explanation 2
...

<create>
* filename_1: instructions_1
* filename_2: instructions_2
...
</create>

<modify>
* filename_3: instructions_3
* filename_4: instructions_4
...
</modify>
"""

reply_prompt = """
Write a 1-paragraph response to this user:
* Tell them you have started working on this PR and a rough summary of your plan. 
* Do not start with "Here is a draft", just write the response.
* Use github markdown to format the response.
"""

create_file_prompt = """
You are creating a PR for creating the single new file.

Think step-by-step regarding the instructions and what should be added to the new file.
Next, create a plan of parts of the code to create, with low-level, detailed references to functions and variable to create, and what each function does.
Last, create the following file using the following instructions:

DO NOT write "pass" or "Rest of code". Do not literally write "{{new_file}}". You must use the new_file XML tags, and all text inside these tags will be placed in the newly created file.

Reply in the following format:
Commit planning:
file_name = "..."
instructions = "..."
commit_message = "..."


Step-by-step thoughts with explanations: 
* Thought 1 - Explanation 1
* Thought 2 - Explanation 2
...

Detailed plan of additions:
* Addition 1
* Addition 2
...

<new_file>
{{new_file}}
</new_file>
"""

"""
Reply in the format below. 
* You MUST use the new_file XML tags
* DO NOT write ``` anywhere, unless it's markdown
* DO NOT write "pass" or "Rest of code"
* Do not literally write "{{new_file}}".
* Format:
"""

modify_file_plan_prompt = """
Think step-by-step regarding the instructions and how that can be applied to the current file to improve the current codebase.
Then create a plan of parts of the code to modify with detailed references to functions to modify.

File Name: {filename}
<old_file>
{code}
</old_file>

Your instructions to modify the file are: "{instructions}". Limit your changes to the instructions.

Step-by-step thoughts with explanations: 
* Thought 1 - Explanation 1
* Thought 2 - Explanation 2
...

Detailed plan of modifications:
* Modification 1
* Modification 2
...

Lines to change in the file:
* lines a-b
...

Only include the line numbers."""

# <snippets>
# {snippets}
# </snippets>
modify_file_prompt = """
File contains lines {line_numbers}

Generate a new_file based on the given plan, ensuring that you:
1. It is imperative that we do not leave any work to the user/future readers of this code. So, WRITE FUNCTIONS COMPLETELY THAT WILL WORK.
2. Do not write the original line numbers with the new code.
3. Make sure the new code follows the same programming language conventions as the old code.

Instead of writing "# Rest of Code", specify the lines to copy from the old file using an XML tag, inclusive (e.g., "<copied>0-25</copied>"). Make sure to use this exact format.
Copy the correct line numbers and copy as long of a prefix and suffix as possible. For instance, if you want to insert code after line 50, start with "<copied>0-50</copied>".

Example: If you want to modify lines 51-52 and add line after line 75:
<new_file>
<copied>1-50</copied>
def main():
     print("hello world")
<copied>53-75</copied>
print("debug statement")
<copied>76-100</copied>
</new_file>

Do not rewrite entire file. Use <copied> XML tag when possible. Do not include the line numbers in the new file. Write complete implementations.
"""

modify_file_prompt_2 = """
File Name: {filename}
<old_file>
{code}
</old_file>

---

Code Planning:
```
Step-by-step thoughts with explanations: 
* Thought 1 - Explanation 1
* Thought 2 - Explanation 2
...

Detailed plan of modifications:
* Modification 1
* Modification 2
...

Lines to change in the file:
* lines a-b
...
```

Code Generation:
```
Generate a new_file based on the given plan, ensuring that you:
1. It is imperative that we do not leave any work to the user/future readers of this code. Therefore write functions with complete business logic.
2. Only write code, do not write line numbers.
3. Make sure the new code follows the same programming language conventions as the old code.

Instead of writing "# Rest of Code", specify the lines to copy from the old file using an XML tag, inclusive (e.g., "<copy_lines A-B>"). Make sure to use this exact format.
Copy the correct line numbers and copy as long of a prefix and suffix as possible. For instance, if you want to insert code after line 50, start with "<copy_lines 1-50>".

Example: If you want to modify lines 51-52 and add line after line 75:
<new_file>
<copy_lines 1-50>
def main():
     print("hello world")
<copy_lines 53-75>
print("debug statement")
<copy_lines 76-100>
</new_file>

Do not rewrite entire file. Use <copy_lines A-B> XML tag when possible. Do not include the line numbers in the new file. Write complete implementations.
```

Context: "{instructions}". Limit your changes to the context.
Instructions:
- Complete Code Planning step
- Complete Code Generation step"""

pr_code_prompt = ""  # TODO: deprecate this

<<<<<<< HEAD
pull_request_prompt = """With your plan in mind, generate one PR for your planned changes using GitHub markdown.
=======

pull_request_prompt = """Now, create a PR for your changes using GitHub markdown in the following format:
>>>>>>> 4403f6b5

pr_title = "..."
branch = "..."
pr_content = \"\"\"
...
...
\"\"\""""

summarize_system_prompt = """
Your name is Sweep bot. You are an engineer assigned to helping summarize code instructions and code changes.
"""

user_file_change_summarize_prompt = """
Summarize the given instructions for making changes in a pull request.
Code Instructions:
{message_content}
"""

assistant_file_change_summarize_prompt = """
Please summarize the following file using the file stubs. 
Be sure to repeat each method signature and docstring. You may also add additional comments to the docstring. 
Do not repeat the code in the file stubs.
Code Changes:
{message_content}
"""

slack_system_message_prompt = "Your name is Sweep bot. You are an engineer assigned to assisting the following Slack user. You will be helpful and friendly, but informal and concise: get to the point. You will use Slack-style markdown when needed to structure your responses."

slack_slash_command_prompt = """
Relevant snippets provided by search engine (decreasing relevance):
<relevant_snippets_in_repo>
{relevant_snippets}
</relevant_snippets_in_repo>

<relevant_paths_in_repo>
{relevant_directories}
</relevant_paths_in_repo>

Repo: {repo_name}: {repo_description}
Username: {username}
Query: {query}

Gather information (i.e. fetch more snippets) to solve the problem. Use "create_pr" if the user asks for changes or you think code changes are needed.
"""

code_repair_system_prompt = """\
You are a genius trained for code stitching.
You will be given two pieces of code marked by xml tags. The code inside <diff></diff> is the difference betwen the user_code and the original code, and the code inside <user_code></user_code> is a user's attempt at adding a change described as {feature}. 
Our goal is to return a working version of user_code that follows {feature} while making as few edits as possible.
"""

code_repair_prompt = """\
<diff>
{diff}
</diff>
<user_code>
{user_code}
</user_code>
This is the user_code.
Instructions:
* The user_code may have accidental additions and deletions before and after the code that needs to be added. You can revert these changes.
* Fix syntax errors and formatting, but only around lines mentioned in the diff.
* Be as minimal as possible with the changes you make to user_code.
* Add or remove whitespaces, but only around lines mentioned in the diff.
* Add or remove comments, but only around lines mentioned in the diff.
* Clean up the code, but only around lines mentioned in the diff.
* Do not change the logic in user_code.

Return the repaired user_code without xml tags. All of the text you return will be placed in the file.
"""

gradio_system_message_prompt = """Your name is Sweep bot. You are a brilliant and thorough engineer assigned to assist the following user with their problems in the Github repo. You will be helpful and friendly, but informal and concise: get to the point. When you write code to solve tickets, the code works on the first try and is formatted perfectly. You have the utmost care for the user that you write for, so you do not make mistakes. If the user asks you to create a PR, you will use the create_pr function.

Relevant snippets provided by search engine (decreasing relevance):
{snippets}
Repo: {repo_name}
Description: {repo_description}
"""

gradio_user_prompt = """
Respond in the following format (one line per file change, no prefixes, each file should be unique, only files that should be created or changed should go into the plan). There must be a blank line between the summary and the plan:

Response:
Provide a summary of the proposed changes or inquiries for the user. This section will be displayed directly to the user.

Plan:
* filename_1: instructions_1
* filename_2: instructions_2
...
"""

gha_extraction_system_prompt = """\
Your job is to extract the information needed to debug the log from the Github Actions workflow file.
"""

gha_extraction_prompt = """\
Here are the logs:
{gha_logs}
Copy the important lines from the github action logs. Describe the issue as you would report a bug to a developer and do not mention the github action or preparation steps. Only mention the actual issue.
For example, if the issue was because of github action -> pip install -> python black formatter -> file xyz is broken, only report that file xyz is broken and fails formatting. Do not mention the github action or pip install.
Make sure to mention the file name and line number of the issue(if applicable).
"""<|MERGE_RESOLUTION|>--- conflicted
+++ resolved
@@ -10,13 +10,8 @@
     {'role': 'assistant', 'content': 'Examining repo...'},
     {'role': 'user', 'content': """<relevant_snippets_in_repo>
 {relevant_snippets}
-<<<<<<< HEAD
-</relevant_snippets_in_repo>"""},
-    {'role': 'user', 'content': """<relevant_paths_in_repo>
-=======
 </relevant_snippets_in_repo>""", 'key': 'relevant_snippets'},
 {'role': 'user', 'content': """<relevant_paths_in_repo>
->>>>>>> 4403f6b5
 {relevant_directories}
 </relevant_paths_in_repo>"""},
     {'role': 'user', 'content': """<repo_tree>
@@ -352,12 +347,7 @@
 
 pr_code_prompt = ""  # TODO: deprecate this
 
-<<<<<<< HEAD
-pull_request_prompt = """With your plan in mind, generate one PR for your planned changes using GitHub markdown.
-=======
-
 pull_request_prompt = """Now, create a PR for your changes using GitHub markdown in the following format:
->>>>>>> 4403f6b5
 
 pr_title = "..."
 branch = "..."
