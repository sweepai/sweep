--- conflicted
+++ resolved
@@ -99,11 +99,7 @@
         return ""
 
 
-<<<<<<< HEAD
-FILE_THRESHOLD = 200
-=======
 FILE_THRESHOLD = 240
->>>>>>> 590a1a8a
 
 
 def file_path_to_chunks(file_path: str) -> list[str]:
