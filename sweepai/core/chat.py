from math import inf
import os
import re
import time
import traceback
from typing import Any, Literal

from anthropic import Anthropic, BadRequestError, AnthropicBedrock
from openai import OpenAI
import backoff
from loguru import logger
from pydantic import BaseModel

from sweepai.agents.agent_utils import ensure_additional_messages_length
from sweepai.config.client import get_description
from sweepai.config.server import (
    ALTERNATE_AWS,
    ANTHROPIC_AVAILABLE,
    AWS_ACCESS_KEY,
    AWS_REGION,
    AWS_SECRET_KEY,
    DEFAULT_GPT4_32K_MODEL,
    PAREA_API_KEY
)
from sweepai.core.entities import Message
from sweepai.core.prompts import repo_description_prefix_prompt, system_message_prompt
from sweepai.logn.cache import file_cache
from sweepai.utils.anthropic_client import sanitize_anthropic_messages
from sweepai.utils.chat_logger import ChatLogger
from sweepai.utils.event_logger import posthog
from sweepai.utils.github_utils import ClonedRepo
from sweepai.utils.image_utils import create_message_with_images
from sweepai.utils.openai_proxy import OpenAIProxy
from sweepai.utils.prompt_constructor import HumanMessagePrompt
from sweepai.utils.utils import Tiktoken
from parea import Parea

parea_client = None
try:
    if PAREA_API_KEY:
        parea_client = Parea(api_key=PAREA_API_KEY)
except Exception as e:
    logger.info(f"Failed to initialize Parea client: {e}")

openai_proxy = OpenAIProxy()

OpenAIModel = (
    Literal["gpt-3.5-turbo"]
    | Literal["gpt-3.5-turbo-1106"]
    | Literal["gpt-3.5-turbo-16k"]
    | Literal["gpt-3.5-turbo-16k-0613"]
    | Literal["gpt-4-1106-preview"]
    | Literal["gpt-4-0125-preview"]
    | Literal["gpt-4-turbo-2024-04-09"]
    | Literal["gpt-4-turbo"]
)

AnthropicModel = (
    Literal["claude-3-haiku-20240307"]
    | Literal["claude-3-sonnet-20240229"]
    | Literal["claude-3-opus-20240229"]
)

ChatModel = OpenAIModel | AnthropicModel
model_to_max_tokens = {
    "gpt-3.5-turbo": 4096,
    "gpt-3.5-turbo-1106": 16385,
    "gpt-3.5-turbo-16k": 16385,
    "gpt-4-1106-preview": 128000,
    "gpt-4-0125-preview": 128000,
    "gpt-4-turbo-2024-04-09": 128000,
    "claude-v1": 9000,
    "claude-v1.3-100k": 100000,
    "claude-instant-v1.3-100k": 100000,
    "anthropic.claude-3-haiku-20240229-v1:0": 200000,
    "anthropic.claude-3-sonnet-20240229-v1:0": 200000,
    "claude-3-opus-20240229": 200000,
    "claude-3-sonnet-20240229": 200000,
    "claude-3-haiku-20240307": 200000,
    "gpt-3.5-turbo-16k-0613": 16000,
}
default_temperature = 0.1

class MessageList(BaseModel):
    messages: list[Message] = [
        Message(
            role="system",
            content=system_message_prompt,
        )
    ]

    @property
    def messages_dicts(self):
        # Remove the key from the message object before sending to OpenAI
        cleaned_messages = [message.to_openai() for message in self.messages]
        return cleaned_messages

    def delete_messages_from_chat(
        self, key_to_delete: str, delete_user=True, delete_assistant=True
    ):
        self.messages = [
            message
            for message in self.messages
            if not (
                key_to_delete in (message.key or "")
                and (
                    delete_user
                    and message.role == "user"
                    or delete_assistant
                    and message.role == "assistant"
                )
            )  # Only delete if message matches key to delete and role should be deleted
        ]

def determine_model_from_chat_logger(chat_logger: ChatLogger, model: str):
    if chat_logger is not None:
        if (
            chat_logger.active is False
            and not chat_logger.is_paying_user()
            and not chat_logger.is_consumer_tier()
        ):
            raise ValueError(
                "You have no more tickets! Please upgrade to a paid plan."
            )
        else:
            tickets_allocated = inf if chat_logger.is_paying_user() else 5
            tickets_count = chat_logger.get_ticket_count()
            purchased_tickets = chat_logger.get_ticket_count(purchased=True)
            if tickets_count < tickets_allocated:
                logger.info(
                    f"{tickets_count} tickets found in MongoDB, using {model}"
                )
                return model
            elif purchased_tickets > 0:
                
                logger.info(
                    f"{purchased_tickets} purchased tickets found in MongoDB, using {model}"
                )
                return model
            else:
                raise ValueError(
                    f"Tickets allocated: {tickets_allocated}, tickets found: {tickets_count}. You have no more tickets!"
                )
    return model

tool_call_parameters = {
    "make_change": ["justification", "file_name", "original_code", "new_code"],
    "create_file": ["justification", "file_name", "file_path", "contents"],
    "submit_result": ["justification"],
}

# returns a dictionary of the tool call parameters, assumes correct
def parse_function_call_parameters(tool_call_contents: str, parameters: list[str]) -> dict[str, Any]:
    tool_args = {}
    for param in parameters:
        param_regex = rf'<{param}>(?P<{param}>.*?)<\/{param}>'
        match = re.search(param_regex, tool_call_contents, re.DOTALL)
        if match:
            param_contents = match.group(param)
            tool_args[param] = param_contents
    return tool_args

# parse llm response for tool calls in xml format
def parse_function_calls_for_openai(response_contents: str) -> list[dict[str, str]]:
    tool_calls = []
    # first get all tool calls
    for tool_name in tool_call_parameters.keys():
        tool_call_regex = rf'<{tool_name}>(?P<function_call>.*?)<\/{tool_name}>'
        tool_call_matches = re.finditer(tool_call_regex, response_contents, re.DOTALL)
        # now we extract its parameters
        for tool_call_match in tool_call_matches:
            tool_call_contents = tool_call_match.group("function_call")
            # get parameters based off of tool name
            parameters = tool_call_parameters[tool_name]
            tool_call = { "tool": tool_name, 
                        "arguments": parse_function_call_parameters(tool_call_contents, parameters) 
                        }
            tool_calls.append(tool_call)
    return tool_calls

# go through each message and see if we need to update it to include images or not
def add_images_to_messages(message_dicts: list[dict[str, str]], images: list[tuple[str, str, str]], use_openai: bool = False):
    if not images:
        return message_dicts
    new_message_dicts = []
    for message in message_dicts:
        new_message = create_message_with_images(message, images, use_openai=use_openai)
        new_message_dicts.append(new_message)
    return new_message_dicts

class ChatGPT(MessageList):
    prev_message_states: list[list[Message]] = []
    model: ChatModel = DEFAULT_GPT4_32K_MODEL
    chat_logger: ChatLogger | None = None
    human_message: HumanMessagePrompt | None = None
    file_change_paths: list[str] = []
    cloned_repo: ClonedRepo | None = None
    temperature: float = default_temperature

    class Config:
        arbitrary_types_allowed = True

    @classmethod
    def from_system_message_content(
        cls,
        human_message: HumanMessagePrompt,
        is_reply: bool = False,
        chat_logger=None,
        cloned_repo: ClonedRepo | None = None,
        **kwargs,
    ):
        content = system_message_prompt
        repo = kwargs.get("repo")
        if repo:
            repo_info = get_description(repo)
            repo_description = repo_info["description"]
            repo_info["rules"]
            if repo_description:
                content += f"{repo_description_prefix_prompt}\n{repo_description}"
        messages = [Message(role="system", content=content, key="system")]

        added_messages = human_message.construct_prompt()  # [ { role, content }, ... ]
        for msg in added_messages:
            messages.append(Message(**msg))
        messages = ensure_additional_messages_length(messages)

        return cls(
            messages=messages,
            human_message=human_message,
            chat_logger=chat_logger,
            cloned_repo=cloned_repo,
            **kwargs,
        )

    @classmethod
    def from_system_message_string(
        cls, prompt_string: str, chat_logger: ChatLogger | None = None, **kwargs
    ) -> Any:
        return cls(
            messages=[Message(role="system", content=prompt_string, key="system")],
            chat_logger=chat_logger,
            **kwargs,
        )

    def delete_messages_from_chat(
        self, key_to_delete: str, delete_user=True, delete_assistant=True
    ):
        self.messages = [
            message
            for message in self.messages
            if not (
                key_to_delete in (message.key or "")
                and (
                    delete_user
                    and message.role == "user"
                    or delete_assistant
                    and message.role == "assistant"
                )
            )  # Only delete if message matches key to delete and role should be deleted
        ]

    def chat(
        self,
        content: str,
        model: ChatModel | None = None,
        message_key: str | None = None,
        temperature: float | None = None,
        max_tokens: int | None = None,
        stop_sequences: list[str] = [],
    ):
        self.messages.append(Message(role="user", content=content, key=message_key)) if content else None # supports calling assistant again
        model = model or self.model
        temperature = temperature or self.temperature or default_temperature
        new_content = self.call_openai(
            model=model,
            temperature=temperature,
            requested_max_tokens=max_tokens,
            stop_sequences=stop_sequences,
        )
        self.messages.append(
            Message(
                role="assistant",
                content=new_content,
                key=message_key,
            )
        )
        self.prev_message_states.append(self.messages)
        return self.messages[-1].content

    @file_cache(ignore_params=["chat_logger", "cloned_repo"])
    def call_openai(
        self,
        model: ChatModel | None = None,
        temperature=temperature,
        requested_max_tokens: int | None = None,
        stop_sequences: list[str] = [],
    ):
        model = determine_model_from_chat_logger(chat_logger=self.chat_logger, model=model)
        if model not in model_to_max_tokens:
            raise ValueError(f"Model {model} not supported")
        count_tokens = Tiktoken().count
        messages_length = sum(
            [count_tokens(message.content or "") for message in self.messages]
        )
        max_tokens = (
            model_to_max_tokens[model] - int(messages_length) - 400
        )  # this is for the function tokens
        messages_raw = "\n".join([(message.content or "") for message in self.messages])
        logger.info(f"Input to call openai:\n{messages_raw}")
        if len(self.file_change_paths) > 0:
            self.file_change_paths.remove(self.file_change_paths[0])
        if max_tokens < 0:
            if len(self.file_change_paths) > 0:
                pass
            else:
                raise ValueError(f"Message is too long, max tokens is {max_tokens}")
        messages_dicts = [self.messages_dicts[0]]
        for message_dict in self.messages_dicts[:1]:
            if message_dict["role"] == messages_dicts[-1]["role"]:
                messages_dicts[-1]["content"] += "\n" + message_dict["content"]
            messages_dicts.append(message_dict)
        max_tokens = min(max_tokens, 4096)
        max_tokens = (
            min(requested_max_tokens, max_tokens)
            if requested_max_tokens
            else max_tokens
        )
        logger.info(f"Using the model {model} with {messages_length} input tokens and {max_tokens} tokens remaining")
        global retry_counter
        retry_counter = 0

        @backoff.on_exception(
            backoff.expo,
            Exception,
            max_tries=16,
            jitter=backoff.random_jitter,
        )
        def fetch():
            global retry_counter
            retry_counter += 1
            token_sub = retry_counter * 200
            try:
                output = None
                output = openai_proxy.call_openai(
                    model=model,
                    messages=self.messages_dicts,
                    max_tokens=max_tokens - token_sub,
                    temperature=temperature,
                    stop_sequences=stop_sequences,
                )
                if self.chat_logger is not None:
                    self.chat_logger.add_chat(
                        {
                            "model": model,
                            "messages": self.messages_dicts,
                            "max_tokens": max_tokens - token_sub,
                            "temperature": temperature,
                            "output": output,
                        }
                    )
                if self.chat_logger:
                    try:
                        token_count = count_tokens(output)
                        posthog.capture(
                            self.chat_logger.data.get("username"),
                            "call_openai",
                            {
                                "model": model,
                                "max_tokens": max_tokens - token_sub,
                                "input_tokens": messages_length,
                                "output_tokens": token_count,
                                "repo_full_name": self.chat_logger.data.get(
                                    "repo_full_name"
                                ),
                                "username": self.chat_logger.data.get("username"),
                                "pr_number": self.chat_logger.data.get("pr_number"),
                                "issue_url": self.chat_logger.data.get("issue_url"),
                            },
                        )
                    except SystemExit:
                        raise SystemExit
                    except Exception as e2:
                        logger.warning(e2)
                return output
            except SystemExit:
                raise SystemExit
            except Exception as e:
                logger.warning(f"{e}\n{traceback.format_exc()}")
                raise e

        result = fetch()
        logger.info(f"Output to call openai:\n{result}")
        return result
    
    def chat_anthropic(
        self,
        content: str,
        assistant_message_content: str = "",
        model: ChatModel = "claude-3-haiku-20240307",
        message_key: str | None = None,
        temperature: float | None = None,
        stop_sequences: list[str] = [],
        max_tokens: int = 4096,
        use_openai: bool = False,
<<<<<<< HEAD
        verbose: bool = True,
=======
        images: list[tuple[str, str, str]] | None = None
>>>>>>> b9afe5a3
    ):
        # use openai
        if use_openai:
            OPENAI_API_KEY = os.environ.get("OPENAI_API_KEY")
            assert OPENAI_API_KEY
            self.model = 'gpt-4-turbo'
        else:
            ANTHROPIC_API_KEY = os.environ.get("ANTHROPIC_API_KEY")
            assert ANTHROPIC_API_KEY
            self.model = model
        if content:
            self.messages.append(Message(role="user", content=content, key=message_key))
        if assistant_message_content:
            self.messages.append(Message(role="assistant", content=assistant_message_content))
        temperature = temperature or self.temperature or default_temperature
        messages_string = '\n\n'.join([message.content for message in self.messages])
        if verbose:
            logger.debug(f"Calling anthropic with model {model}\nMessages:{messages_string}\nInput:\n{content}")
        system_message = "\n\n".join([message.content for message in self.messages if message.role == "system"])
        content = ""
        e = None
        NUM_ANTHROPIC_RETRIES = 6
        use_aws = True
        hit_content_filtering = False
        for i in range(NUM_ANTHROPIC_RETRIES):
            try:
                @file_cache(redis=True, ignore_contents=True) # must be in the inner scope because this entire function manages state
                def call_anthropic(
                    message_dicts: list[dict[str, str]], 
                    system_message: str = system_message, 
                    model: str = model,
                    use_openai: bool = use_openai,
                    use_aws: bool = True,
                ) -> str: # add system message and model to cache
                    if use_openai:
                        client = OpenAI()
                    else:
                        if ANTHROPIC_AVAILABLE and use_aws:
                            if "anthropic" not in model:
                                model = f"anthropic.{model}-v1:0"
                            client = AnthropicBedrock(
                                aws_access_key=AWS_ACCESS_KEY,
                                aws_secret_key=AWS_SECRET_KEY,
                                aws_region=AWS_REGION,
                            )
                        else:
                            client = Anthropic(api_key=ANTHROPIC_API_KEY)
                    if parea_client:
                        if use_openai:
                            parea_client.wrap_openai_client(client)
                        else:
                            parea_client.wrap_anthropic_client(client)
                    if use_openai:
                        response = client.chat.completions.create(
                            model=model,
                            messages=self.messages_dicts,
                            max_tokens=max_tokens,
                            temperature=temperature,
                            stop=stop_sequences,
                        ).choices[0].message.content
                    else:
                        if ANTHROPIC_AVAILABLE and use_aws: # streaming doesn't work with AWS
                            response = client.messages.create(
                                model=model,
                                messages=message_dicts,
                                max_tokens=max_tokens,
                                temperature=temperature,
                                system=system_message,
                                stop_sequences=stop_sequences,
                            ).content[0].text
                        else:
                            verbose = True
                            start_time = time.time()
                            if verbose:
                                print(f"In queue with model {model}...")
                            with client.messages.stream(
                                model=model,
                                temperature=temperature,
                                max_tokens=max_tokens,
                                messages=message_dicts,
                                system=system_message,  
                                stop_sequences=stop_sequences,
                            ) as stream:
                                if verbose:
                                    print(f"Started stream in {time.time() - start_time:.2f}s!")
                                for i, text in enumerate(stream.text_stream):
                                    if verbose:
                                        if i == 0:
                                            print(f"Time to first token: {time.time() - start_time:.2f}s")
                                        print(text, end="", flush=True)
                            response = stream.get_final_message().content[0].text
                            if verbose:
                                print("Done streaming results!")
                    return response
                if use_openai:
                    message_dicts = [
                        {
                            "role": message.role,
                            "content": message.content,
                        } for message in self.messages
                    ]
                    message_dicts = sanitize_anthropic_messages(message_dicts)
                else: 
                    message_dicts = [
                        {
                            "role": message.role,
                            "content": message.content,
                        } for message in self.messages if message.role != "system"
                    ]
                    message_dicts = sanitize_anthropic_messages(message_dicts)
<<<<<<< HEAD
                content = call_anthropic(message_dicts, self.messages[0].content, self.model, use_openai=use_openai, use_aws=use_aws)
=======
                # need to modify message dicts if we have images
                if images:
                    message_dicts = add_images_to_messages(message_dicts, images, use_openai=use_openai)
                content = call_anthropic(message_dicts, self.messages[0].content, self.model, use_openai=use_openai)
>>>>>>> b9afe5a3
                break
            except BadRequestError as e_:
                e = e_ # sometimes prompt is too long
                if not ALTERNATE_AWS:
                    raise e_
                elif hit_content_filtering: # hit it twice, raise error
                    raise e_
                else:
                    hit_content_filtering = True # stop using anthropic
            except Exception as e_:
                logger.exception(e_)
                e = e_
                time.sleep(4 * 1.75 ** i) # faster debugging
                if ALTERNATE_AWS: # alternate between aws and anthropic (for load balancing only)
                    use_aws = not use_aws and not hit_content_filtering
        else:
            raise Exception("Anthropic call failed") from e
        self.messages.append(
            Message(
                role="assistant",
                content=content,
                key=message_key,
            )
        )
        if verbose:
            logger.debug(f'{"Openai" if use_openai else "Anthropic"} response: {self.messages[-1].content}')
        self.prev_message_states.append(self.messages)
        return self.messages[-1].content

    @property
    def messages_dicts(self):
        # Remove the key from the message object before sending to OpenAI
        cleaned_messages = [message.to_openai() for message in self.messages]
        return cleaned_messages

    def undo(self):
        if len(self.prev_message_states) > 0:
            self.messages = self.prev_message_states.pop()
        return self.messages<|MERGE_RESOLUTION|>--- conflicted
+++ resolved
@@ -402,11 +402,8 @@
         stop_sequences: list[str] = [],
         max_tokens: int = 4096,
         use_openai: bool = False,
-<<<<<<< HEAD
         verbose: bool = True,
-=======
         images: list[tuple[str, str, str]] | None = None
->>>>>>> b9afe5a3
     ):
         # use openai
         if use_openai:
@@ -517,14 +514,10 @@
                         } for message in self.messages if message.role != "system"
                     ]
                     message_dicts = sanitize_anthropic_messages(message_dicts)
-<<<<<<< HEAD
-                content = call_anthropic(message_dicts, self.messages[0].content, self.model, use_openai=use_openai, use_aws=use_aws)
-=======
                 # need to modify message dicts if we have images
                 if images:
-                    message_dicts = add_images_to_messages(message_dicts, images, use_openai=use_openai)
-                content = call_anthropic(message_dicts, self.messages[0].content, self.model, use_openai=use_openai)
->>>>>>> b9afe5a3
+                    message_dicts = add_images_to_messages(message_dicts, images, use_openai=use_openai, use_aws=use_aws)
+                content = call_anthropic(message_dicts, self.messages[0].content, self.model, use_openai=use_openai, use_aws=use_aws)
                 break
             except BadRequestError as e_:
                 e = e_ # sometimes prompt is too long
