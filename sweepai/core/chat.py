from math import inf
import os
import queue
import re
import threading
import time
import traceback
from typing import Any, Iterator, Literal

from anthropic import Anthropic, BadRequestError, AnthropicBedrock
from openai import OpenAI
import backoff
from loguru import logger
from pydantic import BaseModel

from sweepai.agents.agent_utils import ensure_additional_messages_length
from sweepai.config.client import get_description
from sweepai.config.server import (
    ALTERNATE_AWS,
    ANTHROPIC_AVAILABLE,
    AWS_ACCESS_KEY,
    AWS_REGION,
    AWS_SECRET_KEY,
    DEFAULT_GPT4_MODEL,
    PAREA_API_KEY
)
from sweepai.core.entities import Message
from sweepai.core.prompts import repo_description_prefix_prompt, system_message_prompt
from sweepai.logn.cache import file_cache
from sweepai.utils.anthropic_client import sanitize_anthropic_messages
from sweepai.utils.chat_logger import ChatLogger
from sweepai.utils.event_logger import posthog
from sweepai.utils.github_utils import ClonedRepo
from sweepai.utils.image_utils import create_message_with_images
from sweepai.utils.openai_proxy import OpenAIProxy
from sweepai.utils.prompt_constructor import HumanMessagePrompt
from sweepai.utils.utils import Tiktoken
from parea import Parea

parea_client = None
try:
    if PAREA_API_KEY:
        parea_client = Parea(api_key=PAREA_API_KEY)
except Exception as e:
    logger.info(f"Failed to initialize Parea client: {e}")

openai_proxy = OpenAIProxy()

OpenAIModel = (
    Literal["gpt-3.5-turbo"]
    | Literal["gpt-3.5-turbo-1106"]
    | Literal["gpt-3.5-turbo-16k"]
    | Literal["gpt-3.5-turbo-16k-0613"]
    | Literal["gpt-4-1106-preview"]
    | Literal["gpt-4-0125-preview"]
    | Literal["gpt-4-turbo-2024-04-09"]
    | Literal["gpt-4-turbo"]
)

AnthropicModel = (
    Literal["claude-3-haiku-20240307"]
    | Literal["claude-3-sonnet-20240229"]
    | Literal["claude-3-opus-20240229"]
)

ChatModel = OpenAIModel | AnthropicModel
model_to_max_tokens = {
    "gpt-3.5-turbo": 4096,
    "gpt-3.5-turbo-1106": 16385,
    "gpt-3.5-turbo-16k": 16385,
    "gpt-4-1106-preview": 128000,
    "gpt-4-0125-preview": 128000,
    "gpt-4-turbo-2024-04-09": 128000,
    "gpt-4o": 128000,
    "claude-v1": 9000,
    "claude-v1.3-100k": 100000,
    "claude-instant-v1.3-100k": 100000,
    "anthropic.claude-3-haiku-20240229-v1:0": 200000,
    "anthropic.claude-3-sonnet-20240229-v1:0": 200000,
    "claude-3-opus-20240229": 200000,
    "claude-3-sonnet-20240229": 200000,
    "claude-3-haiku-20240307": 200000,
    "gpt-3.5-turbo-16k-0613": 16000,
}
default_temperature = 0.1

def get_next_token(stream_: Iterator[str], token_queue: queue.Queue):
    try:
        for i, text in enumerate(stream_.text_stream):
            token_queue.put((i, text))
    except Exception as e_:
        token_queue.put(e_)

class MessageList(BaseModel):
    messages: list[Message] = [
        Message(
            role="system",
            content=system_message_prompt,
        )
    ]

    @property
    def messages_dicts(self):
        # Remove the key from the message object before sending to OpenAI
        cleaned_messages = [message.to_openai() for message in self.messages]
        return cleaned_messages

    def delete_messages_from_chat(
        self, key_to_delete: str, delete_user=True, delete_assistant=True
    ):
        self.messages = [
            message
            for message in self.messages
            if not (
                key_to_delete in (message.key or "")
                and (
                    delete_user
                    and message.role == "user"
                    or delete_assistant
                    and message.role == "assistant"
                )
            )  # Only delete if message matches key to delete and role should be deleted
        ]

def determine_model_from_chat_logger(chat_logger: ChatLogger, model: str):
    if chat_logger is not None:
        if (
            chat_logger.active is False
            and not chat_logger.is_paying_user()
            and not chat_logger.is_consumer_tier()
        ):
            raise ValueError(
                "You have no more tickets! Please upgrade to a paid plan."
            )
        else:
            tickets_allocated = inf if chat_logger.is_paying_user() else 5
            tickets_count = chat_logger.get_ticket_count()
            purchased_tickets = chat_logger.get_ticket_count(purchased=True)
            if tickets_count < tickets_allocated:
                logger.info(
                    f"{tickets_count} tickets found in MongoDB, using {model}"
                )
                return model
            elif purchased_tickets > 0:
                
                logger.info(
                    f"{purchased_tickets} purchased tickets found in MongoDB, using {model}"
                )
                return model
            else:
                raise ValueError(
                    f"Tickets allocated: {tickets_allocated}, tickets found: {tickets_count}. You have no more tickets!"
                )
    return model

tool_call_parameters = {
    "make_change": ["justification", "file_name", "original_code", "new_code"],
    "create_file": ["justification", "file_name", "file_path", "contents"],
    "submit_result": ["justification"],
}

# returns a dictionary of the tool call parameters, assumes correct
def parse_function_call_parameters(tool_call_contents: str, parameters: list[str]) -> dict[str, Any]:
    tool_args = {}
    for param in parameters:
        param_regex = rf'<{param}>(?P<{param}>.*?)<\/{param}>'
        match = re.search(param_regex, tool_call_contents, re.DOTALL)
        if match:
            param_contents = match.group(param)
            tool_args[param] = param_contents
    return tool_args

# parse llm response for tool calls in xml format
def parse_function_calls_for_openai(response_contents: str) -> list[dict[str, str]]:
    tool_calls = []
    # first get all tool calls
    for tool_name in tool_call_parameters.keys():
        tool_call_regex = rf'<{tool_name}>(?P<function_call>.*?)<\/{tool_name}>'
        tool_call_matches = re.finditer(tool_call_regex, response_contents, re.DOTALL)
        # now we extract its parameters
        for tool_call_match in tool_call_matches:
            tool_call_contents = tool_call_match.group("function_call")
            # get parameters based off of tool name
            parameters = tool_call_parameters[tool_name]
            tool_call = { "tool": tool_name, 
                        "arguments": parse_function_call_parameters(tool_call_contents, parameters) 
                        }
            tool_calls.append(tool_call)
    return tool_calls

# go through each message and see if we need to update it to include images or not
def add_images_to_messages(message_dicts: list[dict[str, str]], images: list[tuple[str, str, str]], use_openai: bool = False):
    if not images:
        return message_dicts
    new_message_dicts = []
    for message in message_dicts:
        new_message = create_message_with_images(message, images, use_openai=use_openai)
        new_message_dicts.append(new_message)
    return new_message_dicts

class ChatGPT(MessageList):
    prev_message_states: list[list[Message]] = []
    model: ChatModel = DEFAULT_GPT4_MODEL
    chat_logger: ChatLogger | None = None
    human_message: HumanMessagePrompt | None = None
    file_change_paths: list[str] = []
    cloned_repo: ClonedRepo | None = None
    temperature: float = default_temperature

    class Config:
        arbitrary_types_allowed = True

    @classmethod
    def from_system_message_content(
        cls,
        human_message: HumanMessagePrompt,
        is_reply: bool = False,
        chat_logger=None,
        cloned_repo: ClonedRepo | None = None,
        **kwargs,
    ):
        content = system_message_prompt
        repo = kwargs.get("repo")
        if repo:
            repo_info = get_description(repo)
            repo_description = repo_info["description"]
            repo_info["rules"]
            if repo_description:
                content += f"{repo_description_prefix_prompt}\n{repo_description}"
        messages = [Message(role="system", content=content, key="system")]

        added_messages = human_message.construct_prompt()  # [ { role, content }, ... ]
        for msg in added_messages:
            messages.append(Message(**msg))
        messages = ensure_additional_messages_length(messages)

        return cls(
            messages=messages,
            human_message=human_message,
            chat_logger=chat_logger,
            cloned_repo=cloned_repo,
            **kwargs,
        )

    @classmethod
    def from_system_message_string(
        cls, prompt_string: str, chat_logger: ChatLogger | None = None, **kwargs
    ) -> Any:
        return cls(
            messages=[Message(role="system", content=prompt_string, key="system")],
            chat_logger=chat_logger,
            **kwargs,
        )

    def delete_messages_from_chat(
        self, key_to_delete: str, delete_user=True, delete_assistant=True
    ):
        self.messages = [
            message
            for message in self.messages
            if not (
                key_to_delete in (message.key or "")
                and (
                    delete_user
                    and message.role == "user"
                    or delete_assistant
                    and message.role == "assistant"
                )
            )  # Only delete if message matches key to delete and role should be deleted
        ]

    def chat(
        self,
        content: str,
        model: ChatModel | None = None,
        message_key: str | None = None,
        temperature: float | None = None,
        max_tokens: int | None = None,
        stop_sequences: list[str] = [],
    ):
        self.messages.append(Message(role="user", content=content, key=message_key)) if content else None # supports calling assistant again
        model = model or self.model
        temperature = temperature or self.temperature or default_temperature
        new_content = self.call_openai(
            model=model,
            temperature=temperature,
            requested_max_tokens=max_tokens,
            stop_sequences=stop_sequences,
        )
        self.messages.append(
            Message(
                role="assistant",
                content=new_content,
                key=message_key,
            )
        )
        self.prev_message_states.append(self.messages)
        return self.messages[-1].content

    @file_cache(ignore_params=["chat_logger", "cloned_repo"])
    def call_openai(
        self,
        model: ChatModel | None = None,
        temperature=temperature,
        requested_max_tokens: int | None = None,
        stop_sequences: list[str] = [],
    ):
        model = determine_model_from_chat_logger(chat_logger=self.chat_logger, model=model)
        if model not in model_to_max_tokens:
            raise ValueError(f"Model {model} not supported")
        count_tokens = Tiktoken().count
        messages_length = sum(
            [count_tokens(message.content or "") for message in self.messages]
        )
        max_tokens = (
            model_to_max_tokens[model] - int(messages_length) - 400
        )  # this is for the function tokens
        messages_raw = "\n".join([(message.content or "") for message in self.messages])
        logger.info(f"Input to call openai:\n{messages_raw}")
        if len(self.file_change_paths) > 0:
            self.file_change_paths.remove(self.file_change_paths[0])
        if max_tokens < 0:
            if len(self.file_change_paths) > 0:
                pass
            else:
                raise ValueError(f"Message is too long, max tokens is {max_tokens}")
        messages_dicts = [self.messages_dicts[0]]
        for message_dict in self.messages_dicts[:1]:
            if message_dict["role"] == messages_dicts[-1]["role"]:
                messages_dicts[-1]["content"] += "\n" + message_dict["content"]
            messages_dicts.append(message_dict)
        max_tokens = min(max_tokens, 4096)
        max_tokens = (
            min(requested_max_tokens, max_tokens)
            if requested_max_tokens
            else max_tokens
        )
        logger.info(f"Using the model {model} with {messages_length} input tokens and {max_tokens} tokens remaining")
        global retry_counter
        retry_counter = 0

        @backoff.on_exception(
            backoff.expo,
            Exception,
            max_tries=16,
            jitter=backoff.random_jitter,
        )
        def fetch():
            global retry_counter
            retry_counter += 1
            token_sub = retry_counter * 200
            try:
                output = None
                output = openai_proxy.call_openai(
                    model=model,
                    messages=self.messages_dicts,
                    max_tokens=max_tokens - token_sub,
                    temperature=temperature,
                    stop_sequences=stop_sequences,
                )
                if self.chat_logger is not None:
                    self.chat_logger.add_chat(
                        {
                            "model": model,
                            "messages": self.messages_dicts,
                            "max_tokens": max_tokens - token_sub,
                            "temperature": temperature,
                            "output": output,
                        }
                    )
                if self.chat_logger:
                    try:
                        token_count = count_tokens(output)
                        posthog.capture(
                            self.chat_logger.data.get("username"),
                            "call_openai",
                            {
                                "model": model,
                                "max_tokens": max_tokens - token_sub,
                                "input_tokens": messages_length,
                                "output_tokens": token_count,
                                "repo_full_name": self.chat_logger.data.get(
                                    "repo_full_name"
                                ),
                                "username": self.chat_logger.data.get("username"),
                                "pr_number": self.chat_logger.data.get("pr_number"),
                                "issue_url": self.chat_logger.data.get("issue_url"),
                            },
                        )
                    except SystemExit:
                        raise SystemExit
                    except Exception as e2:
                        logger.warning(e2)
                return output
            except SystemExit:
                raise SystemExit
            except Exception as e:
                logger.warning(f"{e}\n{traceback.format_exc()}")
                raise e

        result = fetch()
        logger.info(f"Output to call openai:\n{result}")
        return result
    
    def chat_anthropic(
        self,
        content: str,
        assistant_message_content: str = "",
        model: ChatModel = "claude-3-haiku-20240307",
        message_key: str | None = None,
        temperature: float | None = None,
        stop_sequences: list[str] = [],
        max_tokens: int = 4096,
        use_openai: bool = False,
        verbose: bool = True,
        images: list[tuple[str, str, str]] | None = None,
        stream: bool = False,
    ) -> str | Iterator[str]:
        # use openai
        if use_openai:
            OPENAI_API_KEY = os.environ.get("OPENAI_API_KEY")
            assert OPENAI_API_KEY
<<<<<<< HEAD
            # self.model = 'gpt-4-turbo'
=======
>>>>>>> b5ac0d7d
            self.model = 'gpt-4o'
        else:
            ANTHROPIC_API_KEY = os.environ.get("ANTHROPIC_API_KEY")
            assert ANTHROPIC_API_KEY
            self.model = model
        if content:
            self.messages.append(Message(role="user", content=content, key=message_key))
        if assistant_message_content:
            self.messages.append(Message(role="assistant", content=assistant_message_content))
        temperature = temperature or self.temperature or default_temperature
        messages_string = '\n\n'.join([message.content for message in self.messages])
        if verbose:
            logger.debug(f"Calling anthropic with model {model}\nMessages:{messages_string}\nInput:\n{content}")
        system_message = "\n\n".join([message.content for message in self.messages if message.role == "system"])
        content = ""
        e = None
        NUM_ANTHROPIC_RETRIES = 6
        use_aws = True
        hit_content_filtering = False
        if stream:
            def llm_stream():
                client = Anthropic(api_key=ANTHROPIC_API_KEY)
                start_time = time.time()
                message_dicts = [
                    {
                        "role": message.role,
                        "content": message.content,
                    } for message in self.messages if message.role != "system"
                ]
                message_dicts = sanitize_anthropic_messages(message_dicts)
                # pylint: disable=E1129
                with client.messages.stream(
                    model=model,
                    temperature=temperature,
                    max_tokens=max_tokens,
                    messages=message_dicts,
                    system=system_message,  
                    stop_sequences=stop_sequences,
                    timeout=60,
                ) as stream_:
                    try:
                        if verbose:
                            print(f"Connected to {model}...")

                        token_queue = queue.Queue()
                        token_thread = threading.Thread(target=get_next_token, args=(stream_, token_queue))
                        token_thread.daemon = True
                        token_thread.start()

                        token_timeout = 5  # Timeout threshold in seconds

                        while token_thread.is_alive():
                            try:
                                item = token_queue.get(timeout=token_timeout)

                                if item is None:
                                    break

                                i, text = item

                                if verbose:
                                    if i == 0:
                                        print(f"Time to first token: {time.time() - start_time:.2f}s")
                                    print(text, end="", flush=True)

                                yield text

                            except queue.Empty:
                                if not token_thread.is_alive():
                                    break
                                raise TimeoutError(f"Time between tokens exceeded {token_timeout} seconds.")

                    except TimeoutError as te:
                        logger.exception(te)
                        raise te
                    except Exception as e_:
                        logger.exception(e_)
                        raise e_
                return
            return llm_stream()
        for i in range(NUM_ANTHROPIC_RETRIES):
            try:
                @file_cache(redis=True, ignore_contents=True) # must be in the inner scope because this entire function manages state
                def call_anthropic(
                    message_dicts: list[dict[str, str]], 
                    system_message: str = system_message, 
                    model: str = model,
                    use_openai: bool = use_openai,
                    use_aws: bool = True,
                ) -> str: # add system message and model to cache
                    if use_openai:
                        client = OpenAI()
                    else:
                        if ANTHROPIC_AVAILABLE and use_aws:
                            if "anthropic" not in model:
                                model = f"anthropic.{model}-v1:0"
                            client = AnthropicBedrock(
                                aws_access_key=AWS_ACCESS_KEY,
                                aws_secret_key=AWS_SECRET_KEY,
                                aws_region=AWS_REGION,
                            )
                        else:
                            client = Anthropic(api_key=ANTHROPIC_API_KEY)
                    if parea_client:
                        if use_openai:
                            parea_client.wrap_openai_client(client)
                        else:
                            parea_client.wrap_anthropic_client(client)
                    if use_openai:
                        response = client.chat.completions.create(
                            model=model,
                            messages=self.messages_dicts,
                            max_tokens=max_tokens,
                            temperature=temperature,
                            stop=stop_sequences,
                        ).choices[0].message.content
                    else:
                        if ANTHROPIC_AVAILABLE and use_aws: # streaming doesn't work with AWS
                            response = client.messages.create(
                                model=model,
                                messages=message_dicts,
                                max_tokens=max_tokens,
                                temperature=temperature,
                                system=system_message,
                                stop_sequences=stop_sequences,
                            ).content[0].text
                        else:
                            verbose = True
                            start_time = time.time()
                            if verbose:
                                print(f"In queue with model {model}...")
                            with client.messages.stream(
                                model=model,
                                temperature=temperature,
                                max_tokens=max_tokens,
                                messages=message_dicts,
                                system=system_message,  
                                stop_sequences=stop_sequences,
                            ) as stream:
                                if verbose:
                                    print(f"Started stream in {time.time() - start_time:.2f}s!")
                                for i, text in enumerate(stream.text_stream):
                                    if verbose:
                                        if i == 0:
                                            print(f"Time to first token: {time.time() - start_time:.2f}s")
                                        print(text, end="", flush=True)
                            response = stream.get_final_message().content[0].text
                            if verbose:
                                print("Done streaming results!")
                    return response
                if use_openai:
                    message_dicts = [
                        {
                            "role": message.role,
                            "content": message.content,
                        } for message in self.messages
                    ]
                    message_dicts = sanitize_anthropic_messages(message_dicts)
                else: 
                    message_dicts = [
                        {
                            "role": message.role,
                            "content": message.content,
                        } for message in self.messages if message.role != "system"
                    ]
                    message_dicts = sanitize_anthropic_messages(message_dicts)
                # need to modify message dicts if we have images
                if images:
                    message_dicts = add_images_to_messages(message_dicts, images, use_openai=use_openai)
                content = call_anthropic(message_dicts, self.messages[0].content, self.model, use_openai=use_openai, use_aws=use_aws)
                break
            except BadRequestError as e_:
                e = e_ # sometimes prompt is too long
                if not ALTERNATE_AWS:
                    raise e_
                elif hit_content_filtering: # hit it twice, raise error
                    raise e_
                else:
                    hit_content_filtering = True # stop using anthropic
            except Exception as e_:
                logger.exception(e_)
                e = e_
                time.sleep(4 * 1.75 ** i) # faster debugging
                if ALTERNATE_AWS: # alternate between aws and anthropic (for load balancing only)
                    use_aws = not use_aws and not hit_content_filtering
        else:
            raise Exception("Anthropic call failed") from e
        self.messages.append(
            Message(
                role="assistant",
                content=content,
                key=message_key,
            )
        )
        if verbose:
            logger.debug(f'{"Openai" if use_openai else "Anthropic"} response: {self.messages[-1].content}')
        self.prev_message_states.append(self.messages)
        return self.messages[-1].content

    @property
    def messages_dicts(self):
        # Remove the key from the message object before sending to OpenAI
        cleaned_messages = [message.to_openai() for message in self.messages]
        return cleaned_messages

    def undo(self):
        if len(self.prev_message_states) > 0:
            self.messages = self.prev_message_states.pop()
        return self.messages

def call_llm(
    system_prompt: str,
    user_prompt: str,
    params: dict,
    use_anthropic: bool = True,
    *args,
    **kwargs,
):
    chat_gpt = ChatGPT.from_system_message_string(
        prompt_string=system_prompt,
    )

    if use_anthropic:
        return chat_gpt.chat_anthropic(
            user_prompt.format(**params),
            *args,
            **kwargs,
        )
    else:
        return chat_gpt.chat(
            user_prompt.format(**params),
            *args,
            **kwargs,
        )
<|MERGE_RESOLUTION|>--- conflicted
+++ resolved
@@ -420,10 +420,6 @@
         if use_openai:
             OPENAI_API_KEY = os.environ.get("OPENAI_API_KEY")
             assert OPENAI_API_KEY
-<<<<<<< HEAD
-            # self.model = 'gpt-4-turbo'
-=======
->>>>>>> b5ac0d7d
             self.model = 'gpt-4o'
         else:
             ANTHROPIC_API_KEY = os.environ.get("ANTHROPIC_API_KEY")
