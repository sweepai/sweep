--- conflicted
+++ resolved
@@ -486,22 +486,12 @@
             raise Exception("Failed to match issue excerpts")
         issue_excerpts = issue_excerpt_match.group(1)
         issue_excerpts = issue_excerpts.strip("\n")
-<<<<<<< HEAD
-=======
-        # breakpoint()
-        MODEL="gpt-4o"
->>>>>>> 61a77914
         files_to_change_response: str = chat_gpt.chat_anthropic(
             content=joint_message + "\n\n" + (files_to_change_prompt.format(issue_excerpts=issue_excerpts)),
             model=MODEL,
             temperature=0.1,
-<<<<<<< HEAD
             # images=images,
             use_openai=True,
-=======
-            use_openai=True,
-            # images=images,
->>>>>>> 61a77914
         )
         expected_plan_count = 1
         calls = 0
@@ -513,13 +503,8 @@
                     content="Continue generating, making sure to finish the plan coherently. You may be in the middle of an XML block or section of code.",
                     model=MODEL,
                     temperature=0.1,
-<<<<<<< HEAD
                     # images=images,
                     use_openai=True,
-=======
-                    use_openai=True
-                    # images=images,
->>>>>>> 61a77914
                 )
                 # we can simply concatenate the responses
                 files_to_change_response += next_response
@@ -561,12 +546,7 @@
                 ),
                 model=MODEL,
                 temperature=0.1,
-<<<<<<< HEAD
-                # images=images,
-=======
                 images=images,
->>>>>>> 61a77914
-                use_openai=True,
             )
             drops, matches = parse_patch_fcrs(fix_attempt)
             for index, new_fcr in matches:
