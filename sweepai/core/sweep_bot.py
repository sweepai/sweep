import base64
import copy
import re
import traceback
from typing import Dict, Generator

from github.ContentFile import ContentFile
from github.GithubException import GithubException, UnknownObjectException
from github.Repository import Repository
from loguru import logger
from pydantic import BaseModel

from sweepai.agents.modify_file import modify_file
from sweepai.config.client import SweepConfig, get_blocked_dirs, get_branch_name_config
from sweepai.config.server import DEFAULT_GPT4_32K_MODEL, DEFAULT_GPT35_MODEL
from sweepai.core.chat import ChatGPT
from sweepai.core.entities import (
    AssistantRaisedException,
    FileChangeRequest,
    MaxTokensExceeded,
    Message,
    NoFilesException,
    ProposedIssue,
    PullRequest,
    RegexMatchError,
    SandboxResponse,
    Snippet,
)
from sweepai.core.prompts import (
    files_to_change_prompt,
    pull_request_prompt,
    subissues_prompt,
    files_to_change_system_prompt
)
from sweepai.utils.chat_logger import ChatLogger, discord_log_error
from sweepai.utils.progress import (
    AssistantAPIMessage,
    AssistantConversation,
    TicketProgress,
)
from sweepai.utils.str_utils import get_hash
from sweepai.utils.utils import check_syntax
from sweepai.utils.github_utils import ClonedRepo, commit_multi_file_changes

BOT_ANALYSIS_SUMMARY = "bot_analysis_summary"


def to_raw_string(s):
    return repr(s).lstrip("u")[1:-1]


sandbox_error_prompt = """The following error logs were returned from `{command}`. Make changes to the current file so that it passes this CI/CD command.

```
{error_logs}
```

Edit old_code to pass the CI/CD."""

sandbox_error_prompt_test = """The following error logs were returned from `{command}`. Make changes to the current file so that it passes this CI/CD command.

```
{error_logs}
```

Edit old_code to pass the CI/CD.
1. Analyze the business logic and tests. Identify whether the failure is in the unit tests or business logic.
2a. If the business logic is correct fix the test to return the expected output.
2b. If the business logic has a bug or you are unsure, skip the failing tests with an explanation."""

def safe_decode(
    repo: Repository,
    path: str,
    *args,
    **kwargs
):
    """
    By default, this function will decode the file contents from the repo.
    But if the file > 1MB, we will fetch the raw content and then decode it manually ourselves.
    It's a strange bug that occurs when the file is too large and the GitHub API doesn't decode it properly and returns encoding="none".
    Reference: https://docs.github.com/en/rest/repos/contents?apiVersion=2022-11-28#get-repository-content
    """
    contents = repo.get_contents(path, *args, **kwargs)
    if contents.encoding == "none":
        blob = repo.get_git_blob(contents.sha)
        # this might be more correct but chatgpt said the latter is better
        # return base64.b64decode(bytearray(blob.content, "utf-8")).decode("utf-8")
        return base64.b64decode(blob.content).decode("utf-8")
    return contents.decoded_content.decode("utf-8")

def remove_line_numbers(s: str) -> str:
    # Check if more than 50% of lines have line numbers
    # Remove line numbers with spaces after (e.g. "1: {code}")
    if len(re.findall(r"\d+?: ", s)) > len(s.split("\n")) / 2:
        return re.sub(r"\d+?: ", "", s, flags=re.MULTILINE)

    # Remove line numbers with no space after (e.g. "112:{code}")
    if len(re.findall(r"\d+?:", s)) > len(s.split("\n")) / 2:
        return re.sub(r"\d+?:", "", s, flags=re.MULTILINE)
    return s


def is_blocked(file_path: str, blocked_dirs: list[str]):
    for blocked_dir in blocked_dirs:
        if file_path.startswith(blocked_dir) and len(blocked_dir) > 0:
            return {"success": True, "path": blocked_dir}
    return {"success": False}

def validate_file_change_requests(
    file_change_requests: list[FileChangeRequest],
    cloned_repo: ClonedRepo,
):
    # TODO: add better suffixing
    for fcr in file_change_requests:
        if fcr.change_type == "modify":
            try:
                cloned_repo.get_file_contents(fcr.filename)
            except FileNotFoundError as e:
                logger.warning(f"Failed to get file contents for {fcr.filename} due to {e}, trying prefixes")
                for file_path in cloned_repo.get_file_list():
                    if file_path.endswith(fcr.filename):
                        logger.info(f"Found similar file {fcr.filename} at {file_path}")
                        cloned_repo.get_file_contents(file_path)
                        fcr.filename = file_path
                        break
                else:
                    fcr.change_type = "create" # need better handling
        elif fcr.change_type == "create":
            try:
                cloned_repo.get_file_contents(fcr.filename)
                fcr.change_type = "modify" # need better handling
            except FileNotFoundError:
                pass
        
def sort_and_fuse_snippets(
    snippets: list[Snippet],
    fuse_distance: int = 600,
) -> list[Snippet]:
    if len(snippets) <= 1:
        return snippets
    new_snippets = []
    snippets.sort(key=lambda x: x.start)
    current_snippet = snippets[0]
    for snippet in snippets[1:]:
        if current_snippet.end + fuse_distance >= snippet.start:
            current_snippet.end = max(current_snippet.end, snippet.end)
        else:
            new_snippets.append(current_snippet)
            current_snippet = snippet
    new_snippets.append(current_snippet)
    return new_snippets
    
def organize_snippets(snippets: list[Snippet], fuse_distance: int=600) -> list[Snippet]:
    """
    Fuse and dedup snippets that are contiguous. Combine ones of same file.
    """
    fused_snippets = []
    added_file_paths = set()
    for i, snippet in enumerate(snippets):
        if snippet.file_path in added_file_paths:
            continue
        added_file_paths.add(snippet.file_path)
        current_snippets = [snippet]
        for current_snippet in snippets[i + 1:]:
            if snippet.file_path == current_snippet.file_path:
                current_snippets.append(current_snippet)
        current_snippets = sort_and_fuse_snippets(current_snippets, fuse_distance=fuse_distance)
        fused_snippets.extend(current_snippets)
    return fused_snippets

def get_max_snippets(
    snippets: list[Snippet],
    budget: int = 150_000 * 3.5, # 140k tokens
    expand: int = 300,
):
    """
    Start with max number of snippets and then remove then until the budget is met.
    Return the resulting organized snippets.
    """
    for i in range(len(snippets), 0, -1):
        proposed_snippets = organize_snippets(snippets[:i])
        cost = sum([len(snippet.expand(expand * 2).get_snippet(False, False)) for snippet in proposed_snippets])
        if cost <= budget:
            return proposed_snippets
    raise Exception("Budget number of chars too low!")

def get_files_to_change(
    relevant_snippets: list[Snippet],
    read_only_snippets: list[Snippet],
    problem_statement,
    repo_name,
    pr_diffs: str = "",
    chat_logger: ChatLogger = None,
    seed: int = 0
) -> tuple[list[FileChangeRequest], str]:
    file_change_requests: list[FileChangeRequest] = []
    messages: list[Message] = []
    messages.append(
        Message(role="system", content=files_to_change_system_prompt, key="system")
    )
    messages.append(
        Message(role="user", content=files_to_change_prompt, key="assistant")
    )
    messages.append(
        Message(
            role="user",
            content=f"# Repo & Issue Metadata\nRepo: {repo_name}\nIssue: {problem_statement}",
            key="assistant",
        )
    )

    interleaved_snippets = []
    for i in range(max(len(relevant_snippets), len(read_only_snippets))):
        if i < len(relevant_snippets):
            interleaved_snippets.append(relevant_snippets[i])
        if i < len(read_only_snippets):
            interleaved_snippets.append(read_only_snippets[i])

    max_snippets = get_max_snippets(interleaved_snippets)
    relevant_snippets = [snippet for snippet in max_snippets if any(snippet.file_path == relevant_snippet.file_path for relevant_snippet in relevant_snippets)]
    read_only_snippets = [snippet for snippet in max_snippets if not any(snippet.file_path == relevant_snippet.file_path for relevant_snippet in relevant_snippets)]

    relevant_snippet_template = '<snippet index="{i}">\n<snippet_path>\n{snippet_denotation}\n</snippet_path>\n<source>\n{content}\n</source>\n</snippet>'
    read_only_snippet_template = '<read_only_snippet index="{i}">\n<snippet_path>\n{snippet_denotation}\n</snippet_path>\n<source>\n{content}\n</source>\n</read_only_snippet>'
    # attach all relevant snippets
    joined_relevant_snippets = "\n".join(
        relevant_snippet_template.format(
            i=i,
            snippet_denotation=snippet.denotation,
            content=snippet.expand(300).get_snippet(add_lines=False),
        ) for i, snippet in enumerate(relevant_snippets)
    )
    relevant_snippets_message = f"<relevant_snippets>\n{joined_relevant_snippets}\n</relevant_snippets>"
    messages.append(
        Message(
            role="user",
            content=relevant_snippets_message,
            key="relevant_snippets",
        )
    )
    joined_relevant_read_only_snippets = "\n".join(
        read_only_snippet_template.format(
            i=i,
            snippet_denotation=snippet.denotation,
            content=snippet.get_snippet(add_lines=False),
        ) for i, snippet in enumerate(read_only_snippets)
    )
    read_only_snippets_message = f"<relevant_read_only_snippets>\n{joined_relevant_read_only_snippets}\n</relevant_read_only_snippets>"
    messages.append(
        Message(
            role="user",
            content=read_only_snippets_message,
            key="relevant_snippets",
        )
    )
    messages.append(
        Message(
            role="user",
            content=f"# Repo & Issue Metadata\nRepo: {repo_name}\nIssue: {problem_statement}",
        )
    )
    if pr_diffs:
        messages.append(
            Message(role="user", content=pr_diffs, key="pr_diffs")
        )
    try:
        print("messages")
        for message in messages:
            print(message.content + "\n\n")
        joint_message = "\n\n".join(message.content for message in messages[1:-1])
        print("messages", joint_message)
        chat_gpt = ChatGPT(
            messages=[
                Message(
                    role="system",
                    content=files_to_change_system_prompt,
                ),
            ],
        )
<<<<<<< HEAD
        MODEL = "gpt-4-turbo-2024-04-09"
        files_to_change_response = chat_gpt.chat(
            content=joint_message + "\n\n" + files_to_change_prompt,
            model=MODEL,
            temperature=0.2
=======
        MODEL = "claude-3-opus-20240229"
        files_to_change_response = chat_gpt.chat_anthropic(
            content=joint_message + "\n\n" + files_to_change_prompt,
            model=MODEL,
            temperature=0.1
>>>>>>> ec34d058
        )
        if chat_logger:
            chat_logger.add_chat(
                {
                    "model": MODEL,
                    "messages": [{"role": message.role, "content": message.content} for message in chat_gpt.messages],
                })
        print("files_to_change_response", files_to_change_response)
        relevant_modules = []
        pattern = re.compile(r"<relevant_modules>(.*?)</relevant_modules>", re.DOTALL)
        relevant_modules_match = pattern.search(files_to_change_response)
        if relevant_modules_match:
            relevant_modules = [relevant_module.strip() for relevant_module in relevant_modules_match.group(1).split("\n") if relevant_module.strip()]
        print("relevant_modules", relevant_modules)
        file_change_requests = []
        for re_match in re.finditer(
            FileChangeRequest._regex, files_to_change_response, re.DOTALL
        ):
            file_change_request = FileChangeRequest.from_string(re_match.group(0))
            file_change_request.raw_relevant_files = " ".join(relevant_modules)
            file_change_requests.append(file_change_request)
        return file_change_requests, files_to_change_response
    except RegexMatchError as e:
        print("RegexMatchError", e)

    return [], ""


class CodeGenBot(ChatGPT):
    def generate_subissues(self, retries: int = 3):
        subissues: list[ProposedIssue] = []
        for count in range(retries):
            try:
                logger.info(f"Generating for the {count}th time...")
                files_to_change_response = self.chat(
                    subissues_prompt, message_key="subissues"
                )  # Dedup files to change here
                subissues = []
                for re_match in re.finditer(
                    ProposedIssue._regex, files_to_change_response, re.DOTALL
                ):
                    subissues.append(ProposedIssue.from_string(re_match.group(0)))
                if subissues:
                    return subissues
            except RegexMatchError:
                logger.warning("Failed to parse! Retrying...")
                self.delete_messages_from_chat("files_to_change")
                continue
        raise NoFilesException()

    def get_files_to_change(
        self, retries=1, pr_diffs: str | None = None
    ) -> tuple[list[FileChangeRequest], str]:
        raise DeprecationWarning("This function is deprecated. Use get_files_to_change instead.")
        file_change_requests: list[FileChangeRequest] = []
        try:
            if pr_diffs is not None:
                self.delete_messages_from_chat("pr_diffs")
                self.messages.insert(
                    1, Message(role="user", content=pr_diffs, key="pr_diffs")
                )

            # pylint: disable=no-member
            # pylint: disable=access-member-before-definition
            if hasattr(self, "ticket_progress") and self.ticket_progress is not None:
                self.ticket_progress: TicketProgress = self.ticket_progress
                self.ticket_progress.planning_progress.assistant_conversation.messages = (
                    []
                )
                for message in self.messages:
                    self.ticket_progress.planning_progress.assistant_conversation.messages.append(
                        AssistantAPIMessage(
                            content=message.content,
                            role=message.role,
                        )
                    )
                self.ticket_progress.planning_progress.assistant_conversation.messages.append(
                    AssistantAPIMessage(
                        content=files_to_change_prompt,
                        role="user",
                    )
                )
                self.ticket_progress.save()
            old_system_prompt = self.messages[0].content
            self.messages[0].content = files_to_change_system_prompt
            # pylint: enable=no-member
            # pylint: enable=access-member-before-definition
            try:
                files_to_change_response = self.chat_anthropic(
                    files_to_change_prompt, message_key="files_to_change", model="claude-3-opus-20240229"
                )
            except Exception:
                files_to_change_response = self.chat(
                    files_to_change_prompt, message_key="files_to_change"
                )
            self.messages[0].content = old_system_prompt
            if self.ticket_progress is not None:
                self.ticket_progress.planning_progress.assistant_conversation.messages.append(
                    AssistantAPIMessage(
                        content=files_to_change_response, role="assistant"
                    )
                )
                self.ticket_progress.save()
            file_change_requests = []
            for re_match in re.finditer(
                FileChangeRequest._regex, files_to_change_response, re.DOTALL
            ):
                file_change_request = FileChangeRequest.from_string(re_match.group(0))
                file_change_requests.append(file_change_request)
            if file_change_requests:
                plan_str = "\n".join(
                    [fcr.instructions_display for fcr in file_change_requests]
                )
                return file_change_requests, plan_str
        except RegexMatchError as e:
            logger.info(f"{e}")
            logger.warning("Failed to parse! Retrying...")
            self.delete_messages_from_chat("files_to_change")
            self.delete_messages_from_chat("pr_diffs")

        raise NoFilesException()

    def generate_pull_request(self, retries=2) -> PullRequest:
        for count in range(retries):
            too_long = False
            try:
                logger.info(f"Generating for the {count}th time...")
                if (
                    too_long or count >= retries - 1
                ):  # if on last try, use gpt4-32k (improved context window)
                    pr_text_response = self.chat(
                        pull_request_prompt,
                        message_key="pull_request",
                        model=DEFAULT_GPT35_MODEL,
                    )
                else:
                    pr_text_response = self.chat(
                        pull_request_prompt,
                        message_key="pull_request",
                        model=DEFAULT_GPT4_32K_MODEL,
                    )

                # Add triple quotes if not present
                if not pr_text_response.strip().endswith('"""'):
                    pr_text_response += '"""'

                self.messages = self.messages[:-2]
            except SystemExit:
                raise SystemExit
            except Exception as e:
                e_str = str(e)
                if "too long" in e_str:
                    too_long = True
                logger.warning(f"Exception {e_str}. Failed to parse! Retrying...")
                self.messages = self.messages[:-1]
                continue
            pull_request = PullRequest.from_string(pr_text_response)

            final_branch = pull_request.branch_name[:240]
            final_branch = final_branch.split("/", 1)[-1]

            use_underscores = get_branch_name_config(self.repo)
            if use_underscores:
                final_branch = final_branch.replace("/", "_")

            pull_request.branch_name = (
                "sweep/" if not use_underscores else "sweep_"
            ) + final_branch
            return pull_request
        raise Exception("Could not generate PR text")


class GithubBot(BaseModel):
    class Config:
        arbitrary_types_allowed = True  # for repo: Repository

    repo: Repository

    def get_contents(self, path: str, branch: str = ""):
        if not branch:
            branch = SweepConfig.get_branch(self.repo)
        try:
            return self.repo.get_contents(path, ref=branch)
        except Exception as e:
            logger.warning(path)
            raise e

    def get_file(self, file_path: str, branch: str = "") -> ContentFile:
        content = self.get_contents(file_path, branch)
        assert not isinstance(content, list)
        return content

    def check_path_exists(self, path: str, branch: str = ""):
        try:
            self.get_contents(path, branch)
            return True
        except SystemExit:
            raise SystemExit
        except Exception:
            return False

    def clean_branch_name(self, branch: str) -> str:
        branch = re.sub(r"[^a-zA-Z0-9_\-/]", "_", branch)
        branch = re.sub(r"_+", "_", branch)
        branch = branch.strip("_")

        return branch

    def create_branch(self, branch: str, base_branch: str = None, retry=True) -> str:
        # Generate PR if nothing is supplied maybe
        branch = self.clean_branch_name(branch)
        base_branch = self.repo.get_branch(
            base_branch if base_branch else SweepConfig.get_branch(self.repo)
        )
        try:
            try:
                test = self.repo.get_branch("sweep")
                assert test is not None
                # If it does exist, fix
                branch = branch.replace(
                    "/", "_"
                )  # Replace sweep/ with sweep_ (temp fix)
            except Exception:
                pass

            self.repo.create_git_ref(f"refs/heads/{branch}", base_branch.commit.sha)
            return branch
        except GithubException as e:
            logger.error(f"Error: {e}, trying with other branch names...")
            logger.warning(
                f"{branch}\n{base_branch}, {base_branch.name}\n{base_branch.commit.sha}"
            )
            if retry:
                for i in range(1, 10):
                    try:
                        logger.warning(f"Retrying {branch}_{i}...")
                        _hash = get_hash()[:5]
                        self.repo.create_git_ref(
                            f"refs/heads/{branch}_{_hash}", base_branch.commit.sha
                        )
                        return f"{branch}_{_hash}"
                    except GithubException:
                        pass
            else:
                new_branch = self.repo.get_branch(branch)
                if new_branch:
                    return new_branch.name
            discord_log_error(
                f"Error: {e}, could not create branch name {branch} on {self.repo.full_name}"
            )
            raise e

    def populate_snippets(self, snippets: list[Snippet]):
        for snippet in snippets:
            try:
                snippet.content = safe_decode(
                    self.repo,
                    snippet.file_path,
                    ref=SweepConfig.get_branch(self.repo)
                )
                snippet.start = max(1, snippet.start)
                snippet.end = min(len(snippet.content.split("\n")), snippet.end)
            except SystemExit:
                raise SystemExit
            except Exception:
                logger.error(snippet)

    def validate_file_change_requests(
        self, file_change_requests: list[FileChangeRequest], branch: str = ""
    ):
        blocked_dirs = get_blocked_dirs(self.repo)
        created_files = []
        for file_change_request in file_change_requests:
            try:
                contents = None
                try:
                    contents = self.repo.get_contents(
                        file_change_request.filename,
                        branch or SweepConfig.get_branch(self.repo),
                    )
                except UnknownObjectException:
                    for prefix in [
                        self.repo.full_name,
                        self.repo.owner.login,
                        self.repo.name,
                    ]:
                        try:
                            new_filename = file_change_request.filename.replace(
                                prefix + "/", "", 1
                            )
                            contents = self.repo.get_contents(
                                new_filename,
                                branch or SweepConfig.get_branch(self.repo),
                            )
                            file_change_request.filename = new_filename
                            break
                        except UnknownObjectException:
                            pass
                    else:
                        contents = None
                except SystemExit:
                    raise SystemExit
                except Exception as e:
                    logger.error(f"FileChange Validation Error: {e}")

                if (
                    contents or file_change_request.filename in created_files
                ) and file_change_request.change_type == "create":
                    file_change_request.change_type = "modify"
                elif (
                    not (contents or file_change_request.filename in created_files)
                    and file_change_request.change_type == "modify"
                ):
                    file_change_request.change_type = "create"
                
                if contents is not None:
                    try:
                        file_change_request.old_content = safe_decode(self.repo, file_change_request.filename, ref=SweepConfig.get_branch(self.repo))
                    except Exception as e:
                        logger.info(f"Error: {e}")
                        file_change_request.old_content = ""

                created_files.append(file_change_request.filename)

                block_status = is_blocked(file_change_request.filename, blocked_dirs)
                if block_status["success"]:
                    # red X emoji
                    file_change_request.instructions = (
                        f'❌ Unable to modify files in `{block_status["path"]}`\nEdit'
                        " `sweep.yaml` to configure."
                    )
            except SystemExit:
                raise SystemExit
            except Exception as e:
                logger.info(traceback.format_exc())
                raise e
        file_change_requests = [
            file_change_request for file_change_request in file_change_requests
        ]
        return file_change_requests


ASSET_BRANCH_NAME = "sweep/assets"


class SweepBot(CodeGenBot, GithubBot):
    comment_pr_diff_str: str | None = None
    comment_pr_files_modified: Dict[str, str] | None = None
    ticket_progress: TicketProgress | None = None

    def validate_sandbox(self, file_change_requests: list[FileChangeRequest]):
        # if all are successful return the first one, otherwise return dummy one
        fcr_file_paths = [
            fcr.filename for fcr in file_change_requests if fcr.change_type == "modify"
        ]
        sandbox_responses: list[SandboxResponse] = []
        for fcr_file_path in fcr_file_paths:
            try:
                contents = safe_decode(
                    self.repo,
                    fcr_file_path,
                    ref=SweepConfig.get_branch(self.repo)
                )
                _, sandbox_response = self.check_sandbox(fcr_file_path, contents)
                sandbox_responses.append(sandbox_response)
            except Exception as e:
                logger.error(f"Error: {e}")
        if sandbox_responses and all(
            sandbox_response.success for sandbox_response in sandbox_responses
        ):
            return sandbox_responses[0], fcr_file_paths[0]
        return None, None

    def validate_file_change_requests(
        self,
        file_change_requests: list[FileChangeRequest],
        branch: str = "",
    ):
        file_change_requests = super().validate_file_change_requests(
            file_change_requests, branch
        )
        return file_change_requests

    def init_asset_branch(
        self,
        branch: str = ASSET_BRANCH_NAME,
    ):
        try:
            self.repo.get_branch(branch)
            return
        except GithubException:
            self.repo.create_git_ref(
                f"refs/heads/{branch}",
                self.repo.get_branch(self.repo.default_branch).commit.sha,
            )

    def check_completion(self, file_name: str, new_content: str) -> bool:
        return True

    def check_sandbox(
        self,
        file_path: str,
        content: str,
        check: list[str] = [],
    ):
        sandbox_execution: SandboxResponse | None = None
        is_valid_syntax, error_message = check_syntax(file_path, content)
        output_message = f"Checking {file_path} for syntax errors...\n" + (
            f"✅ {file_path} has no syntax errors!"
            if is_valid_syntax
            else f"❌ {file_path} has syntax errors:\n{error_message}"
        )
        sandbox_execution = {
            "success": is_valid_syntax,
            "error_messages": [error_message],
            "outputs": [output_message],
            "updated_content": content,
        }
        sandbox_execution = SandboxResponse(**sandbox_execution)
        return content, sandbox_execution



    def modify_file(
        self,
        file_change_requests: list[FileChangeRequest],
        branch: str = None,
        assistant_conversation: AssistantConversation | None = None,
        additional_messages: list[Message] = [],
        previous_modify_files_dict: dict[str, dict[str, str | list[str]]] = None,
    ):
        new_files = modify_file(
            self.cloned_repo,
            self.human_message.get_issue_request(),
            self.human_message.get_issue_metadata(),
            file_change_requests,
            branch,
            self.comment_pr_diff_str,
            assistant_conversation,
            self.ticket_progress,
            self.chat_logger,
            additional_messages=additional_messages,
            previous_modify_files_dict=previous_modify_files_dict,
        )

        commit_message = f"feat: Updated {len(new_files or [])} files"[:50]
        return new_files, commit_message

    def change_files_in_github_iterator(
        self,
        file_change_requests: list[FileChangeRequest],
        branch: str,
        blocked_dirs: list[str],
        additional_messages: list[Message] = []
    ) -> Generator[tuple[FileChangeRequest, bool], None, None]:
        previous_modify_files_dict: dict[str, dict[str, str | list[str]]] | None = None
        additional_messages_copy = copy.deepcopy(additional_messages)
        (
            changed_file,
            commit,
            new_file_contents
        ) = self.handle_modify_file_main(
            branch=branch,
            assistant_conversation=None,
            additional_messages=additional_messages_copy,
            previous_modify_files_dict=previous_modify_files_dict,
            file_change_requests=file_change_requests
        )
        # update previous_modify_files_dict
        if not previous_modify_files_dict:
            previous_modify_files_dict = {}
        if new_file_contents:
            for file_name, file_content in new_file_contents.items():
                previous_modify_files_dict[file_name] = file_content
                # update status of corresponding fcr to be succeeded
                for file_change_request in file_change_requests:
                    if file_change_request.filename == file_name:
                        file_change_request.status = "succeeded"
        # set all fcrs without a corresponding change to be failed
        for file_change_request in file_change_requests:
            if file_change_request.status != "succeeded":
                file_change_request.status = "failed"
            # also update all commit hashes associated with the fcr
            file_change_request.commit_hash_url = commit.html_url if commit else None

        yield (
            new_file_contents,
            changed_file,
            commit,
            file_change_requests,
        )

    def handle_modify_file_main(
        self,
        file_change_requests: list[FileChangeRequest],
        branch: str,
        assistant_conversation: AssistantConversation | None = None,
        additional_messages: list[Message] = [],
        previous_modify_files_dict: dict[str, dict[str, str | list[str]]] = None,
    ): # this is enough to make changes to a branch
        commit_message: str = None
        try:
            try:
                (
                    new_file_contents,
                    suggested_commit_message,
                ) = self.modify_file(
                    file_change_requests,
                    assistant_conversation=assistant_conversation,
                    additional_messages=additional_messages,
                    previous_modify_files_dict=previous_modify_files_dict,
                )
                commit_message = suggested_commit_message
            except Exception as e:
                logger.error(e)
                raise e

            # If no files were updated, log a warning and return
            if not new_file_contents:
                logger.warning(
                    "No changes made to any file!"
                )
                return (
                    False,
                    None,
                    new_file_contents
                )
            try:
                new_file_contents_to_commit = {file_path: file_data["contents"] for file_path, file_data in new_file_contents.items()}
                result = commit_multi_file_changes(self.repo, new_file_contents_to_commit, commit_message, branch)
            except AssistantRaisedException as e:
                raise e
            except Exception as e:
                logger.info(f"Error in updating file, repulling and trying again {e}")
                # file = self.get_file(file_change_request.filename, branch=branch)
                # result = self.repo.update_file(
                #     file_name,
                #     commit_message,
                #     new_file_contents,
                #     file.sha,
                #     branch=branch,
                # )
                raise e
            return True, result, new_file_contents
        except (MaxTokensExceeded, AssistantRaisedException) as e:
            raise e
        except Exception:
            tb = traceback.format_exc()
            logger.info(f"Error in handle_modify_file: {tb}")
            return False, None, {}<|MERGE_RESOLUTION|>--- conflicted
+++ resolved
@@ -277,19 +277,11 @@
                 ),
             ],
         )
-<<<<<<< HEAD
         MODEL = "gpt-4-turbo-2024-04-09"
         files_to_change_response = chat_gpt.chat(
             content=joint_message + "\n\n" + files_to_change_prompt,
             model=MODEL,
             temperature=0.2
-=======
-        MODEL = "claude-3-opus-20240229"
-        files_to_change_response = chat_gpt.chat_anthropic(
-            content=joint_message + "\n\n" + files_to_change_prompt,
-            model=MODEL,
-            temperature=0.1
->>>>>>> ec34d058
         )
         if chat_logger:
             chat_logger.add_chat(
