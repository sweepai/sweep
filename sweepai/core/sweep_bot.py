--- conflicted
+++ resolved
@@ -276,25 +276,6 @@
                 key="relevant_snippets",
             )
         )
-<<<<<<< HEAD
-=======
-    # if import_graph: # no evidence this helps
-    #     sub_graph = import_graph.subgraph(
-    #         [snippet.file_path for snippet in relevant_snippets + read_only_snippets]
-    #     )
-    #     import_graph = generate_import_graph_text(sub_graph).strip("\n")
-    #     # serialize the graph so LLM can read it
-    #     if len(import_graph.splitlines()) > 5 and "──>" in import_graph:
-    #         graph_text = f"<graph_text>\nThis represents the file-to-file import graph, where each file is listed along with its imported files using arrows (──>) to show the directionality of the imports. Indentation is used to indicate the hierarchy of imports, and files that are not importing any other files are listed separately at the bottom.\n{import_graph}\n</graph_text>"
-
-    #         messages.append(
-    #             Message(
-    #                 role="user",
-    #                 content=graph_text,
-    #                 key="graph_text",
-    #             )
-    #         )
->>>>>>> ede96d71
     # previous_diffs = get_previous_diffs(
     #     problem_statement,
     #     cloned_repo=cloned_repo,
