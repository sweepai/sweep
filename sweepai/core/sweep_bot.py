--- conflicted
+++ resolved
@@ -1800,7 +1800,9 @@
             if idx in indices_to_keep:
                 pruned_snippets.append(snippet)
         selected_snippets = pruned_snippets
-<<<<<<< HEAD
+
+        if is_python_file:
+            self.update_snippets_bot.messages[0].content = update_snippets_system_prompt_python
 
         if file_change_request.failed_sandbox_test:
             update_prompt = update_snippets_prompt_test
@@ -1818,52 +1820,9 @@
                 ),
                 request=file_change_request.instructions + "\n" + analysis_and_identification,
                 n=len(selected_snippets),
-=======
-        
-        if is_python_file:
-            self.update_snippets_bot.messages[0].content = update_snippets_system_prompt_python
-
-        # TODO: break snippets into sections
-        snippet_sections = []
-        current_section = []
-        current_line_count = 0
-        SECTION_LINE_LIMIT = 60
-        for snippet in selected_snippets:
-            line_count = len(snippet.split("\n"))
-            if line_count + current_line_count > SECTION_LINE_LIMIT:
-                snippet_sections.append(current_section)
-                current_section = []
-                current_line_count = 0
-            if line_count > SECTION_LINE_LIMIT:
-                snippet_sections.append([snippet])
-                current_line_count = 0
-            else:
-                current_section.append(snippet)
-                current_line_count += line_count
-        if current_section:
-            snippet_sections.append(current_section)
-
-        # for snippets in snippet_sections:
-        snippets = selected_snippets
-        if True:
-            update_snippets_response = self.update_snippets_bot.chat(
-                update_snippets_prompt.format(
-                    code=update_snippets_code,
-                    file_path=file_path,
-                    changes_made=self.get_diffs_message(file_contents),
-                    snippets="\n\n".join(
-                        [
-                            f'<snippet index="{i}">\n{snippet}\n</snippet>'
-                            for i, snippet in enumerate(snippets)
-                        ]
-                    ),
-                    request=file_change_request.instructions,
-                    n=len(snippets),
-                )
->>>>>>> 285acf5c
-            )
-
-<<<<<<< HEAD
+            )
+        )
+
         updated_snippets: dict[int, str] = {}
         updated_pattern = r"<updated_snippet index=\"(?P<index>\d+)\"( position=\"(?P<position>before|after)\")?>(?P<code>.*?)<\/updated_snippet>"
 
@@ -1889,54 +1848,9 @@
             additional_changes_required_raw="no",
             diffs_to_revert_raw="",
         )
-        result = change_validator.apply_validated_changes(change_validation)
-=======
-            updated_snippets: dict[int, str] = {}
-            updated_pattern = r"<updated_snippet index=\"(?P<index>\d+)\"( position=\"(?P<position>before|after)\")?>(?P<code>.*?)<\/updated_snippet>"
-
-            for match_ in re.finditer(
-                updated_pattern, update_snippets_response, re.DOTALL
-            ):
-                index = int(match_.group("index"))
-                code = match_.group("code")
-                current_contents = snippets[index]
-                formatted_code = strip_backticks(code)
-                formatted_code = remove_line_numbers(formatted_code)
-                updated_snippets[index] = match_indent(formatted_code, current_contents)
-
-            change_validator = ChangeValidator.create(
-                file_contents,
-                file_change_request,
-                selected_snippets,
-                updated_snippets,
-                chat_logger=self.chat_logger,
-                additional_messages=self.additional_messages,
-            )
-            if DEBUG or True:
-                change_validation = ChangeValidation(
-                    analysis="",
-                    additional_changes="",
-                    additional_changes_required_raw="no",
-                    diffs_to_revert_raw="",
-                )
-            else:
-                change_validation = change_validator.validate_changes()
-            result = change_validator.apply_validated_changes(change_validation)
->>>>>>> 285acf5c
-
-            new_code = []
-            for idx, search in enumerate(snippets):
-                if idx not in updated_snippets:
-                    continue
-                if snippets.index(search) not in change_validator.updated_snippets:
-                    continue
-                replace = change_validator.updated_snippets[snippets.index(search)]
-                new_code.append(replace)
-
-            ending_newlines = len(file_contents) - len(file_contents.rstrip("\n"))
-            result = result.rstrip("\n") + "\n" * ending_newlines
-
-            # self.diffs += generate_diff(file_contents, result)
+
+        ending_newlines = len(file_contents) - len(file_contents.rstrip("\n"))
+        result = result.rstrip("\n") + "\n" * ending_newlines
 
         new_code = "\n".join(new_code)
         leftover_comments = (
