import base64
import copy
import re
import traceback
from typing import Dict, Generator

from github.ContentFile import ContentFile
from github.GithubException import GithubException, UnknownObjectException
from github.Repository import Repository
from loguru import logger
from pydantic import BaseModel

from sweepai.agents.modify_file import modify_file
from sweepai.config.client import SweepConfig, get_blocked_dirs, get_branch_name_config
from sweepai.config.server import DEFAULT_GPT4_32K_MODEL, DEFAULT_GPT35_MODEL
from sweepai.core.chat import ChatGPT
from sweepai.core.entities import (
    AssistantRaisedException,
    FileChangeRequest,
    MaxTokensExceeded,
    Message,
    NoFilesException,
    ProposedIssue,
    PullRequest,
    RegexMatchError,
    SandboxResponse,
    Snippet,
)
from sweepai.core.prompts import (
    files_to_change_prompt,
    pull_request_prompt,
    subissues_prompt,
    files_to_change_system_prompt,
    plan_selection_prompt
)
from sweepai.utils.chat_logger import ChatLogger, discord_log_error
from sweepai.utils.progress import (
    AssistantAPIMessage,
    AssistantConversation,
    TicketProgress,
)
from sweepai.utils.str_utils import get_hash
from sweepai.utils.utils import check_syntax
from sweepai.utils.github_utils import ClonedRepo, commit_multi_file_changes

BOT_ANALYSIS_SUMMARY = "bot_analysis_summary"


def to_raw_string(s):
    return repr(s).lstrip("u")[1:-1]


sandbox_error_prompt = """The following error logs were returned from `{command}`. Make changes to the current file so that it passes this CI/CD command.

```
{error_logs}
```

Edit old_code to pass the CI/CD."""

sandbox_error_prompt_test = """The following error logs were returned from `{command}`. Make changes to the current file so that it passes this CI/CD command.

```
{error_logs}
```

Edit old_code to pass the CI/CD.
1. Analyze the business logic and tests. Identify whether the failure is in the unit tests or business logic.
2a. If the business logic is correct fix the test to return the expected output.
2b. If the business logic has a bug or you are unsure, skip the failing tests with an explanation."""

def safe_decode(
    repo: Repository,
    path: str,
    *args,
    **kwargs
):
    """
    By default, this function will decode the file contents from the repo.
    But if the file > 1MB, we will fetch the raw content and then decode it manually ourselves.
    It's a strange bug that occurs when the file is too large and the GitHub API doesn't decode it properly and returns encoding="none".
    Reference: https://docs.github.com/en/rest/repos/contents?apiVersion=2022-11-28#get-repository-content
    """
    contents = repo.get_contents(path, *args, **kwargs)
    if contents.encoding == "none":
        blob = repo.get_git_blob(contents.sha)
        # this might be more correct but chatgpt said the latter is better
        # return base64.b64decode(bytearray(blob.content, "utf-8")).decode("utf-8")
        return base64.b64decode(blob.content).decode("utf-8")
    return contents.decoded_content.decode("utf-8")

def remove_line_numbers(s: str) -> str:
    # Check if more than 50% of lines have line numbers
    # Remove line numbers with spaces after (e.g. "1: {code}")
    if len(re.findall(r"\d+?: ", s)) > len(s.split("\n")) / 2:
        return re.sub(r"\d+?: ", "", s, flags=re.MULTILINE)

    # Remove line numbers with no space after (e.g. "112:{code}")
    if len(re.findall(r"\d+?:", s)) > len(s.split("\n")) / 2:
        return re.sub(r"\d+?:", "", s, flags=re.MULTILINE)
    return s


def is_blocked(file_path: str, blocked_dirs: list[str]):
    for blocked_dir in blocked_dirs:
        if file_path.startswith(blocked_dir) and len(blocked_dir) > 0:
            return {"success": True, "path": blocked_dir}
    return {"success": False}

def validate_file_change_requests(
    file_change_requests: list[FileChangeRequest],
    cloned_repo: ClonedRepo,
):
    # TODO: add better suffixing
    for fcr in file_change_requests:
        if fcr.change_type == "modify":
            try:
                cloned_repo.get_file_contents(fcr.filename)
            except FileNotFoundError as e:
                logger.warning(f"Failed to get file contents for {fcr.filename} due to {e}, trying prefixes")
                for file_path in cloned_repo.get_file_list():
                    if file_path.endswith(fcr.filename):
                        logger.info(f"Found similar file {fcr.filename} at {file_path}")
                        cloned_repo.get_file_contents(file_path)
                        fcr.filename = file_path
                        break
                else:
                    fcr.change_type = "create" # need better handling
        elif fcr.change_type == "create":
            try:
                cloned_repo.get_file_contents(fcr.filename)
                fcr.change_type = "modify" # need better handling
            except FileNotFoundError:
                pass
        
def sort_and_fuse_snippets(
    snippets: list[Snippet],
    fuse_distance: int = 600,
) -> list[Snippet]:
    if len(snippets) <= 1:
        return snippets
    new_snippets = []
    snippets.sort(key=lambda x: x.start)
    current_snippet = snippets[0]
    for snippet in snippets[1:]:
        if current_snippet.end + fuse_distance >= snippet.start:
            current_snippet.end = max(current_snippet.end, snippet.end)
        else:
            new_snippets.append(current_snippet)
            current_snippet = snippet
    new_snippets.append(current_snippet)
    return new_snippets
    
<<<<<<< HEAD
def parse_xml_tag_from_string(tag: str, string: str) -> str:
    return re.search(f"<{tag}>(.*?)</{tag}>", string, re.DOTALL).group(1)
=======
def organize_snippets(snippets: list[Snippet], fuse_distance: int=600) -> list[Snippet]:
    """
    Fuse and dedup snippets that are contiguous. Combine ones of same file.
    """
    fused_snippets = []
    added_file_paths = set()
    for i, snippet in enumerate(snippets):
        if snippet.file_path in added_file_paths:
            continue
        added_file_paths.add(snippet.file_path)
        current_snippets = [snippet]
        for current_snippet in snippets[i + 1:]:
            if snippet.file_path == current_snippet.file_path:
                current_snippets.append(current_snippet)
        current_snippets = sort_and_fuse_snippets(current_snippets, fuse_distance=fuse_distance)
        fused_snippets.extend(current_snippets)
    return fused_snippets

def get_max_snippets(
    snippets: list[Snippet],
    budget: int = 150_000 * 3.5, # 140k tokens
    expand: int = 300,
):
    """
    Start with max number of snippets and then remove then until the budget is met.
    Return the resulting organized snippets.
    """
    for i in range(len(snippets), 0, -1):
        proposed_snippets = organize_snippets(snippets[:i])
        cost = sum([len(snippet.expand(expand * 2).get_snippet(False, False)) for snippet in proposed_snippets])
        if cost <= budget:
            return proposed_snippets
    raise Exception("Budget number of chars too low!")
>>>>>>> ec34d058

def get_files_to_change(
    relevant_snippets: list[Snippet],
    read_only_snippets: list[Snippet],
    problem_statement,
    repo_name,
    pr_diffs: str = "",
    chat_logger: ChatLogger = None,
    seed: int = 0
) -> tuple[list[FileChangeRequest], str]:
    file_change_requests: list[FileChangeRequest] = []
    messages: list[Message] = []
    messages.append(
        Message(role="system", content=files_to_change_system_prompt, key="system")
    )
    messages.append(
        Message(role="user", content=files_to_change_prompt, key="assistant")
    )
    messages.append(
        Message(
            role="user",
            content=f"# Repo & Issue Metadata\nRepo: {repo_name}\nIssue: {problem_statement}",
            key="assistant",
        )
    )

    interleaved_snippets = []
    for i in range(max(len(relevant_snippets), len(read_only_snippets))):
        if i < len(relevant_snippets):
            interleaved_snippets.append(relevant_snippets[i])
        if i < len(read_only_snippets):
            interleaved_snippets.append(read_only_snippets[i])

    max_snippets = get_max_snippets(interleaved_snippets)
    relevant_snippets = [snippet for snippet in max_snippets if any(snippet.file_path == relevant_snippet.file_path for relevant_snippet in relevant_snippets)]
    read_only_snippets = [snippet for snippet in max_snippets if not any(snippet.file_path == relevant_snippet.file_path for relevant_snippet in relevant_snippets)]

    relevant_snippet_template = '<snippet index="{i}">\n<source>\n{snippet_denotation}\n</source>\n<snippet_content>\n{content}\n</snippet_content>\n</snippet>'
    read_only_snippet_template = '<read_only_snippet index="{i}">\n<source>\n{snippet_denotation}\n</source>\n<snippet_content>\n{content}\n</snippet_content>\n</read_only_snippet>'
    # attach all relevant snippets
    joined_relevant_snippets = "\n".join(
        relevant_snippet_template.format(
            i=i,
            snippet_denotation=snippet.denotation,
            content=snippet.expand(300).get_snippet(add_lines=False),
        ) for i, snippet in enumerate(relevant_snippets)
    )
    relevant_snippets_message = f"<relevant_snippets>\n{joined_relevant_snippets}\n</relevant_snippets>"
    messages.append(
        Message(
            role="user",
            content=relevant_snippets_message,
            key="relevant_snippets",
        )
    )
    joined_relevant_read_only_snippets = "\n".join(
        read_only_snippet_template.format(
            i=i,
            snippet_denotation=snippet.denotation,
            content=snippet.get_snippet(add_lines=False),
        ) for i, snippet in enumerate(read_only_snippets)
    )
    read_only_snippets_message = f"<relevant_read_only_snippets>\n{joined_relevant_read_only_snippets}\n</relevant_read_only_snippets>"
    messages.append(
        Message(
            role="user",
            content=read_only_snippets_message,
            key="relevant_snippets",
        )
    )
    messages.append(
        Message(
            role="user",
            content=f"# Repo & Issue Metadata\nRepo: {repo_name}\nIssue: {problem_statement}",
        )
    )
    if pr_diffs:
        messages.append(
            Message(role="user", content=pr_diffs, key="pr_diffs")
        )
    try:
        print("messages")
        for message in messages:
            print(message.content + "\n\n")
        joint_message = "\n\n".join(message.content for message in messages[1:-1])
        print("messages", joint_message)
        chat_gpt = ChatGPT(
            messages=[
                Message(
                    role="system",
                    content=files_to_change_system_prompt,
                ),
            ],
        )
        MODEL = "claude-3-opus-20240229"
        files_to_change_response = chat_gpt.chat_anthropic(
            content=joint_message + "\n\n" + files_to_change_prompt,
            model=MODEL,
            temperature=0.1
        )
<<<<<<< HEAD
        issue_analysis = f'<issue_analysis>{parse_xml_tag_from_string("issue_analysis", files_to_change_response)}</issue_analysis>'
        final_plan_response = chatgpt.chat_anthropic(
            content=plan_selection_prompt,
            model="claude-3-opus-20240229",
            temperature=0.1
        )
        final_plan = f'<final_plan>{parse_xml_tag_from_string("final_plan", final_plan_response)}</final_plan>'
        final_plan_response = f"Here is the issue analysis and final plan:\n{issue_analysis}\n\n{final_plan}"
        logger.info(f"Final plan: {final_plan_response}")
=======
        if chat_logger:
            chat_logger.add_chat(
                {
                    "model": MODEL,
                    "messages": [{"role": message.role, "content": message.content} for message in chat_gpt.messages],
                })
>>>>>>> ec34d058
        print("files_to_change_response", files_to_change_response)
        relevant_modules = []
        pattern = re.compile(r"<relevant_modules>(.*?)</relevant_modules>", re.DOTALL)
        relevant_modules_match = pattern.search(files_to_change_response)
        if relevant_modules_match:
            relevant_modules = [relevant_module.strip() for relevant_module in relevant_modules_match.group(1).split("\n") if relevant_module.strip()]
        print("relevant_modules", relevant_modules)
        file_change_requests = []
        for re_match in re.finditer(
            FileChangeRequest._regex, final_plan, re.DOTALL
        ):
            file_change_request = FileChangeRequest.from_string(re_match.group(0))
            file_change_request.raw_relevant_files = " ".join(relevant_modules)
            file_change_requests.append(file_change_request)
        return file_change_requests, final_plan_response
    except RegexMatchError as e:
        print("RegexMatchError", e)

    return [], ""


class CodeGenBot(ChatGPT):
    def generate_subissues(self, retries: int = 3):
        subissues: list[ProposedIssue] = []
        for count in range(retries):
            try:
                logger.info(f"Generating for the {count}th time...")
                files_to_change_response = self.chat(
                    subissues_prompt, message_key="subissues"
                )  # Dedup files to change here
                subissues = []
                for re_match in re.finditer(
                    ProposedIssue._regex, files_to_change_response, re.DOTALL
                ):
                    subissues.append(ProposedIssue.from_string(re_match.group(0)))
                if subissues:
                    return subissues
            except RegexMatchError:
                logger.warning("Failed to parse! Retrying...")
                self.delete_messages_from_chat("files_to_change")
                continue
        raise NoFilesException()

    def generate_pull_request(self, retries=2) -> PullRequest:
        for count in range(retries):
            too_long = False
            try:
                logger.info(f"Generating for the {count}th time...")
                if (
                    too_long or count >= retries - 1
                ):  # if on last try, use gpt4-32k (improved context window)
                    pr_text_response = self.chat(
                        pull_request_prompt,
                        message_key="pull_request",
                        model=DEFAULT_GPT35_MODEL,
                    )
                else:
                    pr_text_response = self.chat(
                        pull_request_prompt,
                        message_key="pull_request",
                        model=DEFAULT_GPT4_32K_MODEL,
                    )

                # Add triple quotes if not present
                if not pr_text_response.strip().endswith('"""'):
                    pr_text_response += '"""'

                self.messages = self.messages[:-2]
            except SystemExit:
                raise SystemExit
            except Exception as e:
                e_str = str(e)
                if "too long" in e_str:
                    too_long = True
                logger.warning(f"Exception {e_str}. Failed to parse! Retrying...")
                self.messages = self.messages[:-1]
                continue
            pull_request = PullRequest.from_string(pr_text_response)

            final_branch = pull_request.branch_name[:240]
            final_branch = final_branch.split("/", 1)[-1]

            use_underscores = get_branch_name_config(self.repo)
            if use_underscores:
                final_branch = final_branch.replace("/", "_")

            pull_request.branch_name = (
                "sweep/" if not use_underscores else "sweep_"
            ) + final_branch
            return pull_request
        raise Exception("Could not generate PR text")


class GithubBot(BaseModel):
    class Config:
        arbitrary_types_allowed = True  # for repo: Repository

    repo: Repository

    def get_contents(self, path: str, branch: str = ""):
        if not branch:
            branch = SweepConfig.get_branch(self.repo)
        try:
            return self.repo.get_contents(path, ref=branch)
        except Exception as e:
            logger.warning(path)
            raise e

    def get_file(self, file_path: str, branch: str = "") -> ContentFile:
        content = self.get_contents(file_path, branch)
        assert not isinstance(content, list)
        return content

    def check_path_exists(self, path: str, branch: str = ""):
        try:
            self.get_contents(path, branch)
            return True
        except SystemExit:
            raise SystemExit
        except Exception:
            return False

    def clean_branch_name(self, branch: str) -> str:
        branch = re.sub(r"[^a-zA-Z0-9_\-/]", "_", branch)
        branch = re.sub(r"_+", "_", branch)
        branch = branch.strip("_")

        return branch

    def create_branch(self, branch: str, base_branch: str = None, retry=True) -> str:
        # Generate PR if nothing is supplied maybe
        branch = self.clean_branch_name(branch)
        base_branch = self.repo.get_branch(
            base_branch if base_branch else SweepConfig.get_branch(self.repo)
        )
        try:
            try:
                test = self.repo.get_branch("sweep")
                assert test is not None
                # If it does exist, fix
                branch = branch.replace(
                    "/", "_"
                )  # Replace sweep/ with sweep_ (temp fix)
            except Exception:
                pass

            self.repo.create_git_ref(f"refs/heads/{branch}", base_branch.commit.sha)
            return branch
        except GithubException as e:
            logger.error(f"Error: {e}, trying with other branch names...")
            logger.warning(
                f"{branch}\n{base_branch}, {base_branch.name}\n{base_branch.commit.sha}"
            )
            if retry:
                for i in range(1, 10):
                    try:
                        logger.warning(f"Retrying {branch}_{i}...")
                        _hash = get_hash()[:5]
                        self.repo.create_git_ref(
                            f"refs/heads/{branch}_{_hash}", base_branch.commit.sha
                        )
                        return f"{branch}_{_hash}"
                    except GithubException:
                        pass
            else:
                new_branch = self.repo.get_branch(branch)
                if new_branch:
                    return new_branch.name
            discord_log_error(
                f"Error: {e}, could not create branch name {branch} on {self.repo.full_name}"
            )
            raise e

    def populate_snippets(self, snippets: list[Snippet]):
        for snippet in snippets:
            try:
                snippet.content = safe_decode(
                    self.repo,
                    snippet.file_path,
                    ref=SweepConfig.get_branch(self.repo)
                )
                snippet.start = max(1, snippet.start)
                snippet.end = min(len(snippet.content.split("\n")), snippet.end)
            except SystemExit:
                raise SystemExit
            except Exception:
                logger.error(snippet)

    def validate_file_change_requests(
        self, file_change_requests: list[FileChangeRequest], branch: str = ""
    ):
        blocked_dirs = get_blocked_dirs(self.repo)
        created_files = []
        for file_change_request in file_change_requests:
            try:
                contents = None
                try:
                    contents = self.repo.get_contents(
                        file_change_request.filename,
                        branch or SweepConfig.get_branch(self.repo),
                    )
                except UnknownObjectException:
                    for prefix in [
                        self.repo.full_name,
                        self.repo.owner.login,
                        self.repo.name,
                    ]:
                        try:
                            new_filename = file_change_request.filename.replace(
                                prefix + "/", "", 1
                            )
                            contents = self.repo.get_contents(
                                new_filename,
                                branch or SweepConfig.get_branch(self.repo),
                            )
                            file_change_request.filename = new_filename
                            break
                        except UnknownObjectException:
                            pass
                    else:
                        contents = None
                except SystemExit:
                    raise SystemExit
                except Exception as e:
                    logger.error(f"FileChange Validation Error: {e}")

                if (
                    contents or file_change_request.filename in created_files
                ) and file_change_request.change_type == "create":
                    file_change_request.change_type = "modify"
                elif (
                    not (contents or file_change_request.filename in created_files)
                    and file_change_request.change_type == "modify"
                ):
                    file_change_request.change_type = "create"
                
                if contents is not None:
                    try:
                        file_change_request.old_content = safe_decode(self.repo, file_change_request.filename, ref=SweepConfig.get_branch(self.repo))
                    except Exception as e:
                        logger.info(f"Error: {e}")
                        file_change_request.old_content = ""

                created_files.append(file_change_request.filename)

                block_status = is_blocked(file_change_request.filename, blocked_dirs)
                if block_status["success"]:
                    # red X emoji
                    file_change_request.instructions = (
                        f'❌ Unable to modify files in `{block_status["path"]}`\nEdit'
                        " `sweep.yaml` to configure."
                    )
            except SystemExit:
                raise SystemExit
            except Exception as e:
                logger.info(traceback.format_exc())
                raise e
        file_change_requests = [
            file_change_request for file_change_request in file_change_requests
        ]
        return file_change_requests


ASSET_BRANCH_NAME = "sweep/assets"


class SweepBot(CodeGenBot, GithubBot):
    comment_pr_diff_str: str | None = None
    comment_pr_files_modified: Dict[str, str] | None = None
    ticket_progress: TicketProgress | None = None

    def validate_sandbox(self, file_change_requests: list[FileChangeRequest]):
        # if all are successful return the first one, otherwise return dummy one
        fcr_file_paths = [
            fcr.filename for fcr in file_change_requests if fcr.change_type == "modify"
        ]
        sandbox_responses: list[SandboxResponse] = []
        for fcr_file_path in fcr_file_paths:
            try:
                contents = safe_decode(
                    self.repo,
                    fcr_file_path,
                    ref=SweepConfig.get_branch(self.repo)
                )
                _, sandbox_response = self.check_sandbox(fcr_file_path, contents)
                sandbox_responses.append(sandbox_response)
            except Exception as e:
                logger.error(f"Error: {e}")
        if sandbox_responses and all(
            sandbox_response.success for sandbox_response in sandbox_responses
        ):
            return sandbox_responses[0], fcr_file_paths[0]
        return None, None

    def validate_file_change_requests(
        self,
        file_change_requests: list[FileChangeRequest],
        branch: str = "",
    ):
        file_change_requests = super().validate_file_change_requests(
            file_change_requests, branch
        )
        return file_change_requests

    def init_asset_branch(
        self,
        branch: str = ASSET_BRANCH_NAME,
    ):
        try:
            self.repo.get_branch(branch)
            return
        except GithubException:
            self.repo.create_git_ref(
                f"refs/heads/{branch}",
                self.repo.get_branch(self.repo.default_branch).commit.sha,
            )

    def check_completion(self, file_name: str, new_content: str) -> bool:
        return True

    def check_sandbox(
        self,
        file_path: str,
        content: str,
        check: list[str] = [],
    ):
        sandbox_execution: SandboxResponse | None = None
        is_valid_syntax, error_message = check_syntax(file_path, content)
        output_message = f"Checking {file_path} for syntax errors...\n" + (
            f"✅ {file_path} has no syntax errors!"
            if is_valid_syntax
            else f"❌ {file_path} has syntax errors:\n{error_message}"
        )
        sandbox_execution = {
            "success": is_valid_syntax,
            "error_messages": [error_message],
            "outputs": [output_message],
            "updated_content": content,
        }
        sandbox_execution = SandboxResponse(**sandbox_execution)
        return content, sandbox_execution



    def modify_file(
        self,
        file_change_requests: list[FileChangeRequest],
        branch: str = None,
        assistant_conversation: AssistantConversation | None = None,
        additional_messages: list[Message] = [],
        previous_modify_files_dict: dict[str, dict[str, str | list[str]]] = None,
    ):
        new_files = modify_file(
            self.cloned_repo,
            self.human_message.get_issue_request(),
            self.human_message.get_issue_metadata(),
            file_change_requests,
            branch,
            self.comment_pr_diff_str,
            assistant_conversation,
            self.ticket_progress,
            self.chat_logger,
            additional_messages=additional_messages,
            previous_modify_files_dict=previous_modify_files_dict,
        )

        commit_message = f"feat: Updated {len(new_files or [])} files"[:50]
        return new_files, commit_message

    def change_files_in_github_iterator(
        self,
        file_change_requests: list[FileChangeRequest],
        branch: str,
        blocked_dirs: list[str],
        additional_messages: list[Message] = []
    ) -> Generator[tuple[FileChangeRequest, bool], None, None]:
        previous_modify_files_dict: dict[str, dict[str, str | list[str]]] | None = None
        additional_messages_copy = copy.deepcopy(additional_messages)
        (
            changed_file,
            commit,
            new_file_contents
        ) = self.handle_modify_file_main(
            branch=branch,
            assistant_conversation=None,
            additional_messages=additional_messages_copy,
            previous_modify_files_dict=previous_modify_files_dict,
            file_change_requests=file_change_requests
        )
        # update previous_modify_files_dict
        if not previous_modify_files_dict:
            previous_modify_files_dict = {}
        if new_file_contents:
            for file_name, file_content in new_file_contents.items():
                previous_modify_files_dict[file_name] = file_content
                # update status of corresponding fcr to be succeeded
                for file_change_request in file_change_requests:
                    if file_change_request.filename == file_name:
                        file_change_request.status = "succeeded"
        # set all fcrs without a corresponding change to be failed
        for file_change_request in file_change_requests:
            if file_change_request.status != "succeeded":
                file_change_request.status = "failed"
            # also update all commit hashes associated with the fcr
            file_change_request.commit_hash_url = commit.html_url if commit else None

        yield (
            new_file_contents,
            changed_file,
            commit,
            file_change_requests,
        )

    def handle_modify_file_main(
        self,
        file_change_requests: list[FileChangeRequest],
        branch: str,
        assistant_conversation: AssistantConversation | None = None,
        additional_messages: list[Message] = [],
        previous_modify_files_dict: dict[str, dict[str, str | list[str]]] = None,
    ): # this is enough to make changes to a branch
        commit_message: str = None
        try:
            try:
                (
                    new_file_contents,
                    suggested_commit_message,
                ) = self.modify_file(
                    file_change_requests,
                    assistant_conversation=assistant_conversation,
                    additional_messages=additional_messages,
                    previous_modify_files_dict=previous_modify_files_dict,
                )
                commit_message = suggested_commit_message
            except Exception as e:
                logger.error(e)
                raise e

            # If no files were updated, log a warning and return
            if not new_file_contents:
                logger.warning(
                    "No changes made to any file!"
                )
                return (
                    False,
                    None,
                    new_file_contents
                )
            try:
                new_file_contents_to_commit = {file_path: file_data["contents"] for file_path, file_data in new_file_contents.items()}
                result = commit_multi_file_changes(self.repo, new_file_contents_to_commit, commit_message, branch)
            except AssistantRaisedException as e:
                raise e
            except Exception as e:
                logger.info(f"Error in updating file, repulling and trying again {e}")
                # file = self.get_file(file_change_request.filename, branch=branch)
                # result = self.repo.update_file(
                #     file_name,
                #     commit_message,
                #     new_file_contents,
                #     file.sha,
                #     branch=branch,
                # )
                raise e
            return True, result, new_file_contents
        except (MaxTokensExceeded, AssistantRaisedException) as e:
            raise e
        except Exception:
            tb = traceback.format_exc()
            logger.info(f"Error in handle_modify_file: {tb}")
            return False, None, {}<|MERGE_RESOLUTION|>--- conflicted
+++ resolved
@@ -151,10 +151,8 @@
     new_snippets.append(current_snippet)
     return new_snippets
     
-<<<<<<< HEAD
 def parse_xml_tag_from_string(tag: str, string: str) -> str:
     return re.search(f"<{tag}>(.*?)</{tag}>", string, re.DOTALL).group(1)
-=======
 def organize_snippets(snippets: list[Snippet], fuse_distance: int=600) -> list[Snippet]:
     """
     Fuse and dedup snippets that are contiguous. Combine ones of same file.
@@ -188,7 +186,6 @@
         if cost <= budget:
             return proposed_snippets
     raise Exception("Budget number of chars too low!")
->>>>>>> ec34d058
 
 def get_files_to_change(
     relevant_snippets: list[Snippet],
@@ -289,9 +286,8 @@
             model=MODEL,
             temperature=0.1
         )
-<<<<<<< HEAD
         issue_analysis = f'<issue_analysis>{parse_xml_tag_from_string("issue_analysis", files_to_change_response)}</issue_analysis>'
-        final_plan_response = chatgpt.chat_anthropic(
+        final_plan_response = chat_gpt.chat_anthropic(
             content=plan_selection_prompt,
             model="claude-3-opus-20240229",
             temperature=0.1
@@ -299,14 +295,12 @@
         final_plan = f'<final_plan>{parse_xml_tag_from_string("final_plan", final_plan_response)}</final_plan>'
         final_plan_response = f"Here is the issue analysis and final plan:\n{issue_analysis}\n\n{final_plan}"
         logger.info(f"Final plan: {final_plan_response}")
-=======
         if chat_logger:
             chat_logger.add_chat(
                 {
                     "model": MODEL,
                     "messages": [{"role": message.role, "content": message.content} for message in chat_gpt.messages],
                 })
->>>>>>> ec34d058
         print("files_to_change_response", files_to_change_response)
         relevant_modules = []
         pattern = re.compile(r"<relevant_modules>(.*?)</relevant_modules>", re.DOTALL)
