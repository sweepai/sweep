--- conflicted
+++ resolved
@@ -362,14 +362,8 @@
                 file_change.commit_message = f"Create {file_change_request.filename}"
             assert file_change is not None
             file_change.commit_message = file_change.commit_message[
-<<<<<<< HEAD
-                len(file_change.commit_message) : 50
-            ]
-            # file_change.commit_message = f"sweep: {file_change.commit_message[:50]}"
-=======
                 : min(len(file_change.commit_message), 50)
             ]
->>>>>>> 2efeaad8
 
             self.delete_messages_from_chat(key_to_delete=key)
 
