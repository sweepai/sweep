--- conflicted
+++ resolved
@@ -458,11 +458,7 @@
             model=ISSUE_EXCERPT_MODEL,
             temperature=0.1,
             images=images,
-<<<<<<< HEAD
-            use_openai=True,
             seed=seed
-=======
->>>>>>> 98a8852a
         )
         issue_excerpt_pattern = re.compile(r"<issue_excerpts>(.*?)</issue_excerpts>", re.DOTALL)
         issue_excerpt_match = issue_excerpt_pattern.search(issue_excerpt_response)
@@ -470,10 +466,7 @@
             raise Exception("Failed to match issue excerpts")
         issue_excerpts = issue_excerpt_match.group(1)
         issue_excerpts = issue_excerpts.strip("\n")
-<<<<<<< HEAD
-=======
         # breakpoint()
->>>>>>> 98a8852a
         files_to_change_response: str = chat_gpt.chat_anthropic(
             content=joint_message + "\n\n" + (files_to_change_prompt.format(issue_excerpts=issue_excerpts)),
             model=MODEL,
@@ -537,11 +530,7 @@
                 model=MODEL,
                 temperature=0.1,
                 images=images,
-<<<<<<< HEAD
                 seed=seed,
-                use_openai=True
-=======
->>>>>>> 98a8852a
             )
             drops, matches = parse_patch_fcrs(fix_attempt)
             for index, new_fcr in matches:
