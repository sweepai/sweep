--- conflicted
+++ resolved
@@ -251,28 +251,7 @@
     relevant_snippet_template = '<relevant_file index="{i}">\n<file_path>\n{file_path}\n</file_path>\n<source>\n{content}\n</source>\n</relevant_file>'
     read_only_snippet_template = '<read_only_snippet index="{i}">\n<file_path>\n{file_path}\n</file_path>\n<source>\n{content}\n</source>\n</read_only_snippet>'
     # attach all relevant snippets
-<<<<<<< HEAD
     if True:
-=======
-    # if context or True:
-    if read_only_snippets:
-        joined_relevant_read_only_snippets = "\n".join(
-            read_only_snippet_template.format(
-                i=i,
-                file_path=snippet.file_path,
-                content=snippet.get_snippet(add_lines=False),
-            ) for i, snippet in enumerate(read_only_snippets)
-        )
-        read_only_snippets_message = f"<relevant_read_only_snippets>\n{joined_relevant_read_only_snippets}\n</relevant_read_only_snippets>"
-        messages.append(
-            Message(
-                role="user",
-                content=read_only_snippets_message,
-                key="relevant_snippets",
-            )
-        )
-    if not context:
->>>>>>> af641256
         formatted_relevant_snippets = []
         for i, snippet in enumerate(tqdm(relevant_snippets)):
             annotated_source_code, code_summaries = get_annotated_source_code(
