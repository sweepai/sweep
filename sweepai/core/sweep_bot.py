--- conflicted
+++ resolved
@@ -279,16 +279,6 @@
                 key="graph_text",
             )
         )
-<<<<<<< HEAD
-=======
-
-    messages.append(
-        Message(
-            role="user",
-            content=f"# Repo & Issue Metadata\nRepo: {repo_name}\nIssue: {problem_statement}",
-        )
->>>>>>> e357eed3
-    )
     if pr_diffs:
         messages.append(
             Message(role="user", content=pr_diffs, key="pr_diffs")
