import base64
import copy
import re
import traceback
from typing import Dict, Generator

from github.ContentFile import ContentFile
from github.GithubException import GithubException, UnknownObjectException
from github.Repository import Repository
from loguru import logger
from networkx import Graph
from pydantic import BaseModel

from sweepai.agents.modify_file import modify_file
from sweepai.config.client import SweepConfig, get_blocked_dirs, get_branch_name_config
from sweepai.config.server import DEFAULT_GPT4_32K_MODEL, DEFAULT_GPT35_MODEL
from sweepai.core.chat import ChatGPT
from sweepai.core.context_pruning import generate_import_graph_text
from sweepai.core.entities import (
    AssistantRaisedException,
    FileChangeRequest,
    MaxTokensExceeded,
    Message,
    NoFilesException,
    ProposedIssue,
    PullRequest,
    RegexMatchError,
    SandboxResponse,
    Snippet,
)
from sweepai.core.prompts import (
    files_to_change_prompt,
    context_files_to_change_prompt,
    pull_request_prompt,
    subissues_prompt,
    files_to_change_system_prompt,
    plan_selection_prompt
)
from sweepai.utils.chat_logger import ChatLogger, discord_log_error
from sweepai.utils.progress import (
    AssistantAPIMessage,
    AssistantConversation,
    TicketProgress,
)
from sweepai.utils.str_utils import get_hash
from sweepai.utils.utils import check_syntax
from sweepai.utils.github_utils import ClonedRepo, commit_multi_file_changes

BOT_ANALYSIS_SUMMARY = "bot_analysis_summary"


def to_raw_string(s):
    return repr(s).lstrip("u")[1:-1]


sandbox_error_prompt = """The following error logs were returned from `{command}`. Make changes to the current file so that it passes this CI/CD command.

```
{error_logs}
```

Edit old_code to pass the CI/CD."""

sandbox_error_prompt_test = """The following error logs were returned from `{command}`. Make changes to the current file so that it passes this CI/CD command.

```
{error_logs}
```

Edit old_code to pass the CI/CD.
1. Analyze the business logic and tests. Identify whether the failure is in the unit tests or business logic.
2a. If the business logic is correct fix the test to return the expected output.
2b. If the business logic has a bug or you are unsure, skip the failing tests with an explanation."""

def safe_decode(
    repo: Repository,
    path: str,
    *args,
    **kwargs
):
    """
    By default, this function will decode the file contents from the repo.
    But if the file > 1MB, we will fetch the raw content and then decode it manually ourselves.
    It's a strange bug that occurs when the file is too large and the GitHub API doesn't decode it properly and returns encoding="none".
    Reference: https://docs.github.com/en/rest/repos/contents?apiVersion=2022-11-28#get-repository-content
    """
    contents = repo.get_contents(path, *args, **kwargs)
    if contents.encoding == "none":
        blob = repo.get_git_blob(contents.sha)
        # this might be more correct but chatgpt said the latter is better
        # return base64.b64decode(bytearray(blob.content, "utf-8")).decode("utf-8")
        return base64.b64decode(blob.content).decode("utf-8")
    return contents.decoded_content.decode("utf-8")

def remove_line_numbers(s: str) -> str:
    # Check if more than 50% of lines have line numbers
    # Remove line numbers with spaces after (e.g. "1: {code}")
    if len(re.findall(r"\d+?: ", s)) > len(s.split("\n")) / 2:
        return re.sub(r"\d+?: ", "", s, flags=re.MULTILINE)

    # Remove line numbers with no space after (e.g. "112:{code}")
    if len(re.findall(r"\d+?:", s)) > len(s.split("\n")) / 2:
        return re.sub(r"\d+?:", "", s, flags=re.MULTILINE)
    return s


def is_blocked(file_path: str, blocked_dirs: list[str]):
    for blocked_dir in blocked_dirs:
        if file_path.startswith(blocked_dir) and len(blocked_dir) > 0:
            return {"success": True, "path": blocked_dir}
    return {"success": False}

def validate_file_change_requests(
    file_change_requests: list[FileChangeRequest],
    cloned_repo: ClonedRepo,
):
    # TODO: add better suffixing
    for fcr in file_change_requests:
        if fcr.change_type == "modify":
            try:
                cloned_repo.get_file_contents(fcr.filename)
            except FileNotFoundError as e:
                logger.warning(f"Failed to get file contents for {fcr.filename} due to {e}, trying prefixes")
                for file_path in cloned_repo.get_file_list():
                    if file_path.endswith(fcr.filename):
                        logger.info(f"Found similar file {fcr.filename} at {file_path}")
                        cloned_repo.get_file_contents(file_path)
                        fcr.filename = file_path
                        break
                else:
                    fcr.change_type = "create" # need better handling
        elif fcr.change_type == "create":
            try:
                cloned_repo.get_file_contents(fcr.filename)
                fcr.change_type = "modify" # need better handling
            except FileNotFoundError:
                pass
        
def sort_and_fuse_snippets(
    snippets: list[Snippet],
    fuse_distance: int = 600,
) -> list[Snippet]:
    if len(snippets) <= 1:
        return snippets
    new_snippets = []
    snippets.sort(key=lambda x: x.start)
    current_snippet = snippets[0]
    for snippet in snippets[1:]:
        if current_snippet.end + fuse_distance >= snippet.start:
            current_snippet.end = max(current_snippet.end, snippet.end)
        else:
            new_snippets.append(current_snippet)
            current_snippet = snippet
    new_snippets.append(current_snippet)
    return new_snippets
    
def parse_xml_tag_from_string(tag: str, string: str) -> str:
    return re.search(f"<{tag}>(.*?)</{tag}>", string, re.DOTALL).group(1)
def organize_snippets(snippets: list[Snippet], fuse_distance: int=600) -> list[Snippet]:
    """
    Fuse and dedup snippets that are contiguous. Combine ones of same file.
    """
    fused_snippets = []
    added_file_paths = set()
    for i, snippet in enumerate(snippets):
        if snippet.file_path in added_file_paths:
            continue
        added_file_paths.add(snippet.file_path)
        current_snippets = [snippet]
        for current_snippet in snippets[i + 1:]:
            if snippet.file_path == current_snippet.file_path:
                current_snippets.append(current_snippet)
        current_snippets = sort_and_fuse_snippets(current_snippets, fuse_distance=fuse_distance)
        fused_snippets.extend(current_snippets)
    return fused_snippets

def get_max_snippets(
    snippets: list[Snippet],
    budget: int = 150_000 * 3.5, # 140k tokens
    expand: int = 300,
):
    """
    Start with max number of snippets and then remove then until the budget is met.
    Return the resulting organized snippets.
    """
    for i in range(len(snippets), 0, -1):
        proposed_snippets = organize_snippets(snippets[:i])
        cost = sum([len(snippet.expand(expand * 2).get_snippet(False, False)) for snippet in proposed_snippets])
        if cost <= budget:
            return proposed_snippets
    raise Exception(f"Budget number of chars too low! Our cost is {cost} while the budget is {budget}")

def get_files_to_change(
    relevant_snippets: list[Snippet],
    read_only_snippets: list[Snippet],
    problem_statement,
    repo_name,
    import_graph: Graph | None = None,
    pr_diffs: str = "",
    chat_logger: ChatLogger = None,
    seed: int = 0,
    context: bool = False,
) -> tuple[list[FileChangeRequest], str]:
    file_change_requests: list[FileChangeRequest] = []
    messages: list[Message] = []
    messages.append(
        Message(role="system", content=files_to_change_system_prompt, key="system")
    )
    messages.append(
        Message(role="user", content=files_to_change_prompt, key="assistant")
    )
    messages.append(
        Message(
            role="user",
            content=f"# Repo & Issue Metadata\nRepo: {repo_name}\nIssue: {problem_statement}",
            key="assistant",
        )
    )

    interleaved_snippets = []
    for i in range(max(len(relevant_snippets), len(read_only_snippets))):
        if i < len(relevant_snippets):
            interleaved_snippets.append(relevant_snippets[i])
        if i < len(read_only_snippets):
            interleaved_snippets.append(read_only_snippets[i])

    interleaved_snippets = relevant_snippets

    max_snippets = get_max_snippets(interleaved_snippets)
    relevant_snippets = [snippet for snippet in max_snippets if any(snippet.file_path == relevant_snippet.file_path for relevant_snippet in relevant_snippets)]
    read_only_snippets = [snippet for snippet in max_snippets if not any(snippet.file_path == relevant_snippet.file_path for relevant_snippet in relevant_snippets)]

    relevant_snippet_template = '<snippet index="{i}">\n<snippet_path>\n{snippet_denotation}\n</snippet_path>\n<source>\n{content}\n</source>\n</snippet>'
    read_only_snippet_template = '<read_only_snippet index="{i}">\n<snippet_path>\n{snippet_denotation}\n</snippet_path>\n<source>\n{content}\n</source>\n</read_only_snippet>'
    # attach all relevant snippets
    joined_relevant_snippets = "\n".join(
        relevant_snippet_template.format(
            i=i,
            snippet_denotation=snippet.denotation,
            content=snippet.expand(300).get_snippet(add_lines=False),
        ) for i, snippet in enumerate(relevant_snippets)
    )
    relevant_snippets_message = f"<relevant_snippets>\n{joined_relevant_snippets}\n</relevant_snippets>"
    messages.append(
        Message(
            role="user",
            content=relevant_snippets_message,
            key="relevant_snippets",
        )
    )
    joined_relevant_read_only_snippets = "\n".join(
        read_only_snippet_template.format(
            i=i,
            snippet_denotation=snippet.denotation,
            content=snippet.get_snippet(add_lines=False),
        ) for i, snippet in enumerate(read_only_snippets)
    )
    read_only_snippets_message = f"<relevant_read_only_snippets>\n{joined_relevant_read_only_snippets}\n</relevant_read_only_snippets>"
    messages.append(
        Message(
            role="user",
            content=read_only_snippets_message,
            key="relevant_snippets",
        )
    )

    sub_graph = import_graph.subgraph(
        [snippet.file_path for snippet in relevant_snippets + read_only_snippets]
    )
    import_graph = generate_import_graph_text(sub_graph).strip("\n")
    # serialize the graph so LLM can read it
    graph_text = f"<graph_text>\nThis represents the file-to-file import graph, where each file is listed along with its imported files using arrows (──>) to show the directionality of the imports. Indentation is used to indicate the hierarchy of imports, and files that are not importing any other files are listed separately at the bottom.\n{import_graph}\n</graph_text>"

    messages.append(
        Message(
            role="user",
            content=graph_text,
            key="graph_text",
        )
    )

    messages.append(
        Message(
            role="user",
            content=f"# Repo & Issue Metadata\nRepo: {repo_name}\nIssue: {problem_statement}",
        )
    )
    if pr_diffs:
        messages.append(
            Message(role="user", content=pr_diffs, key="pr_diffs")
        )
    try:
        print("messages")
        for message in messages:
            print(message.content + "\n\n")
        joint_message = "\n\n".join(message.content for message in messages[1:])
        print("messages", joint_message)
        chat_gpt = ChatGPT(
            messages=[
                Message(
                    role="system",
                    content=files_to_change_system_prompt,
                ),
            ],
        )
        MODEL = "claude-3-opus-20240229"
        files_to_change_response = chat_gpt.chat_anthropic(
            content=joint_message + "\n\n" + (files_to_change_prompt if not context else context_files_to_change_prompt),
            model=MODEL,
            temperature=0.1
        )
<<<<<<< HEAD
        plan = files_to_change_response
        if not context:
            issue_analysis = f'<issue_analysis>{parse_xml_tag_from_string("issue_analysis", files_to_change_response)}</issue_analysis>'
            final_plan_response = chat_gpt.chat_anthropic(
                content=plan_selection_prompt,
                model="claude-3-opus-20240229",
                temperature=0.1
            )
            final_plan = f'<final_plan>{parse_xml_tag_from_string("final_plan", final_plan_response)}</final_plan>'
            final_plan_response = f"Here is the issue analysis and final plan:\n{issue_analysis}\n\n{final_plan}"
            logger.info(f"Final plan: {final_plan_response}")
            if chat_logger:
                chat_logger.add_chat(
                    {
                        "model": MODEL,
                        "messages": [{"role": message.role, "content": message.content} for message in chat_gpt.messages],
                        "output": final_plan_response,
                    })
            files_to_change_response = final_plan
            plan = final_plan_response
=======
        if chat_logger:
            chat_logger.add_chat(
                {
                    "model": MODEL,
                    "messages": [{"role": message.role, "content": message.content} for message in chat_gpt.messages],
                    "output": files_to_change_response,
                })
>>>>>>> 49d39ee4
        print("files_to_change_response", files_to_change_response)
        relevant_modules = []
        pattern = re.compile(r"<relevant_modules>(.*?)</relevant_modules>", re.DOTALL)
        relevant_modules_match = pattern.search(files_to_change_response)
        if relevant_modules_match:
            relevant_modules = [relevant_module.strip() for relevant_module in relevant_modules_match.group(1).split("\n") if relevant_module.strip()]
        print("relevant_modules", relevant_modules)
        file_change_requests = []
        for re_match in re.finditer(
            FileChangeRequest._regex, files_to_change_response, re.DOTALL
        ):
            file_change_request = FileChangeRequest.from_string(re_match.group(0))
            file_change_request.raw_relevant_files = " ".join(relevant_modules)
            file_change_requests.append(file_change_request)
        return file_change_requests, plan
    except RegexMatchError as e:
        print("RegexMatchError", e)

    return [], ""


class CodeGenBot(ChatGPT):
    def generate_subissues(self, retries: int = 3):
        subissues: list[ProposedIssue] = []
        for count in range(retries):
            try:
                logger.info(f"Generating for the {count}th time...")
                files_to_change_response = self.chat(
                    subissues_prompt, message_key="subissues"
                )  # Dedup files to change here
                subissues = []
                for re_match in re.finditer(
                    ProposedIssue._regex, files_to_change_response, re.DOTALL
                ):
                    subissues.append(ProposedIssue.from_string(re_match.group(0)))
                if subissues:
                    return subissues
            except RegexMatchError:
                logger.warning("Failed to parse! Retrying...")
                self.delete_messages_from_chat("files_to_change")
                continue
        raise NoFilesException()

    def generate_pull_request(self, retries=2) -> PullRequest:
        for count in range(retries):
            too_long = False
            try:
                logger.info(f"Generating for the {count}th time...")
                if (
                    too_long or count >= retries - 1
                ):  # if on last try, use gpt4-32k (improved context window)
                    pr_text_response = self.chat(
                        pull_request_prompt,
                        message_key="pull_request",
                        model=DEFAULT_GPT35_MODEL,
                    )
                else:
                    pr_text_response = self.chat(
                        pull_request_prompt,
                        message_key="pull_request",
                        model=DEFAULT_GPT4_32K_MODEL,
                    )

                # Add triple quotes if not present
                if not pr_text_response.strip().endswith('"""'):
                    pr_text_response += '"""'

                self.messages = self.messages[:-2]
            except Exception as e:
                e_str = str(e)
                if "too long" in e_str:
                    too_long = True
                logger.warning(f"Exception {e_str}. Failed to parse! Retrying...")
                self.messages = self.messages[:-1]
                continue
            pull_request = PullRequest.from_string(pr_text_response)

            final_branch = pull_request.branch_name[:240]
            final_branch = final_branch.split("/", 1)[-1]

            use_underscores = get_branch_name_config(self.repo)
            if use_underscores:
                final_branch = final_branch.replace("/", "_")

            pull_request.branch_name = (
                "sweep/" if not use_underscores else "sweep_"
            ) + final_branch
            return pull_request
        raise Exception("Could not generate PR text")


class GithubBot(BaseModel):
    class Config:
        arbitrary_types_allowed = True  # for repo: Repository

    repo: Repository

    def get_contents(self, path: str, branch: str = ""):
        if not branch:
            branch = SweepConfig.get_branch(self.repo)
        try:
            return self.repo.get_contents(path, ref=branch)
        except Exception as e:
            logger.warning(path)
            raise e

    def get_file(self, file_path: str, branch: str = "") -> ContentFile:
        content = self.get_contents(file_path, branch)
        assert not isinstance(content, list)
        return content

    def check_path_exists(self, path: str, branch: str = ""):
        try:
            self.get_contents(path, branch)
            return True
        except Exception:
            return False

    def clean_branch_name(self, branch: str) -> str:
        branch = re.sub(r"[^a-zA-Z0-9_\-/]", "_", branch)
        branch = re.sub(r"_+", "_", branch)
        branch = branch.strip("_")

        return branch

    def create_branch(self, branch: str, base_branch: str = None, retry=True) -> str:
        # Generate PR if nothing is supplied maybe
        branch = self.clean_branch_name(branch)
        base_branch = self.repo.get_branch(
            base_branch if base_branch else SweepConfig.get_branch(self.repo)
        )
        try:
            try:
                test = self.repo.get_branch("sweep")
                assert test is not None
                # If it does exist, fix
                branch = branch.replace(
                    "/", "_"
                )  # Replace sweep/ with sweep_ (temp fix)
            except Exception:
                pass

            self.repo.create_git_ref(f"refs/heads/{branch}", base_branch.commit.sha)
            return branch
        except GithubException as e:
            logger.error(f"Error: {e}, trying with other branch names...")
            logger.warning(
                f"{branch}\n{base_branch}, {base_branch.name}\n{base_branch.commit.sha}"
            )
            if retry:
                for i in range(1, 10):
                    try:
                        logger.warning(f"Retrying {branch}_{i}...")
                        _hash = get_hash()[:5]
                        self.repo.create_git_ref(
                            f"refs/heads/{branch}_{_hash}", base_branch.commit.sha
                        )
                        return f"{branch}_{_hash}"
                    except GithubException:
                        pass
            else:
                new_branch = self.repo.get_branch(branch)
                if new_branch:
                    return new_branch.name
            discord_log_error(
                f"Error: {e}, could not create branch name {branch} on {self.repo.full_name}"
            )
            raise e

    def populate_snippets(self, snippets: list[Snippet]):
        for snippet in snippets:
            try:
                snippet.content = safe_decode(
                    self.repo,
                    snippet.file_path,
                    ref=SweepConfig.get_branch(self.repo)
                )
                snippet.start = max(1, snippet.start)
                snippet.end = min(len(snippet.content.split("\n")), snippet.end)
            except SystemExit:
                raise SystemExit
            except Exception:
                logger.error(snippet)

    def validate_file_change_requests(
        self, file_change_requests: list[FileChangeRequest], branch: str = ""
    ):
        blocked_dirs = get_blocked_dirs(self.repo)
        created_files = []
        for file_change_request in file_change_requests:
            try:
                contents = None
                try:
                    contents = self.repo.get_contents(
                        file_change_request.filename,
                        branch or SweepConfig.get_branch(self.repo),
                    )
                except UnknownObjectException:
                    for prefix in [
                        self.repo.full_name,
                        self.repo.owner.login,
                        self.repo.name,
                    ]:
                        try:
                            new_filename = file_change_request.filename.replace(
                                prefix + "/", "", 1
                            )
                            contents = self.repo.get_contents(
                                new_filename,
                                branch or SweepConfig.get_branch(self.repo),
                            )
                            file_change_request.filename = new_filename
                            break
                        except UnknownObjectException:
                            pass
                    else:
                        contents = None
                except SystemExit:
                    raise SystemExit
                except Exception as e:
                    logger.error(f"FileChange Validation Error: {e}")

                if (
                    contents or file_change_request.filename in created_files
                ) and file_change_request.change_type == "create":
                    file_change_request.change_type = "modify"
                elif (
                    not (contents or file_change_request.filename in created_files)
                    and file_change_request.change_type == "modify"
                ):
                    file_change_request.change_type = "create"
                
                if contents is not None:
                    try:
                        file_change_request.old_content = safe_decode(self.repo, file_change_request.filename, ref=SweepConfig.get_branch(self.repo))
                    except Exception as e:
                        logger.info(f"Error: {e}")
                        file_change_request.old_content = ""

                created_files.append(file_change_request.filename)

                block_status = is_blocked(file_change_request.filename, blocked_dirs)
                if block_status["success"]:
                    # red X emoji
                    file_change_request.instructions = (
                        f'❌ Unable to modify files in `{block_status["path"]}`\nEdit'
                        " `sweep.yaml` to configure."
                    )
            except SystemExit:
                raise SystemExit
            except Exception as e:
                logger.info(traceback.format_exc())
                raise e
        file_change_requests = [
            file_change_request for file_change_request in file_change_requests
        ]
        return file_change_requests


ASSET_BRANCH_NAME = "sweep/assets"


class SweepBot(CodeGenBot, GithubBot):
    comment_pr_diff_str: str | None = None
    comment_pr_files_modified: Dict[str, str] | None = None
    ticket_progress: TicketProgress | None = None

    def validate_sandbox(self, file_change_requests: list[FileChangeRequest]):
        # if all are successful return the first one, otherwise return dummy one
        fcr_file_paths = [
            fcr.filename for fcr in file_change_requests if fcr.change_type == "modify"
        ]
        sandbox_responses: list[SandboxResponse] = []
        for fcr_file_path in fcr_file_paths:
            try:
                contents = safe_decode(
                    self.repo,
                    fcr_file_path,
                    ref=SweepConfig.get_branch(self.repo)
                )
                _, sandbox_response = self.check_sandbox(fcr_file_path, contents)
                sandbox_responses.append(sandbox_response)
            except Exception as e:
                logger.error(f"Error: {e}")
        if sandbox_responses and all(
            sandbox_response.success for sandbox_response in sandbox_responses
        ):
            return sandbox_responses[0], fcr_file_paths[0]
        return None, None

    def validate_file_change_requests(
        self,
        file_change_requests: list[FileChangeRequest],
        branch: str = "",
    ):
        file_change_requests = super().validate_file_change_requests(
            file_change_requests, branch
        )
        return file_change_requests

    def init_asset_branch(
        self,
        branch: str = ASSET_BRANCH_NAME,
    ):
        try:
            self.repo.get_branch(branch)
            return
        except GithubException:
            self.repo.create_git_ref(
                f"refs/heads/{branch}",
                self.repo.get_branch(self.repo.default_branch).commit.sha,
            )

    def check_completion(self, file_name: str, new_content: str) -> bool:
        return True

    def check_sandbox(
        self,
        file_path: str,
        content: str,
        check: list[str] = [],
    ):
        sandbox_execution: SandboxResponse | None = None
        is_valid_syntax, error_message = check_syntax(file_path, content)
        output_message = f"Checking {file_path} for syntax errors...\n" + (
            f"✅ {file_path} has no syntax errors!"
            if is_valid_syntax
            else f"❌ {file_path} has syntax errors:\n{error_message}"
        )
        sandbox_execution = {
            "success": is_valid_syntax,
            "error_messages": [error_message],
            "outputs": [output_message],
            "updated_content": content,
        }
        sandbox_execution = SandboxResponse(**sandbox_execution)
        return content, sandbox_execution



    def modify_file(
        self,
        file_change_requests: list[FileChangeRequest],
        branch: str = None,
        assistant_conversation: AssistantConversation | None = None,
        additional_messages: list[Message] = [],
        previous_modify_files_dict: dict[str, dict[str, str | list[str]]] = None,
    ):
        new_files = modify_file(
            self.cloned_repo,
            self.human_message.get_issue_request(),
            self.human_message.get_issue_metadata(),
            file_change_requests,
            branch,
            self.comment_pr_diff_str,
            assistant_conversation,
            self.ticket_progress,
            self.chat_logger,
            additional_messages=additional_messages,
            previous_modify_files_dict=previous_modify_files_dict,
        )

        commit_message = f"feat: Updated {len(new_files or [])} files"[:50]
        return new_files, commit_message

    def change_files_in_github_iterator(
        self,
        file_change_requests: list[FileChangeRequest],
        branch: str,
        blocked_dirs: list[str],
        additional_messages: list[Message] = []
    ) -> Generator[tuple[FileChangeRequest, bool], None, None]:
        previous_modify_files_dict: dict[str, dict[str, str | list[str]]] | None = None
        additional_messages_copy = copy.deepcopy(additional_messages)
        (
            changed_file,
            commit,
            new_file_contents
        ) = self.handle_modify_file_main(
            branch=branch,
            assistant_conversation=None,
            additional_messages=additional_messages_copy,
            previous_modify_files_dict=previous_modify_files_dict,
            file_change_requests=file_change_requests
        )
        # update previous_modify_files_dict
        if not previous_modify_files_dict:
            previous_modify_files_dict = {}
        if new_file_contents:
            for file_name, file_content in new_file_contents.items():
                previous_modify_files_dict[file_name] = file_content
                # update status of corresponding fcr to be succeeded
                for file_change_request in file_change_requests:
                    if file_change_request.filename == file_name:
                        file_change_request.status = "succeeded"
        # set all fcrs without a corresponding change to be failed
        for file_change_request in file_change_requests:
            if file_change_request.status != "succeeded":
                file_change_request.status = "failed"
            # also update all commit hashes associated with the fcr
            file_change_request.commit_hash_url = commit.html_url if commit else None

        yield (
            new_file_contents,
            changed_file,
            commit,
            file_change_requests,
        )

    def handle_modify_file_main(
        self,
        file_change_requests: list[FileChangeRequest],
        branch: str,
        assistant_conversation: AssistantConversation | None = None,
        additional_messages: list[Message] = [],
        previous_modify_files_dict: dict[str, dict[str, str | list[str]]] = None,
    ): # this is enough to make changes to a branch
        commit_message: str = None
        try:
            try:
                (
                    new_file_contents,
                    suggested_commit_message,
                ) = self.modify_file(
                    file_change_requests,
                    assistant_conversation=assistant_conversation,
                    additional_messages=additional_messages,
                    previous_modify_files_dict=previous_modify_files_dict,
                )
                commit_message = suggested_commit_message
            except Exception as e:
                logger.error(e)
                raise e

            # If no files were updated, log a warning and return
            if not new_file_contents:
                logger.warning(
                    "No changes made to any file!"
                )
                return (
                    False,
                    None,
                    new_file_contents
                )
            try:
                new_file_contents_to_commit = {file_path: file_data["contents"] for file_path, file_data in new_file_contents.items()}
                result = commit_multi_file_changes(self.repo, new_file_contents_to_commit, commit_message, branch)
            except AssistantRaisedException as e:
                raise e
            except Exception as e:
                logger.info(f"Error in updating file, repulling and trying again {e}")
                # file = self.get_file(file_change_request.filename, branch=branch)
                # result = self.repo.update_file(
                #     file_name,
                #     commit_message,
                #     new_file_contents,
                #     file.sha,
                #     branch=branch,
                # )
                raise e
            return True, result, new_file_contents
        except (MaxTokensExceeded, AssistantRaisedException) as e:
            raise e
        except Exception:
            tb = traceback.format_exc()
            logger.info(f"Error in handle_modify_file: {tb}")
            return False, None, {}<|MERGE_RESOLUTION|>--- conflicted
+++ resolved
@@ -309,8 +309,14 @@
             model=MODEL,
             temperature=0.1
         )
-<<<<<<< HEAD
         plan = files_to_change_response
+        if chat_logger:
+            chat_logger.add_chat(
+                {
+                    "model": MODEL,
+                    "messages": [{"role": message.role, "content": message.content} for message in chat_gpt.messages],
+                    "output": files_to_change_response,
+                })
         if not context:
             issue_analysis = f'<issue_analysis>{parse_xml_tag_from_string("issue_analysis", files_to_change_response)}</issue_analysis>'
             final_plan_response = chat_gpt.chat_anthropic(
@@ -330,15 +336,6 @@
                     })
             files_to_change_response = final_plan
             plan = final_plan_response
-=======
-        if chat_logger:
-            chat_logger.add_chat(
-                {
-                    "model": MODEL,
-                    "messages": [{"role": message.role, "content": message.content} for message in chat_gpt.messages],
-                    "output": files_to_change_response,
-                })
->>>>>>> 49d39ee4
         print("files_to_change_response", files_to_change_response)
         relevant_modules = []
         pattern = re.compile(r"<relevant_modules>(.*?)</relevant_modules>", re.DOTALL)
