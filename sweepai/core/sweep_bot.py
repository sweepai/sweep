--- conflicted
+++ resolved
@@ -225,23 +225,6 @@
                     graph_parent_bot.messages.insert(
                         1, Message(role="user", content=pr_diffs, key="pr_diffs")
                     )
-<<<<<<< HEAD
-=======
-                if any(
-                    keyword in self.human_message.title.lower()
-                    for keyword in ("refactor", "extract", "replace")
-                ):
-                    self.human_message.title += python_refactor_issue_title_guide_prompt
-                    posthog.capture(
-                        self.chat_logger.data["username"],
-                        "python_refactor",
-                        properties={
-                            "username": self.chat_logger.data["username"],
-                            "issue_url": self.chat_logger.data["issue_url"],
-                            "title": self.chat_logger.data["title"],
-                        }
-                    )
->>>>>>> d29779c9
                 issue_metadata = self.human_message.get_issue_metadata()
                 relevant_snippets = self.human_message.render_snippets()
                 symbols_to_files = graph.paths_to_first_degree_entities(
