from collections import OrderedDict
from concurrent.futures import ThreadPoolExecutor, as_completed
from dataclasses import field
import traceback
import re
import requests
from typing import Generator, Any, Dict, List, Tuple
from logn import logger

from github.ContentFile import ContentFile
from github.GithubException import GithubException, UnknownObjectException
from github.Repository import Repository
from github.Commit import Commit
from pydantic import BaseModel
from sweepai.agents.graph_child import GraphChildBot, GraphContextAndPlan, extract_python_span
from sweepai.agents.graph_parent import GraphParentBot

from sweepai.core.chat import ChatGPT
from sweepai.core.edit_chunk import EditBot
from sweepai.core.entities import (
    FileCreation,
    ProposedIssue,
    FileChangeRequest,
    PullRequest,
    RegexMatchError,
    SandboxResponse,
    SectionRewrite,
    Snippet,
    NoFilesException,
    Message,
    MaxTokensExceeded,
)

# from sandbox.modal_sandbox import SandboxError  # pylint: disable=E0401
from sweepai.core.prompts import (
    files_to_change_prompt,
    subissues_prompt,
    pull_request_prompt,
    create_file_prompt,
    modify_file_prompt_3,
    modify_file_system_message,
    snippet_replacement,
    chunking_prompt,
    RECREATE_LINE_LENGTH,
    modify_recreate_file_system_message,
    modify_recreate_file_prompt_3,
    rewrite_file_prompt,
    rewrite_file_system_prompt,
    snippet_replacement_system_message,
    fetch_snippets_system_prompt,
    fetch_snippets_prompt,
    update_snippets_system_prompt,
    update_snippets_prompt,
    python_files_to_change_prompt,
    use_chunking_message,
    dont_use_chunking_message,
)
from sweepai.config.client import SweepConfig, get_blocked_dirs, get_branch_name_config
from sweepai.config.server import DB_MODAL_INST_NAME, SANDBOX_URL, SECONDARY_MODEL
from sweepai.utils.chat_logger import discord_log_error
from sweepai.utils.diff import (
    format_contents,
    generate_diff,
    generate_new_file_from_patch,
    is_markdown,
    get_matches,
    sliding_window_replacement,
)

from sweepai.utils.graph import Graph
from sweepai.utils.prompt_constructor import PythonHumanMessagePrompt
from sweepai.utils.search_and_replace import Match, find_best_match
from sweepai.utils.utils import chunk_code

USING_DIFF = True

BOT_ANALYSIS_SUMMARY = "bot_analysis_summary"


def strip_backticks(s: str) -> str:
    s = s.strip()
    if s.startswith("```"):
        s = s[s.find("\n") :]
    if s.endswith("```"):
        s = s[: s.rfind("\n")]
    return s.strip("\n")


def remove_line_numbers(s: str) -> str:
    # Check if more than 50% of lines have line numbers
    # Remove line numbers with spaces after (e.g. "1: {code}")
    if len(re.findall(r"\d+?: ", s)) > len(s.split("\n")) / 2:
        return re.sub(r"\d+?: ", "", s, flags=re.MULTILINE)

    # Remove line numbers with no space after (e.g. "112:{code}")
    if len(re.findall(r"\d+?:", s)) > len(s.split("\n")) / 2:
        return re.sub(r"\d+?:", "", s, flags=re.MULTILINE)
    return s


def match_indent(generated: str, original: str) -> str:
    indent_type = "\t" if "\t" in original[:5] else " "
    generated_indents = len(generated) - len(generated.lstrip())
    target_indents = len(original) - len(original.lstrip())
    diff_indents = target_indents - generated_indents
    if diff_indents > 0:
        generated = indent_type * diff_indents + generated.replace(
            "\n", "\n" + indent_type * diff_indents
        )
    return generated


class CodeGenBot(ChatGPT):
    def summarize_snippets(self):
        # Custom system message for snippet replacement
        old_msg = self.messages[0].content
        self.messages[0].content = snippet_replacement_system_message

        snippet_summarization = self.chat(
            snippet_replacement,
            message_key="snippet_summarization",
        )  # maybe add relevant info

        self.messages[0].content = old_msg

        contextual_thought_match = re.search(
            "<contextual_thoughts>(?P<thoughts>.*)</contextual_thoughts>",
            snippet_summarization,
            re.DOTALL,
        )
        contextual_thought: str = (
            contextual_thought_match.group("thoughts").strip()
            if contextual_thought_match
            else ""
        )
        relevant_snippets_match = re.search(
            "<relevant_snippets>(?P<snippets>.*)</relevant_snippets>",
            snippet_summarization,
            re.DOTALL,
        )
        relevant_snippets: str = (
            relevant_snippets_match.group("snippets").strip()
            if relevant_snippets_match
            else ""
        )

        try:
            snippets: Snippet = []
            for raw_snippet in relevant_snippets.split("\n"):
                if ":" not in raw_snippet:
                    logger.warning(
                        f"Error in summarize_snippets: {raw_snippet}. Likely failed to"
                        " parse"
                    )
                file_path, lines = raw_snippet.split(":", 1)
                if "-" not in lines:
                    logger.warning(
                        f"Error in summarize_snippets: {raw_snippet}. Likely failed to"
                        " parse"
                    )
                start, end = lines.split("-", 1)
                start = int(start)
                end = int(end) - 1
                end = min(end, start + 200)

                snippet = Snippet(file_path=file_path, start=start, end=end, content="")
                snippets.append(snippet)

            self.populate_snippets(snippets)
            snippets = [snippet.expand() for snippet in snippets]
            snippets_text = "\n".join([snippet.xml for snippet in snippets])
        except SystemExit:
            raise SystemExit
        except Exception as e:
            logger.warning(f"Error in summarize_snippets: {e}. Likely failed to parse")
            snippets_text = self.get_message_content_from_message_key(
                "relevant_snippets"
            )

        # Remove line numbers (1:line) from snippets
        snippets_text = re.sub(r"^\d+?:", "", snippets_text, flags=re.MULTILINE)

        msg_content = (
            "Contextual thoughts: \n"
            + contextual_thought
            + "\n\nRelevant snippets:\n\n"
            + snippets_text
            + "\n\n"
        )

        self.delete_messages_from_chat("relevant_snippets")
        self.delete_messages_from_chat("relevant_directories")
        self.delete_messages_from_chat("relevant_tree")
        self.delete_messages_from_chat("files_to_change", delete_assistant=False)
        self.delete_messages_from_chat("snippet_summarization")

        msg = Message(content=msg_content, role="assistant", key=BOT_ANALYSIS_SUMMARY)
        self.messages.insert(-2, msg)

    def generate_subissues(self, retries: int = 3):
        subissues: list[ProposedIssue] = []
        for count in range(retries):
            try:
                logger.info(f"Generating for the {count}th time...")
                files_to_change_response = self.chat(
                    subissues_prompt, message_key="subissues"
                )  # Dedup files to change here
                subissues = []
                for re_match in re.finditer(
                    ProposedIssue._regex, files_to_change_response, re.DOTALL
                ):
                    subissues.append(ProposedIssue.from_string(re_match.group(0)))
                if subissues:
                    return subissues
            except RegexMatchError:
                logger.warning("Failed to parse! Retrying...")
                self.delete_messages_from_chat("files_to_change")
                continue
        raise NoFilesException()

    def get_files_to_change(
        self, retries=1, pr_diffs: str | None = None
    ) -> tuple[list[FileChangeRequest], str]:
        file_change_requests: list[FileChangeRequest] = []
        # Todo: put retries into a constants file
        # also, this retries multiple times as the calls for this function are in a for loop
        try:
            is_python_issue = (
                sum(
                    [
                        not file_path.endswith(".py")
                        for file_path in self.human_message.get_file_paths()
                    ]
                )
                < 2
            )
            logger.info(f"IS PYTHON ISSUE: {is_python_issue}")
            python_issue_worked = True
            if is_python_issue:
                graph = Graph.from_folder(folder_path=self.cloned_repo.cache_dir)
                graph_parent_bot = GraphParentBot(chat_logger=self.chat_logger)
                if pr_diffs is not None:
                    self.delete_messages_from_chat("pr_diffs")
                    graph_parent_bot.messages.insert(
                        1, Message(role="user", content=pr_diffs, key="pr_diffs")
                    )

                issue_metadata = self.human_message.get_issue_metadata()
                relevant_snippets = self.human_message.render_snippets()
                symbols_to_files = graph.paths_to_first_degree_entities(
                    self.human_message.get_file_paths()
                )
                if len(symbols_to_files) <= 1:
                    python_issue_worked = False

                if python_issue_worked:
                    (
                        relevant_files_to_symbols,
                        relevant_symbols_string,
                    ) = graph_parent_bot.relevant_files_to_symbols(
                        issue_metadata, relevant_snippets, symbols_to_files
                    )

                    file_paths_to_contents = {
                        file_path: self.cloned_repo.get_file_contents(file_path)
                        for file_path in relevant_files_to_symbols.keys()
                    }

                    # Create plan for relevant snippets first
                    human_message_snippet_paths = set(
                        s.file_path for s in self.human_message.snippets
                    )
                    non_human_message_snippet_paths = set()
                    for file_path in relevant_files_to_symbols.keys():
                        non_human_message_snippet_paths.add(
                            file_path
                        )  # TODO (luke) use trimmed context of initial files in this step instead of self.human_message.render_snippet_array(other_snippets)
                    plans: list[GraphContextAndPlan] = []
                    for file_path in (
                        human_message_snippet_paths | non_human_message_snippet_paths
                    ):
                        other_snippets = [
                            snippet
                            for snippet in self.human_message.snippets
                            if snippet.file_path != file_path
                            and file_path
                            in human_message_snippet_paths  # <- trim these once the human messages are parsed
                        ]
                        if file_path in human_message_snippet_paths:
                            snippet = next(
                                snippet
                                for snippet in self.human_message.snippets
                                if snippet.file_path == file_path
                            )
                        else:
                            snippet = Snippet(
                                file_path=file_path,
                                start=0,
                                end=0,
                                content=file_paths_to_contents[file_path],
                            )
                        relevant_symbol_list = []
                        for v in relevant_files_to_symbols.values():
                            relevant_symbol_list.extend(v)
                        plan_bot = GraphChildBot(chat_logger=self.chat_logger)
                        plan = plan_bot.code_plan_extraction(
                            code=snippet.content,
                            file_path=file_path,
                            entities=relevant_symbol_list,
                            issue_metadata=issue_metadata,
                            previous_snippets=self.human_message.render_snippet_array(
                                other_snippets
                            ),
                            all_symbols_and_files=relevant_symbols_string,
                        )
                        if plan.relevant_new_snippet:
                            plans.append(plan)
                    file_path_set = set()
                    deduped_plans = []
                    for plan in plans:
                        if plan.file_path not in file_path_set:
                            file_path_set.add(plan.file_path)
                            deduped_plans.append(plan)
                        else:
                            logger.info(f"Duplicate plan for {plan.file_path}")
                    plans = deduped_plans

                    # topologically sort the plans so that we can apply them in order
                    file_paths = [plan.file_path for plan in plans]
                    sorted_files = graph.topological_sort(file_paths)
                    sorted_plans = []
                    for file_path in sorted_files:
                        sorted_plans.append(
                            next(
                                plan for plan in plans if plan.file_path == file_path
                            )  # TODO: use a dict instead
                        )
                    plans = sorted_plans

                    relevant_snippets = []
                    for plan in plans:
                        relevant_snippets.extend(plan.relevant_new_snippet)

                    python_human_message = PythonHumanMessagePrompt(
                        repo_name=self.human_message.repo_name,
                        issue_url=self.human_message.issue_url,
                        username=self.human_message.username,
                        title=self.human_message.title,
                        summary=self.human_message.summary,
                        snippets=relevant_snippets,
                        tree=self.human_message.tree,
                        repo_description=self.human_message.repo_description,
                    )
                    prompt_message_dicts = python_human_message.construct_prompt()
                    new_messages = [self.messages[0]]
                    for message_dict in prompt_message_dicts:
                        new_messages.append(Message(**message_dict))
                    self.messages = new_messages
                    files_to_change_response = self.chat(
<<<<<<< HEAD
                        python_files_to_change_prompt, message_key="files_to_change"
=======
                        files_to_change_prompt, message_key="files_to_change"
>>>>>>> bc187796
                    )  # Dedup files to change here
                    file_change_requests = []
                    for re_match in re.finditer(
                        FileChangeRequest._regex, files_to_change_response, re.DOTALL
                    ):
                        file_change_requests.append(
                            FileChangeRequest.from_string(re_match.group(0))
                        )

                    if file_change_requests:
                        return file_change_requests, files_to_change_response
            if not is_python_issue or not python_issue_worked:
                if pr_diffs is not None:
                    self.delete_messages_from_chat("pr_diffs")
                    self.messages.insert(
                        1, Message(role="user", content=pr_diffs, key="pr_diffs")
                    )

                files_to_change_response = self.chat(
                    files_to_change_prompt, message_key="files_to_change"
                )  # Dedup files to change here
            file_change_requests = []
            for re_match in re.finditer(
                FileChangeRequest._regex, files_to_change_response, re.DOTALL
            ):
                file_change_requests.append(
                    FileChangeRequest.from_string(re_match.group(0))
                )

            if file_change_requests:
                return file_change_requests, files_to_change_response
        except RegexMatchError as e:
            logger.print(e)
            logger.warning("Failed to parse! Retrying...")
            self.delete_messages_from_chat("files_to_change")
            self.delete_messages_from_chat("pr_diffs")

        raise NoFilesException()

    def generate_pull_request(self, retries=2) -> PullRequest:
        for count in range(retries):
            too_long = False
            try:
                logger.info(f"Generating for the {count}th time...")
                if (
                    too_long or count >= retries - 1
                ):  # if on last try, use gpt4-32k (improved context window)
                    pr_text_response = self.chat(
                        pull_request_prompt, message_key="pull_request"
                    )
                else:
                    pr_text_response = self.chat(
                        pull_request_prompt,
                        message_key="pull_request",
                        model=SECONDARY_MODEL,
                    )

                # Add triple quotes if not present
                if not pr_text_response.strip().endswith('"""'):
                    pr_text_response += '"""'

                self.delete_messages_from_chat("pull_request")
            except SystemExit:
                raise SystemExit
            except Exception as e:
                e_str = str(e)
                if "too long" in e_str:
                    too_long = True
                logger.warning(f"Exception {e_str}. Failed to parse! Retrying...")
                self.delete_messages_from_chat("pull_request")
                continue
            pull_request = PullRequest.from_string(pr_text_response)

            # Remove duplicate slashes from branch name (max 1)
            final_branch = pull_request.branch_name[:240]
            final_branch = final_branch.split("/", 1)[-1]

            use_underscores = get_branch_name_config(self.repo)
            if use_underscores:
                final_branch = final_branch.replace("/", "_")

            pull_request.branch_name = (
                "sweep/" if not use_underscores else "sweep_"
            ) + final_branch
            return pull_request
        raise Exception("Could not generate PR text")


class GithubBot(BaseModel):
    class Config:
        arbitrary_types_allowed = True  # for repo: Repository

    repo: Repository

    def get_contents(self, path: str, branch: str = ""):
        if not branch:
            branch = SweepConfig.get_branch(self.repo)
        try:
            return self.repo.get_contents(path, ref=branch)
        except Exception as e:
            logger.warning(path)
            raise e

    def get_file(self, file_path: str, branch: str = "") -> ContentFile:
        content = self.get_contents(file_path, branch)
        assert not isinstance(content, list)
        return content

    def check_path_exists(self, path: str, branch: str = ""):
        try:
            self.get_contents(path, branch)
            return True
        except SystemExit:
            raise SystemExit
        except Exception:
            return False

    def clean_branch_name(self, branch: str) -> str:
        branch = re.sub(r"[^a-zA-Z0-9_\-/]", "_", branch)
        branch = re.sub(r"_+", "_", branch)
        branch = branch.strip("_")

        return branch

    def create_branch(self, branch: str, retry=True) -> str:
        # Generate PR if nothing is supplied maybe
        branch = self.clean_branch_name(branch)
        base_branch = self.repo.get_branch(SweepConfig.get_branch(self.repo))
        try:
            try:
                test = self.repo.get_branch("sweep")
                assert test is not None
                # If it does exist, fix
                branch = branch.replace(
                    "/", "_"
                )  # Replace sweep/ with sweep_ (temp fix)
            except SystemExit:
                raise SystemExit
            except Exception:
                pass

            self.repo.create_git_ref(f"refs/heads/{branch}", base_branch.commit.sha)
            return branch
        except GithubException as e:
            logger.error(f"Error: {e}, trying with other branch names...")
            logger.warning(
                f"{branch}\n{base_branch}, {base_branch.name}\n{base_branch.commit.sha}"
            )
            if retry:
                for i in range(1, 31):
                    try:
                        logger.warning(f"Retrying {branch}_{i}...")
                        self.repo.create_git_ref(
                            f"refs/heads/{branch}_{i}", base_branch.commit.sha
                        )
                        return f"{branch}_{i}"
                    except GithubException:
                        pass
            else:
                new_branch = self.repo.get_branch(branch)
                if new_branch:
                    return new_branch.name
            raise e

    def populate_snippets(self, snippets: list[Snippet]):
        for snippet in snippets:
            try:
                snippet.content = self.repo.get_contents(
                    snippet.file_path, SweepConfig.get_branch(self.repo)
                ).decoded_content.decode("utf-8")
                snippet.start = max(1, snippet.start)
                snippet.end = min(len(snippet.content.split("\n")), snippet.end)
            except SystemExit:
                raise SystemExit
            except Exception as e:
                logger.error(snippet)

    @staticmethod
    def is_blocked(file_path: str, blocked_dirs: list[str]):
        for blocked_dir in blocked_dirs:
            if file_path.startswith(blocked_dir) and len(blocked_dir) > 0:
                return {"success": True, "path": blocked_dir}
        return {"success": False}

    def validate_file_change_requests(
        self, file_change_requests: list[FileChangeRequest], branch: str = ""
    ):
        blocked_dirs = get_blocked_dirs(self.repo)
        for file_change_request in file_change_requests:
            try:
                exists = False
                try:
                    exists = self.repo.get_contents(
                        file_change_request.filename,
                        branch or SweepConfig.get_branch(self.repo),
                    )
                except UnknownObjectException:
                    for prefix in [
                        self.repo.full_name,
                        self.repo.owner.login,
                        self.repo.name,
                    ]:
                        try:
                            new_filename = file_change_request.filename.replace(
                                prefix + "/", "", 1
                            )
                            exists = self.repo.get_contents(
                                new_filename,
                                branch or SweepConfig.get_branch(self.repo),
                            )
                            file_change_request.filename = new_filename
                            break
                        except UnknownObjectException:
                            pass
                    else:
                        exists = False
                except SystemExit:
                    raise SystemExit
                except Exception as e:
                    logger.error(f"FileChange Validation Error: {e}")

                if exists and file_change_request.change_type == "create":
                    file_change_request.change_type = "modify"
                elif not exists and file_change_request.change_type == "modify":
                    file_change_request.change_type = "create"

                block_status = self.is_blocked(
                    file_change_request.filename, blocked_dirs
                )
                if block_status["success"]:
                    # red X emoji
                    file_change_request.instructions = (
                        f'❌ Unable to modify files in `{block_status["path"]}`\nEdit'
                        " `sweep.yaml` to configure."
                    )
            except SystemExit:
                raise SystemExit
            except Exception as e:
                logger.info(traceback.format_exc())
                raise e
        file_change_requests = [
            file_change_request
            for file_change_request in file_change_requests
            if file_change_request.instructions.strip()
        ]
        return file_change_requests


class SweepBot(CodeGenBot, GithubBot):
    comment_pr_diff_str: str | None = None
    comment_pr_files_modified: Dict[str, str] | None = None

    @staticmethod
    def run_sandbox(
        repo_url: str,
        file_path: str,
        content: str | None,
        token: str,
        only_lint: bool = False,
    ) -> Dict:
        if not SANDBOX_URL:
            return {"success": False}

        response = requests.post(
            SANDBOX_URL,
            json={
                "token": token,
                "repo_url": repo_url,
                "file_path": file_path,
                "content": content,
                "only_lint": only_lint,
            },
            timeout=(5, 600),
        )
        response.raise_for_status()
        output = response.json()
        return output

    def check_completion(self, file_name: str, new_content: str) -> bool:
        can_check = False
        for ext in [".js", ".ts", ".jsx", ".tsx", ".py"]:
            if file_name.endswith(ext):
                can_check = True
                break
        if not can_check:
            return True

        # GPT-4 generated conditions
        # Checking for unimplemented Python code with NotImplementedError
        if "raise NotImplementedError" in new_content:
            return False

        # Checking for TODO or FIXME comments
        if "TODO" in new_content or "FIXME" in new_content:
            return False

        # Checking for Python functions with only a 'pass' statement
        if "def " in new_content and ":\n    pass\n" in new_content:
            return False

        # Checking for TypeScript/JavaScript functions that are empty
        if "function" in new_content and "){}" in new_content:
            return False

        # Checking for TypeScript/JavaScript arrow functions that are empty
        if ") => {}" in new_content:
            return False

        # Checking for abstract methods in TypeScript
        if "abstract" in new_content and "): void;" in new_content:
            return False

        # Checking for TypeScript/JavaScript methods that only contain a comment
        if (
            "function" in new_content
            and "){\n    // " in new_content
            and " \n}" in new_content
        ):
            return False

        return True

    def check_sandbox(
        self,
        file_path: str,
        content: str,
    ):
        # Format file
        sandbox_execution: SandboxResponse | None = None
        if SANDBOX_URL:
            try:
                logger.print("Running Sandbox...")
                logger.print(content)
                logger.print(self.sweep_context)
                output = SweepBot.run_sandbox(
                    token=self.sweep_context.token,
                    repo_url=self.repo.html_url,
                    file_path=file_path,
                    content=content,
                )
                logger.print(output)
                sandbox_execution = SandboxResponse(**output)
                if output["success"]:
                    content = output["updated_content"]
            except SystemExit:
                raise SystemExit
            except Exception as e:
                logger.error(f"Sandbox Error: {e}")
                logger.error(traceback.format_exc())
        return content, sandbox_execution

    def create_file(
        self,
        file_change_request: FileChangeRequest,
        changed_files: list[tuple[str, str]] = [],
    ):
        file_change: FileCreation | None = None
        key = f"file_change_created_{file_change_request.filename}"
        if changed_files:
            changed_files_summary = "Changed files in this PR:\n\n" + "\n".join(
                [
                    f'<changed_file file_path="{file_path}">\n{file_contents}\n</changed_file>'
                    for file_path, file_contents in changed_files
                ]
            )
            self.messages.append(
                Message(
                    content=changed_files_summary,
                    role="assistant",
                    key="changed_files_summary",
                )
            )
        create_file_response = self.chat(
            create_file_prompt.format(
                filename=file_change_request.filename,
                instructions=file_change_request.instructions,
            ),
            message_key=key,
        )
        if changed_files:
            self.delete_messages_from_chat(key_to_delete="changed_files_summary")
        # Add file to list of changed_files
        self.file_change_paths.append(file_change_request.filename)
        # self.delete_file_from_system_message(file_path=file_change_request.filename)
        try:
            file_change = FileCreation.from_string(create_file_response)
            commit_message_match = re.search(
                'Commit message: "(?P<commit_message>.*)"', create_file_response
            )
            if commit_message_match:
                file_change.commit_message = commit_message_match.group(
                    "commit_message"
                )
            else:
                file_change.commit_message = f"Create {file_change_request.filename}"
            assert file_change is not None
            file_change.commit_message = file_change.commit_message[
                : min(len(file_change.commit_message), 50)
            ]

            self.delete_messages_from_chat(key_to_delete=key)

            try:
                implemented = self.check_completion(  # use async
                    file_change_request.filename, file_change.code
                )
                if not implemented:
                    discord_log_error(
                        f"{self.sweep_context.issue_url}\nUnimplemented Create Section: {'gpt3.5' if self.sweep_context.use_faster_model else 'gpt4'}: \n",
                        priority=2 if self.sweep_context.use_faster_model else 0,
                    )
            except SystemExit:
                raise SystemExit
            except Exception as e:
                logger.error(f"Error: {e}")

            file_change.code, sandbox_execution = self.check_sandbox(
                file_change_request.filename, file_change.code
            )

            return file_change, sandbox_execution
        except SystemExit:
            raise SystemExit
        except Exception as e:
            # Todo: should we undo appending to file_change_paths?
            logger.info(traceback.format_exc())
            logger.warning(e)
            logger.warning(f"Failed to parse. Retrying for the 1st time...")
            self.delete_messages_from_chat(key)
        raise Exception("Failed to parse response after 5 attempts.")

    def modify_file(
        self,
        file_change_request: FileChangeRequest,
        contents: str = "",
        contents_line_numbers: str = "",
        branch=None,
        chunking: bool = False,
        chunk_offset: int = 0,
        sandbox=None,
        changed_files: list[tuple[str, str]] = [],
    ):
        key = f"file_change_modified_{file_change_request.filename}"
        file_markdown = is_markdown(file_change_request.filename)
        # TODO(sweep): edge case at empty file
        new_file = ""
        try:
            file_path_to_contents = OrderedDict()
            for file_path, diffs in changed_files:
                if not diffs.strip():
                    continue
                if file_path in file_path_to_contents:
                    file_path_to_contents[file_path] += diffs
                else:
                    file_path_to_contents[file_path] = diffs
            changed_files_summary = "We have previously changed these files:\n" + "\n".join(
                [
                    f'<changed_file file_path="{file_path}">\n{diffs}\n</changed_file>'
                    for file_path, diffs in file_path_to_contents.items()
                ]
            )
            additional_messages = [
                Message(
                    role="user",
                    content=self.human_message.get_issue_metadata(),
                    key="issue_metadata",
                )
            ]
            if self.comment_pr_diff_str:
                additional_messages = [
                    Message(
                        role="user",
                        content="The following are the changes in the PR:\n"
                        + self.comment_pr_diff_str,
                        key="pr_diffs",
                    )
                ]
            if changed_files:
                additional_messages += [
                    Message(
                        content=changed_files_summary,
                        role="user",
                    )
                ]
            if chunking:
                additional_messages += [
                    Message(
                        content="This is one of the sections of code out of a larger body of code and the changes may not be in this file. If you do not wish to make changes to this file, please type `skip`.",
                        role="assistant",
                    )
                ]
            modify_file_bot = ModifyBot(
                additional_messages,
                parent_bot=self,
                chat_logger=self.chat_logger,
                is_pr=bool(self.comment_pr_diff_str),
            )
            try:
                new_file = modify_file_bot.try_update_file(
                    file_path=file_change_request.filename,
                    file_contents=contents,
                    file_change_request=file_change_request,
                    chunking=chunking,
                )
            except SystemExit:
                raise SystemExit
            except Exception as e:
                if chunking:
                    return contents, "", None, changed_files
                raise e
        except SystemExit:
            raise SystemExit
        except Exception as e:  # Check for max tokens error
            if "max tokens" in str(e).lower():
                logger.error(f"Max tokens exceeded for {file_change_request.filename}")
                raise MaxTokensExceeded(file_change_request.filename)
            else:
                logger.error(f"Error: {e}")
                logger.error(traceback.format_exc())
                self.delete_messages_from_chat(key)
                raise e
        try:
            new_file = format_contents(new_file, file_markdown)
            commit_message_match = None
            if commit_message_match:
                commit_message = commit_message_match.group("commit_message")
            else:
                commit_message = f"feat: Updated {file_change_request.filename}"
            commit_message = commit_message[: min(len(commit_message), 50)]

            sandbox_execution = None
            if not chunking:
                new_file, sandbox_execution = self.check_sandbox(
                    file_change_request.filename, new_file
                )
            changed_files.append(
                (
                    file_change_request.filename,
                    generate_diff(contents, new_file),
                )
            )
            return new_file, commit_message, sandbox_execution, changed_files
        except SystemExit:
            raise SystemExit
        except Exception as e:
            tb = traceback.format_exc()
            logger.warning(f"Failed to parse." f" {e}\n{tb}")
            self.delete_messages_from_chat(key)
        raise Exception(f"Failed to parse response after 1 attempt.")

    def rewrite_section(
        self,
        file_change_request: FileChangeRequest,
        contents: str,
        section: str,
    ) -> FileCreation:
        section_rewrite: SectionRewrite | None = None
        key = f"file_change_created_{file_change_request.filename}"
        old_system_message = self.messages[0].content
        self.messages[0].content = rewrite_file_system_prompt
        rewrite_section_response = self.chat(
            rewrite_file_prompt.format(
                filename=file_change_request.filename,
                code=contents,
                instructions=file_change_request.instructions,
                section=section,
            ),
            message_key=key,
        )
        self.messages[0].content = old_system_message
        self.file_change_paths.append(file_change_request.filename)
        try:
            section_rewrite = SectionRewrite.from_string(rewrite_section_response)
            self.delete_messages_from_chat(key_to_delete=key)

            try:
                implemented = self.check_completion(  # use async
                    file_change_request.filename, section_rewrite.section
                )
                if not implemented:
                    discord_log_error(
                        f"{self.sweep_context.issue_url}\nUnimplemented Create Section: {'gpt3.5' if self.sweep_context.use_faster_model else 'gpt4'}: \n",
                        priority=2 if self.sweep_context.use_faster_model else 0,
                    )
            except SystemExit:
                raise SystemExit
            except Exception as e:
                logger.error(f"Error: {e}")

            return section_rewrite
        except SystemExit:
            raise SystemExit
        except Exception as e:
            # Todo: should we undo appending to file_change_paths?
            logger.info(traceback.format_exc())
            logger.warning(e)
            logger.warning(f"Failed to parse. Retrying for the 1st time...")
            self.delete_messages_from_chat(key)
        raise Exception("Failed to parse response after 5 attempts.")

    def rewrite_file(
        self,
        file_change_request: FileChangeRequest,
        branch: str,
    ) -> FileCreation:
        chunks = []
        original_file = self.repo.get_contents(file_change_request.filename, ref=branch)
        original_contents = original_file.decoded_content.decode("utf-8")
        contents = original_contents
        for snippet in chunk_code(
            contents, file_change_request.filename, MAX_CHARS=2300, coalesce=200
        ):
            chunks.append(snippet.get_snippet(add_ellipsis=False, add_lines=False))
        for i, chunk in enumerate(chunks):
            section_rewrite = self.rewrite_section(file_change_request, contents, chunk)
            chunks[i] = section_rewrite.section
            contents = "\n".join(chunks)

        commit_message = (
            f"Rewrote {file_change_request.filename} to do "
            + file_change_request.instructions[
                : min(len(file_change_request.instructions), 30)
            ]
        )
        final_contents, sandbox_execution = self.check_sandbox(
            file_change_request.filename, contents
        )
        self.repo.update_file(
            file_change_request.filename,
            commit_message,
            final_contents,
            sha=original_file.sha,
            branch=branch,
        )
        return final_contents != original_contents, sandbox_execution

    def change_files_in_github(
        self,
        file_change_requests: list[FileChangeRequest],
        branch: str,
        blocked_dirs: list[str] = [],
        sandbox=None,
    ):
        # should check if branch exists, if not, create it
        logger.debug(file_change_requests)
        num_fcr = len(file_change_requests)
        completed = 0

        for _, changed_file in self.change_files_in_github_iterator(
            file_change_requests, branch, blocked_dirs, sandbox=sandbox
        ):
            if changed_file:
                completed += 1
        return completed, num_fcr

    def change_files_in_github_iterator(
        self,
        file_change_requests: list[FileChangeRequest],
        branch: str,
        blocked_dirs: list[str],
        sandbox=None,
    ) -> Generator[tuple[FileChangeRequest, bool], None, None]:
        # should check if branch exists, if not, create it
        logger.debug(file_change_requests)
        # num_fcr = len(file_change_requests)
        completed = 0
        sandbox_execution = None

        # added_modify_hallucination = False

        LINE_CUTOFF = 600
        changed_files: list[tuple[str, str]] = []

        for file_change_request in file_change_requests:
            logger.print(file_change_request.change_type, file_change_request.filename)
            changed_file = False

            # popping files too long
            # total_lines = 0
            # new_changed_files = []
            # for file_name, changed_file in changed_files:
            #     if total_lines + len(changed_file.splitlines()) > LINE_CUTOFF:
            #         break
            #     new_changed_files.append((file_name, changed_file))
            #     total_lines += len(changed_file.splitlines())
            # changed_files = new_changed_files

            try:
                commit = None
                # Todo(Sweep): add commit for each type of change type
                if self.is_blocked(file_change_request.filename, blocked_dirs)[
                    "success"
                ]:
                    logger.info(
                        f"Skipping {file_change_request.filename} because it is"
                        " blocked."
                    )
                    continue

                logger.print(
                    f"Processing {file_change_request.filename} for change type"
                    f" {file_change_request.change_type}..."
                )
                match file_change_request.change_type:
                    case "create":
                        (
                            changed_file,
                            sandbox_execution,
                            commit,
                        ) = self.handle_create_file(
                            file_change_request,
                            branch,
                            sandbox=sandbox,
                            changed_files=changed_files,
                        )
                        changed_files.append(
                            (
                                file_change_request.filename,
                                file_change_request.new_content,
                            )
                        )
                    case "modify" | "rewrite":
                        # Remove snippets from this file if they exist
                        snippet_msgs = [
                            m for m in self.messages if m.key == BOT_ANALYSIS_SUMMARY
                        ]
                        if len(snippet_msgs) > 0:  # Should always be true
                            snippet_msg = snippet_msgs[0]
                            # Use regex to remove this snippet from the message
                            file = re.escape(file_change_request.filename)
                            regex = rf'<snippet source="{file}:\d*-?\d*.*?<\/snippet>'
                            snippet_msg.content = re.sub(
                                regex,
                                "",
                                snippet_msg.content,
                                flags=re.DOTALL,
                            )
                        file_change_request.new_content
                        (
                            changed_file,
                            sandbox_execution,
                            commit,
                            changed_files,
                        ) = self.handle_modify_file(
                            file_change_request,
                            branch,
                            sandbox=sandbox,
                            changed_files=changed_files,
                        )
                    case "delete":
                        contents = self.repo.get_contents(
                            file_change_request.filename, ref=branch
                        )
                        self.repo.delete_file(
                            file_change_request.filename,
                            f"Deleted {file_change_request.filename}",
                            sha=contents.sha,
                            branch=branch,
                        )
                        changed_file = True
                    case "rename":
                        contents = self.repo.get_contents(
                            file_change_request.filename, ref=branch
                        )
                        self.repo.create_file(
                            file_change_request.instructions,
                            (
                                f"Renamed {file_change_request.filename} to"
                                f" {file_change_request.instructions}"
                            ),
                            contents.decoded_content,
                            branch=branch,
                        )
                        self.repo.delete_file(
                            file_change_request.filename,
                            f"Deleted {file_change_request.filename}",
                            sha=contents.sha,
                            branch=branch,
                        )
                        changed_file = True
                    case _:
                        raise Exception(
                            f"Unknown change type {file_change_request.change_type}"
                        )
                logger.print(f"Done processing {file_change_request.filename}.")
                yield file_change_request, changed_file, sandbox_execution, commit
            except MaxTokensExceeded as e:
                raise e
            except SystemExit:
                raise SystemExit
            except Exception as e:
                logger.error(f"Error in change_files_in_github {e}")

            if changed_file:
                completed += 1

    def handle_create_file(
        self,
        file_change_request: FileChangeRequest,
        branch: str,
        sandbox=None,
        changed_files: list[tuple[str, str]] = [],
    ) -> tuple[bool, None, Commit]:
        try:
            file_change, sandbox_execution = self.create_file(
                file_change_request, changed_files=changed_files
            )
            file_markdown = is_markdown(file_change_request.filename)
            file_change.code = format_contents(file_change.code, file_markdown)
            logger.debug(
                f"{file_change_request.filename},"
                f" {f'Create {file_change_request.filename}'}, {file_change.code},"
                f" {branch}"
            )

            result = self.repo.create_file(
                file_change_request.filename,
                file_change.commit_message,
                file_change.code,
                branch=branch,
            )

            file_change_request.new_content = file_change.code

            return True, sandbox_execution, result["commit"]
        except SystemExit:
            raise SystemExit
        except Exception as e:
            logger.info(f"Error in handle_create_file: {e}")
            return False, None, None

    def handle_modify_file(
        self,
        file_change_request: FileChangeRequest,
        branch: str,
        commit_message: str = None,
        sandbox=None,
        changed_files: list[tuple[str, str]] = [],
    ) -> tuple[str, Any, Commit, list]:
        CHUNK_SIZE = 800  # Number of lines to process at a time
        sandbox_error = None
        try:
            file = self.get_file(file_change_request.filename, branch=branch)
            file_contents = file.decoded_content.decode("utf-8")
            lines = file_contents.split("\n")

            new_file_contents = ""
            all_lines_numbered = [f"{i + 1}:{line}" for i, line in enumerate(lines)]
            # Todo(lukejagg): Use when only using chunking
            chunk_sizes = [
                # 800,
                600,
                400,
                # 300,
            ]  # Define the chunk sizes for the backoff mechanism
            if file_change_request.start_and_end_lines:
                chunk_sizes = [
                    10000
                ]  # dont chunk if we know the start and end lines already
            for CHUNK_SIZE in chunk_sizes:
                try:
                    chunking = (
                        len(lines) > CHUNK_SIZE
                    )  # Only chunk if the file is large enough
                    file_name = file_change_request.filename
                    if file_change_request.entity:
                        (
                            new_file_contents,
                            suggested_commit_message,
                            sandbox_error,
                            changed_files,
                        ) = self.modify_file(
                            file_change_request,
                            contents="\n".join(lines),
                            branch=branch,
                            contents_line_numbers=file_contents
                            if USING_DIFF
                            else "\n".join(all_lines_numbered),
                            chunking=False,
                            chunk_offset=0,
                            sandbox=sandbox,
                            changed_files=changed_files,
                        )
                        commit_message = suggested_commit_message
                    elif not chunking:
                        (
                            new_file_contents,
                            suggested_commit_message,
                            sandbox_error,
                            changed_files,
                        ) = self.modify_file(
                            file_change_request,
                            contents="\n".join(lines),
                            branch=branch,
                            contents_line_numbers=file_contents
                            if USING_DIFF
                            else "\n".join(all_lines_numbered),
                            chunking=chunking,
                            chunk_offset=0,
                            sandbox=sandbox,
                            changed_files=changed_files,
                        )
                        commit_message = suggested_commit_message
                    else:
                        for i in range(0, len(lines), CHUNK_SIZE):
                            chunk_contents = "\n".join(lines[i : i + CHUNK_SIZE])
                            contents_line_numbers = "\n".join(
                                all_lines_numbered[i : i + CHUNK_SIZE]
                            )
                            (
                                new_chunk,
                                suggested_commit_message,
                                sandbox_error,
                                changed_files,
                            ) = self.modify_file(
                                file_change_request,
                                contents=chunk_contents,
                                branch=branch,
                                contents_line_numbers=chunk_contents
                                if USING_DIFF
                                else "\n".join(contents_line_numbers),
                                chunking=chunking,
                                chunk_offset=i,
                                sandbox=sandbox,
                                changed_files=changed_files,
                            )
                            # commit_message = commit_message or suggested_commit_message
                            commit_message = suggested_commit_message
                            if i + CHUNK_SIZE < len(lines):
                                new_file_contents += new_chunk + "\n"
                            else:
                                new_file_contents += new_chunk
                    break  # If the chunking was successful, break the loop
                except Exception as e:
                    logger.print(e)
                    raise e

                    continue  # If the chunking was not successful, continue to the next chunk size
            # If the original file content is identical to the new file content, log a warning and return
            if file_contents == new_file_contents:
                logger.warning(
                    f"No changes made to {file_change_request.filename}. Skipping file"
                    " update."
                )
                return False, sandbox_error, "No changes made to file.", changed_files
            logger.debug(
                f"{file_name}, {commit_message}, {new_file_contents}, {branch}"
            )

            # Update the file with the new contents after all chunks have been processed
            try:
                result = self.repo.update_file(
                    file_name,
                    # commit_message.format(file_name=file_name),
                    commit_message,
                    new_file_contents,
                    file.sha,
                    branch=branch,
                )
                file_change_request.new_content = new_file_contents
                return True, sandbox_error, result["commit"], changed_files
            except SystemExit:
                raise SystemExit
            except Exception as e:
                logger.info(f"Error in updating file, repulling and trying again {e}")
                file = self.get_file(file_change_request.filename, branch=branch)
                result = self.repo.update_file(
                    file_name,
                    # commit_message.format(file_name=file_name),
                    commit_message,
                    new_file_contents,
                    file.sha,
                    branch=branch,
                )
                file_change_request.new_content = new_file_contents
                return True, sandbox_error, result["commit"], changed_files
        except MaxTokensExceeded as e:
            raise e
        except SystemExit:
            raise SystemExit
        except Exception as e:
            tb = traceback.format_exc()
            logger.info(f"Error in handle_modify_file: {tb}")
            return False, sandbox_error, None, changed_files


class ModifyBot:
    def __init__(
        self,
        additional_messages: list[Message] = [],
        chat_logger=None,
        parent_bot: SweepBot = None,
        is_pr: bool = False,
    ):
        self.fetch_snippets_bot: ChatGPT = ChatGPT.from_system_message_string(
            fetch_snippets_system_prompt, chat_logger=chat_logger
        )
        self.fetch_snippets_bot.messages.extend(additional_messages)
        self.update_snippets_bot: ChatGPT = ChatGPT.from_system_message_string(
            update_snippets_system_prompt, chat_logger=chat_logger
        )
        self.update_snippets_bot.messages.extend(additional_messages)
        self.parent_bot = parent_bot

    def try_update_file(
        self,
        file_path: str,
        file_contents: str,
        file_change_request: FileChangeRequest,
        chunking: bool = False,
    ):
        snippet_queries = self.get_snippets_to_modify(
            file_path=file_path,
            file_contents=file_contents,
            file_change_request=file_change_request,
            chunking=chunking,
        )

        new_file = self.update_file(
            file_path=file_path,
            file_contents=file_contents,
            file_change_request=file_change_request,
            snippet_queries=snippet_queries,
            chunking=chunking,
        )
        return new_file

    def get_snippets_to_modify(
        self,
        file_path: str,
        file_contents: str,
        file_change_request: FileChangeRequest,
        chunking: bool = False,
    ):
        fetch_snippets_response = self.fetch_snippets_bot.chat(
            fetch_snippets_prompt.format(
                code=extract_python_span(file_contents, [file_change_request.entity]).content if file_change_request.entity else file_contents,
                file_path=file_path,
                request=file_change_request.instructions,
                chunking_message=use_chunking_message
                if chunking
                else dont_use_chunking_message,
            )
        )

        snippet_queries = []
        query_pattern = r"<snippet_to_modify.*?>\n(?P<code>.*?)\n</snippet_to_modify>"
        for code in re.findall(query_pattern, fetch_snippets_response, re.DOTALL):
            snippet_queries.append(strip_backticks(code))

        assert len(snippet_queries) > 0, "No snippets found in file"
        return snippet_queries

    def update_file(
        self,
        file_path: str,
        file_contents: str,
        file_change_request: FileChangeRequest,
        snippet_queries: list[str],
        chunking: bool = False,
    ):
        best_matches = []
        for query in snippet_queries:
            _match = find_best_match(query, file_contents)
            if _match.score > 50:
                best_matches.append(_match)

        assert len(best_matches) > 0, "No matches found in file"

        # Todo: check multiple files for matches using PR changed files

        best_matches.sort(key=lambda x: x.start + x.end * 0.001)

        def fuse_matches(a: Match, b: Match) -> Match:
            return Match(
                start=min(a.start, b.start),
                end=max(a.end, b.end),
                score=min(a.score, b.score),
            )

        current_match = best_matches[0]
        deduped_matches = []

        # Fuse & dedup
        for _match in best_matches:
            if current_match.end > _match.start:
                current_match = fuse_matches(current_match, _match)
            else:
                deduped_matches.append(current_match)
                current_match = _match
        deduped_matches.append(current_match)
        selected_snippets = []
        for _match in deduped_matches:
            current_contents = "\n".join(
                file_contents.split("\n")[_match.start : _match.end]
            )
            selected_snippets.append(current_contents)

<<<<<<< HEAD
        print(deduped_matches)
=======
        if file_change_request.start_and_end_lines:
            plan_extracted_contents = ""
            for start_line, end_line in file_change_request.start_and_end_lines:
                split_file_contents = "\n".join(
                    file_contents.split("\n")[start_line - 1 : end_line]
                )
                plan_extracted_contents += (
                    f"<{file_change_request.filename}:{start_line}-{end_line}>\n"
                )
                plan_extracted_contents += split_file_contents
                plan_extracted_contents += "...\n"
        else:
            plan_extracted_contents = file_contents

>>>>>>> bc187796
        update_snippets_response = self.update_snippets_bot.chat(
            update_snippets_prompt.format(
                code=extract_python_span(file_contents, [file_change_request.entity]).content if file_change_request.entity else file_contents,
                file_path=file_path,
                snippets="\n\n".join(
                    [
                        f"<snippet>\n{snippet}\n</snippet>"
                        for i, snippet in enumerate(selected_snippets)
                    ]
                ),
                request=file_change_request.instructions,
                n=len(selected_snippets),
            )
        )

        updated_snippets = []
        updated_pattern = r"<updated_snippet>(?P<code>.*?)</updated_snippet>"
        for code in re.findall(updated_pattern, update_snippets_response, re.DOTALL):
            formatted_code = strip_backticks(code)
            formatted_code = remove_line_numbers(formatted_code)
            updated_snippets.append(formatted_code)

        result = file_contents
        for search, replace in zip(selected_snippets, updated_snippets):
            result, _, _ = sliding_window_replacement(
                result.splitlines(),
                search.splitlines(),
                match_indent(replace, search).splitlines(),
            )
            result = "\n".join(result)

        ending_newlines = len(file_contents) - len(file_contents.rstrip("\n"))
        result = result.rstrip("\n") + "\n" * ending_newlines

        return result


if __name__ == "__main__":
    response = """
```python
```"""
    stripped = strip_backticks(response)
    print(stripped)<|MERGE_RESOLUTION|>--- conflicted
+++ resolved
@@ -357,11 +357,7 @@
                         new_messages.append(Message(**message_dict))
                     self.messages = new_messages
                     files_to_change_response = self.chat(
-<<<<<<< HEAD
                         python_files_to_change_prompt, message_key="files_to_change"
-=======
-                        files_to_change_prompt, message_key="files_to_change"
->>>>>>> bc187796
                     )  # Dedup files to change here
                     file_change_requests = []
                     for re_match in re.finditer(
@@ -1460,24 +1456,7 @@
             )
             selected_snippets.append(current_contents)
 
-<<<<<<< HEAD
         print(deduped_matches)
-=======
-        if file_change_request.start_and_end_lines:
-            plan_extracted_contents = ""
-            for start_line, end_line in file_change_request.start_and_end_lines:
-                split_file_contents = "\n".join(
-                    file_contents.split("\n")[start_line - 1 : end_line]
-                )
-                plan_extracted_contents += (
-                    f"<{file_change_request.filename}:{start_line}-{end_line}>\n"
-                )
-                plan_extracted_contents += split_file_contents
-                plan_extracted_contents += "...\n"
-        else:
-            plan_extracted_contents = file_contents
-
->>>>>>> bc187796
         update_snippets_response = self.update_snippets_bot.chat(
             update_snippets_prompt.format(
                 code=extract_python_span(file_contents, [file_change_request.entity]).content if file_change_request.entity else file_contents,
