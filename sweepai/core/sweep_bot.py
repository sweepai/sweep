import base64
import copy
import re
import traceback
from typing import Dict, Generator

from github.ContentFile import ContentFile
from github.GithubException import GithubException, UnknownObjectException
from github.Repository import Repository
from loguru import logger
from pydantic import BaseModel

from sweepai.agents.modify_file import modify_file
from sweepai.config.client import SweepConfig, get_blocked_dirs, get_branch_name_config
from sweepai.config.server import DEFAULT_GPT4_32K_MODEL, DEFAULT_GPT35_MODEL
from sweepai.core.chat import ChatGPT
from sweepai.core.entities import (
    AssistantRaisedException,
    FileChangeRequest,
    MaxTokensExceeded,
    Message,
    NoFilesException,
    ProposedIssue,
    PullRequest,
    RegexMatchError,
    SandboxResponse,
    Snippet,
)
from sweepai.core.prompts import (
    files_to_change_prompt,
    pull_request_prompt,
    subissues_prompt,
    files_to_change_system_prompt
)
from sweepai.utils.chat_logger import discord_log_error
from sweepai.utils.progress import (
    AssistantAPIMessage,
    AssistantConversation,
    TicketProgress,
)
from sweepai.utils.str_utils import get_hash
from sweepai.utils.utils import check_syntax
from sweepai.utils.github_utils import ClonedRepo, commit_multi_file_changes

BOT_ANALYSIS_SUMMARY = "bot_analysis_summary"


def to_raw_string(s):
    return repr(s).lstrip("u")[1:-1]


sandbox_error_prompt = """The following error logs were returned from `{command}`. Make changes to the current file so that it passes this CI/CD command.

```
{error_logs}
```

Edit old_code to pass the CI/CD."""

sandbox_error_prompt_test = """The following error logs were returned from `{command}`. Make changes to the current file so that it passes this CI/CD command.

```
{error_logs}
```

Edit old_code to pass the CI/CD.
1. Analyze the business logic and tests. Identify whether the failure is in the unit tests or business logic.
2a. If the business logic is correct fix the test to return the expected output.
2b. If the business logic has a bug or you are unsure, skip the failing tests with an explanation."""

def safe_decode(
    repo: Repository,
    path: str,
    *args,
    **kwargs
):
    """
    By default, this function will decode the file contents from the repo.
    But if the file > 1MB, we will fetch the raw content and then decode it manually ourselves.
    It's a strange bug that occurs when the file is too large and the GitHub API doesn't decode it properly and returns encoding="none".
    Reference: https://docs.github.com/en/rest/repos/contents?apiVersion=2022-11-28#get-repository-content
    """
    contents = repo.get_contents(path, *args, **kwargs)
    if contents.encoding == "none":
        blob = repo.get_git_blob(contents.sha)
        # this might be more correct but chatgpt said the latter is better
        # return base64.b64decode(bytearray(blob.content, "utf-8")).decode("utf-8")
        return base64.b64decode(blob.content).decode("utf-8")
    return contents.decoded_content.decode("utf-8")

def remove_line_numbers(s: str) -> str:
    # Check if more than 50% of lines have line numbers
    # Remove line numbers with spaces after (e.g. "1: {code}")
    if len(re.findall(r"\d+?: ", s)) > len(s.split("\n")) / 2:
        return re.sub(r"\d+?: ", "", s, flags=re.MULTILINE)

    # Remove line numbers with no space after (e.g. "112:{code}")
    if len(re.findall(r"\d+?:", s)) > len(s.split("\n")) / 2:
        return re.sub(r"\d+?:", "", s, flags=re.MULTILINE)
    return s


def is_blocked(file_path: str, blocked_dirs: list[str]):
    for blocked_dir in blocked_dirs:
        if file_path.startswith(blocked_dir) and len(blocked_dir) > 0:
            return {"success": True, "path": blocked_dir}
    return {"success": False}

def validate_file_change_requests(
    file_change_requests: list[FileChangeRequest],
    cloned_repo: ClonedRepo,
):
    # TODO: add better suffixing
    for fcr in file_change_requests:
        if fcr.change_type == "modify":
            try:
                cloned_repo.get_file_contents(fcr.filename)
            except FileNotFoundError as e:
                logger.warning(f"Failed to get file contents for {fcr.filename} due to {e}, trying prefixes")
                for file_path in cloned_repo.get_file_list():
                    if file_path.endswith(fcr.filename):
                        logger.info(f"Found similar file {fcr.filename} at {file_path}")
                        cloned_repo.get_file_contents(file_path)
                        fcr.filename = file_path
                        break
                else:
                    fcr.change_type = "create" # need better handling
        elif fcr.change_type == "create":
            try:
                cloned_repo.get_file_contents(fcr.filename)
                fcr.change_type = "modify" # need better handling
            except FileNotFoundError:
                pass
    

def get_files_to_change(
    relevant_snippets: list[Snippet],
    read_only_snippets: list[Snippet],
    problem_statement,
    repo_name,
    pr_diffs: str = "",
    seed: int = 0
) -> tuple[list[FileChangeRequest], str]:
    file_change_requests: list[FileChangeRequest] = []
    messages: list[Message] = []
    messages.append(
        Message(role="system", content=files_to_change_system_prompt, key="system")
    )
    messages.append(
        Message(role="user", content=files_to_change_prompt, key="assistant")
    )
    messages.append(
        Message(
            role="user",
            content=f"# Repo & Issue Metadata\nRepo: {repo_name}\nIssue: {problem_statement}",
            key="assistant",
        )
    )
    relevant_snippet_template = '<snippet index="{i}">\n<source>\n{snippet_denotation}\n</source>\n<snippet_content>\n{content}\n</snippet_content>\n</snippet>'
    read_only_snippet_template = '<read_only_snippet index="{i}">\n<source>\n{snippet_denotation}\n</source>\n<snippet_content>\n{content}\n</snippet_content>\n</read_only_snippet>'
    # attach all relevant snippets
    joined_relevant_snippets = "\n".join(
        relevant_snippet_template.format(
            i=i,
            snippet_denotation=snippet.denotation,
            content=snippet.expand(300).get_snippet(add_lines=False),
        ) for i, snippet in enumerate(relevant_snippets)
    )
    relevant_snippets_message = f"<relevant_snippets>\n{joined_relevant_snippets}\n</relevant_snippets>"
    messages.append(
        Message(
            role="user",
            content=relevant_snippets_message,
            key="relevant_snippets",
        )
    )
    joined_relevant_read_only_snippets = "\n".join(
        read_only_snippet_template.format(
            i=i,
            snippet_denotation=snippet.denotation,
            content=snippet.get_snippet(add_lines=False),
        ) for i, snippet in enumerate(read_only_snippets)
    )
    read_only_snippets_message = f"<relevant_read_only_snippets>\n{joined_relevant_read_only_snippets}\n</relevant_read_only_snippets>"
    messages.append(
        Message(
            role="user",
            content=read_only_snippets_message,
            key="relevant_snippets",
        )
    )
    messages.append(
        Message(
            role="user",
            content=f"# Repo & Issue Metadata\nRepo: {repo_name}\nIssue: {problem_statement}",
        )
    )
    if pr_diffs:
        messages.append(
            Message(role="user", content=pr_diffs, key="pr_diffs")
        )
    try:
        print("messages")
        for message in messages:
            print(message.content + "\n\n")
        joint_message = "\n\n".join(message.content for message in messages[1:-1])
        print("messages", joint_message)
        chatgpt = ChatGPT(
            messages=[
                Message(
                    role="system",
                    content=files_to_change_system_prompt,
                ),
            ],
        )
        files_to_change_response = chatgpt.chat_anthropic(
            content=joint_message + "\n\n" + files_to_change_prompt,
            model="claude-3-opus-20240229",
            temperature=0.1
        )
        print("files_to_change_response", files_to_change_response)
        file_change_requests = []
        for re_match in re.finditer(
            FileChangeRequest._regex, files_to_change_response, re.DOTALL
        ):
            file_change_request = FileChangeRequest.from_string(re_match.group(0))
            file_change_requests.append(file_change_request)
        return file_change_requests, files_to_change_response
    except RegexMatchError as e:
        print("RegexMatchError", e)

    return [], ""


class CodeGenBot(ChatGPT):
    def generate_subissues(self, retries: int = 3):
        subissues: list[ProposedIssue] = []
        for count in range(retries):
            try:
                logger.info(f"Generating for the {count}th time...")
                files_to_change_response = self.chat(
                    subissues_prompt, message_key="subissues"
                )  # Dedup files to change here
                subissues = []
                for re_match in re.finditer(
                    ProposedIssue._regex, files_to_change_response, re.DOTALL
                ):
                    subissues.append(ProposedIssue.from_string(re_match.group(0)))
                if subissues:
                    return subissues
            except RegexMatchError:
                logger.warning("Failed to parse! Retrying...")
                self.delete_messages_from_chat("files_to_change")
                continue
        raise NoFilesException()

    def get_files_to_change(
        self, retries=1, pr_diffs: str | None = None
    ) -> tuple[list[FileChangeRequest], str]:
        raise DeprecationWarning("This function is deprecated. Use get_files_to_change instead.")
        file_change_requests: list[FileChangeRequest] = []
        try:
            if pr_diffs is not None:
                self.delete_messages_from_chat("pr_diffs")
                self.messages.insert(
                    1, Message(role="user", content=pr_diffs, key="pr_diffs")
                )

            # pylint: disable=no-member
            # pylint: disable=access-member-before-definition
            if hasattr(self, "ticket_progress") and self.ticket_progress is not None:
                self.ticket_progress: TicketProgress = self.ticket_progress
                self.ticket_progress.planning_progress.assistant_conversation.messages = (
                    []
                )
                for message in self.messages:
                    self.ticket_progress.planning_progress.assistant_conversation.messages.append(
                        AssistantAPIMessage(
                            content=message.content,
                            role=message.role,
                        )
                    )
                self.ticket_progress.planning_progress.assistant_conversation.messages.append(
                    AssistantAPIMessage(
                        content=files_to_change_prompt,
                        role="user",
                    )
                )
                self.ticket_progress.save()
            old_system_prompt = self.messages[0].content
            self.messages[0].content = files_to_change_system_prompt
            # pylint: enable=no-member
            # pylint: enable=access-member-before-definition
            try:
                files_to_change_response = self.chat_anthropic(
                    files_to_change_prompt, message_key="files_to_change", model="claude-3-opus-20240229"
                )
            except Exception:
                files_to_change_response = self.chat(
                    files_to_change_prompt, message_key="files_to_change"
                )
            self.messages[0].content = old_system_prompt
            if self.ticket_progress is not None:
                self.ticket_progress.planning_progress.assistant_conversation.messages.append(
                    AssistantAPIMessage(
                        content=files_to_change_response, role="assistant"
                    )
                )
                self.ticket_progress.save()
            file_change_requests = []
            for re_match in re.finditer(
                FileChangeRequest._regex, files_to_change_response, re.DOTALL
            ):
                file_change_request = FileChangeRequest.from_string(re_match.group(0))
                file_change_requests.append(file_change_request)
            if file_change_requests:
                plan_str = "\n".join(
                    [fcr.instructions_display for fcr in file_change_requests]
                )
                return file_change_requests, plan_str
        except RegexMatchError as e:
            logger.info(f"{e}")
            logger.warning("Failed to parse! Retrying...")
            self.delete_messages_from_chat("files_to_change")
            self.delete_messages_from_chat("pr_diffs")

        raise NoFilesException()

    def generate_pull_request(self, retries=2) -> PullRequest:
        for count in range(retries):
            too_long = False
            try:
                logger.info(f"Generating for the {count}th time...")
                if (
                    too_long or count >= retries - 1
                ):  # if on last try, use gpt4-32k (improved context window)
                    pr_text_response = self.chat(
                        pull_request_prompt,
                        message_key="pull_request",
                        model=DEFAULT_GPT35_MODEL,
                    )
                else:
                    pr_text_response = self.chat(
                        pull_request_prompt,
                        message_key="pull_request",
                        model=DEFAULT_GPT4_32K_MODEL,
                    )

                # Add triple quotes if not present
                if not pr_text_response.strip().endswith('"""'):
                    pr_text_response += '"""'

                self.messages = self.messages[:-2]
            except SystemExit:
                raise SystemExit
            except Exception as e:
                e_str = str(e)
                if "too long" in e_str:
                    too_long = True
                logger.warning(f"Exception {e_str}. Failed to parse! Retrying...")
                self.messages = self.messages[:-1]
                continue
            pull_request = PullRequest.from_string(pr_text_response)

            final_branch = pull_request.branch_name[:240]
            final_branch = final_branch.split("/", 1)[-1]

            use_underscores = get_branch_name_config(self.repo)
            if use_underscores:
                final_branch = final_branch.replace("/", "_")

            pull_request.branch_name = (
                "sweep/" if not use_underscores else "sweep_"
            ) + final_branch
            return pull_request
        raise Exception("Could not generate PR text")


class GithubBot(BaseModel):
    class Config:
        arbitrary_types_allowed = True  # for repo: Repository

    repo: Repository

    def get_contents(self, path: str, branch: str = ""):
        if not branch:
            branch = SweepConfig.get_branch(self.repo)
        try:
            return self.repo.get_contents(path, ref=branch)
        except Exception as e:
            logger.warning(path)
            raise e

    def get_file(self, file_path: str, branch: str = "") -> ContentFile:
        content = self.get_contents(file_path, branch)
        assert not isinstance(content, list)
        return content

    def check_path_exists(self, path: str, branch: str = ""):
        try:
            self.get_contents(path, branch)
            return True
        except SystemExit:
            raise SystemExit
        except Exception:
            return False

    def clean_branch_name(self, branch: str) -> str:
        branch = re.sub(r"[^a-zA-Z0-9_\-/]", "_", branch)
        branch = re.sub(r"_+", "_", branch)
        branch = branch.strip("_")

        return branch

    def create_branch(self, branch: str, base_branch: str = None, retry=True) -> str:
        # Generate PR if nothing is supplied maybe
        branch = self.clean_branch_name(branch)
        base_branch = self.repo.get_branch(
            base_branch if base_branch else SweepConfig.get_branch(self.repo)
        )
        try:
            try:
                test = self.repo.get_branch("sweep")
                assert test is not None
                # If it does exist, fix
                branch = branch.replace(
                    "/", "_"
                )  # Replace sweep/ with sweep_ (temp fix)
            except Exception:
                pass

            self.repo.create_git_ref(f"refs/heads/{branch}", base_branch.commit.sha)
            return branch
        except GithubException as e:
            logger.error(f"Error: {e}, trying with other branch names...")
            logger.warning(
                f"{branch}\n{base_branch}, {base_branch.name}\n{base_branch.commit.sha}"
            )
            if retry:
                for i in range(1, 10):
                    try:
                        logger.warning(f"Retrying {branch}_{i}...")
                        _hash = get_hash()[:5]
                        self.repo.create_git_ref(
                            f"refs/heads/{branch}_{_hash}", base_branch.commit.sha
                        )
                        return f"{branch}_{_hash}"
                    except GithubException:
                        pass
            else:
                new_branch = self.repo.get_branch(branch)
                if new_branch:
                    return new_branch.name
            discord_log_error(
                f"Error: {e}, could not create branch name {branch} on {self.repo.full_name}"
            )
            raise e

    def populate_snippets(self, snippets: list[Snippet]):
        for snippet in snippets:
            try:
                snippet.content = safe_decode(
                    self.repo,
                    snippet.file_path,
                    ref=SweepConfig.get_branch(self.repo)
                )
                snippet.start = max(1, snippet.start)
                snippet.end = min(len(snippet.content.split("\n")), snippet.end)
            except SystemExit:
                raise SystemExit
            except Exception:
                logger.error(snippet)

    def validate_file_change_requests(
        self, file_change_requests: list[FileChangeRequest], branch: str = ""
    ):
        blocked_dirs = get_blocked_dirs(self.repo)
        created_files = []
        for file_change_request in file_change_requests:
            try:
                contents = None
                try:
                    contents = self.repo.get_contents(
                        file_change_request.filename,
                        branch or SweepConfig.get_branch(self.repo),
                    )
                except UnknownObjectException:
                    for prefix in [
                        self.repo.full_name,
                        self.repo.owner.login,
                        self.repo.name,
                    ]:
                        try:
                            new_filename = file_change_request.filename.replace(
                                prefix + "/", "", 1
                            )
                            contents = self.repo.get_contents(
                                new_filename,
                                branch or SweepConfig.get_branch(self.repo),
                            )
                            file_change_request.filename = new_filename
                            break
                        except UnknownObjectException:
                            pass
                    else:
                        contents = None
                except SystemExit:
                    raise SystemExit
                except Exception as e:
                    logger.error(f"FileChange Validation Error: {e}")

                if (
                    contents or file_change_request.filename in created_files
                ) and file_change_request.change_type == "create":
                    file_change_request.change_type = "modify"
                elif (
                    not (contents or file_change_request.filename in created_files)
                    and file_change_request.change_type == "modify"
                ):
                    file_change_request.change_type = "create"
                
                if contents is not None:
                    try:
                        file_change_request.old_content = safe_decode(self.repo, file_change_request.filename, ref=SweepConfig.get_branch(self.repo))
                    except Exception as e:
                        logger.info(f"Error: {e}")
                        file_change_request.old_content = ""

                created_files.append(file_change_request.filename)

                block_status = is_blocked(file_change_request.filename, blocked_dirs)
                if block_status["success"]:
                    # red X emoji
                    file_change_request.instructions = (
                        f'❌ Unable to modify files in `{block_status["path"]}`\nEdit'
                        " `sweep.yaml` to configure."
                    )
            except SystemExit:
                raise SystemExit
            except Exception as e:
                logger.info(traceback.format_exc())
                raise e
        file_change_requests = [
            file_change_request for file_change_request in file_change_requests
        ]
        return file_change_requests


ASSET_BRANCH_NAME = "sweep/assets"


class SweepBot(CodeGenBot, GithubBot):
    comment_pr_diff_str: str | None = None
    comment_pr_files_modified: Dict[str, str] | None = None
    ticket_progress: TicketProgress | None = None

    def validate_sandbox(self, file_change_requests: list[FileChangeRequest]):
        # if all are successful return the first one, otherwise return dummy one
        fcr_file_paths = [
            fcr.filename for fcr in file_change_requests if fcr.change_type == "modify"
        ]
        sandbox_responses: list[SandboxResponse] = []
        for fcr_file_path in fcr_file_paths:
            try:
                contents = safe_decode(
                    self.repo,
                    fcr_file_path,
                    ref=SweepConfig.get_branch(self.repo)
                )
                _, sandbox_response = self.check_sandbox(fcr_file_path, contents)
                sandbox_responses.append(sandbox_response)
            except Exception as e:
                logger.error(f"Error: {e}")
        if sandbox_responses and all(
            sandbox_response.success for sandbox_response in sandbox_responses
        ):
            return sandbox_responses[0], fcr_file_paths[0]
        return None, None

    def validate_file_change_requests(
        self,
        file_change_requests: list[FileChangeRequest],
        branch: str = "",
    ):
        file_change_requests = super().validate_file_change_requests(
            file_change_requests, branch
        )
        return file_change_requests

    def init_asset_branch(
        self,
        branch: str = ASSET_BRANCH_NAME,
    ):
        try:
            self.repo.get_branch(branch)
            return
        except GithubException:
            self.repo.create_git_ref(
                f"refs/heads/{branch}",
                self.repo.get_branch(self.repo.default_branch).commit.sha,
            )

    def check_completion(self, file_name: str, new_content: str) -> bool:
        return True

    def check_sandbox(
        self,
        file_path: str,
        content: str,
        check: list[str] = [],
    ):
        sandbox_execution: SandboxResponse | None = None
        is_valid_syntax, error_message = check_syntax(file_path, content)
        output_message = f"Checking {file_path} for syntax errors...\n" + (
            f"✅ {file_path} has no syntax errors!"
            if is_valid_syntax
            else f"❌ {file_path} has syntax errors:\n{error_message}"
        )
        sandbox_execution = {
            "success": is_valid_syntax,
            "error_messages": [error_message],
            "outputs": [output_message],
            "updated_content": content,
        }
        sandbox_execution = SandboxResponse(**sandbox_execution)
        return content, sandbox_execution



    def modify_file(
        self,
        file_change_requests: list[FileChangeRequest],
        branch: str = None,
        assistant_conversation: AssistantConversation | None = None,
        additional_messages: list[Message] = [],
        previous_modify_files_dict: dict[str, dict[str, str]] = None,
    ):
        new_files = modify_file(
            self.cloned_repo,
            self.human_message.get_issue_request(),
            self.human_message.get_issue_metadata(),
            file_change_requests,
            branch,
            self.comment_pr_diff_str,
            assistant_conversation,
            self.ticket_progress,
            self.chat_logger,
            additional_messages=additional_messages,
            previous_modify_files_dict=previous_modify_files_dict,
        )

        commit_message = f"feat: Updated {len(new_files or [])} files"[:50]
        return new_files, commit_message

    def change_files_in_github_iterator(
        self,
        file_change_requests: list[FileChangeRequest],
        branch: str,
        blocked_dirs: list[str],
        additional_messages: list[Message] = []
    ) -> Generator[tuple[FileChangeRequest, bool], None, None]:
        previous_modify_files_dict: dict[str, dict[str, str]] | None = None
        additional_messages_copy = copy.deepcopy(additional_messages)
        (
            changed_file,
            commit,
            new_file_contents
        ) = self.handle_modify_file_main(
            branch=branch,
            assistant_conversation=None,
            additional_messages=additional_messages_copy,
            previous_modify_files_dict=previous_modify_files_dict,
            file_change_requests=file_change_requests
        )
        # update previous_modify_files_dict
        if not previous_modify_files_dict:
            previous_modify_files_dict = {}
        if new_file_contents:
            for file_name, file_content in new_file_contents.items():
                previous_modify_files_dict[file_name] = file_content
                # update status of corresponding fcr to be succeeded
                for file_change_request in file_change_requests:
                    if file_change_request.filename == file_name:
                        file_change_request.status = "succeeded"
        # set all fcrs without a corresponding change to be failed
        for file_change_request in file_change_requests:
            if file_change_request.status != "succeeded":
                file_change_request.status = "failed"
            # also update all commit hashes associated with the fcr
            file_change_request.commit_hash_url = commit.html_url if commit else None

        yield (
            new_file_contents,
            changed_file,
            commit,
            file_change_requests,
        )

    def handle_modify_file_main(
        self,
        file_change_requests: list[FileChangeRequest],
        branch: str,
        assistant_conversation: AssistantConversation | None = None,
        additional_messages: list[Message] = [],
<<<<<<< HEAD
        previous_modify_files_dict: dict[str, dict[str, str]] = None,
    ):
=======
        previous_modify_files_dict: dict[str, dict[str, str | list[str]]] = None,
    ): # this is enough to make changes to a branch
>>>>>>> ec7988df
        commit_message: str = None
        try:
            try:
                (
                    new_file_contents,
                    suggested_commit_message,
                ) = self.modify_file(
                    file_change_requests,
                    assistant_conversation=assistant_conversation,
                    additional_messages=additional_messages,
                    previous_modify_files_dict=previous_modify_files_dict,
                )
                commit_message = suggested_commit_message
            except Exception as e:
                logger.error(e)
                raise e

            # If no files were updated, log a warning and return
            if not new_file_contents:
                logger.warning(
                    "No changes made to any file!"
                )
                return (
                    False,
                    None,
                    new_file_contents
                )
            try:
                new_file_contents_to_commit = {file_path: file_data["contents"] for file_path, file_data in new_file_contents.items()}
                result = commit_multi_file_changes(self.repo, new_file_contents_to_commit, commit_message, branch)
            except AssistantRaisedException as e:
                raise e
            except Exception as e:
                logger.info(f"Error in updating file, repulling and trying again {e}")
                # file = self.get_file(file_change_request.filename, branch=branch)
                # result = self.repo.update_file(
                #     file_name,
                #     commit_message,
                #     new_file_contents,
                #     file.sha,
                #     branch=branch,
                # )
                raise e
            return True, result, new_file_contents
        except (MaxTokensExceeded, AssistantRaisedException) as e:
            raise e
        except Exception:
            tb = traceback.format_exc()
            logger.info(f"Error in handle_modify_file: {tb}")
            return False, None, new_file_contents<|MERGE_RESOLUTION|>--- conflicted
+++ resolved
@@ -702,13 +702,8 @@
         branch: str,
         assistant_conversation: AssistantConversation | None = None,
         additional_messages: list[Message] = [],
-<<<<<<< HEAD
         previous_modify_files_dict: dict[str, dict[str, str]] = None,
     ):
-=======
-        previous_modify_files_dict: dict[str, dict[str, str | list[str]]] = None,
-    ): # this is enough to make changes to a branch
->>>>>>> ec7988df
         commit_message: str = None
         try:
             try:
