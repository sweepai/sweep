from dataclasses import dataclass
import modal
from pydantic import BaseModel

from sweepai.core.sandbox import Sandbox

stub = modal.Stub("api")

god_image = (
    modal.Image.debian_slim()
    .apt_install(
        # Basics
        "git",
        "curl",
    )
    .run_commands(
        # Install Node & npm
        "curl -fsSL https://deb.nodesource.com/setup_18.x | -E bash -",
        "apt install nodejs",
    )
    .run_commands(
        # Install yarn
        "curl -sS https://dl.yarnpkg.com/debian/pubkey.gpg | apt-key add -",
        'echo "deb https://dl.yarnpkg.com/debian/ stable main" | tee /etc/apt/sources.list.d/yarn.list',
        "apt update",
        "apt install yarn",
    )
    # .run_commands("curl -fsSL https://get.pnpm.io/install.sh | sh -")
    .pip_install(["pre-commit", "pylint", "black"])
)


@dataclass
class SandboxError(Exception):
    stdout: str
    stderr: str


def run_sandbox(
    sandbox: Sandbox,
    timeout: int = 120,
):
    print(sandbox.linter_command)
    sb = stub.app.spawn_sandbox(
        "bash",
        "-c",
<<<<<<< HEAD
        f"cd repo && {sandbox.linter_command}",
        # image=god_image,
        image=god_image.copy_local_file(
            "repo/package.json", "repo/package.json"
        ).run_commands(f"cd repo && {sandbox.install_command}"),
=======
        f"cd repo && ({sandbox.install_command} &>/dev/null) && {sandbox.linter_command}",
        image=god_image,
>>>>>>> 73d325cb
        mounts=[modal.Mount.from_local_dir("repo")],
        timeout=timeout,
    )

    sb.wait()
    print("RETURN CODE: " + str(sb.returncode))

    print("STDOUT:", sb.stdout.read())
    print("STDERR:", sb.stderr.read())

    err = sb.stderr.read()
    if sb.returncode != 0 and err:  # If no error message, don't raise
        raise SandboxError(sb.stdout.read(), err)
    else:
        return sb.stdout.read()<|MERGE_RESOLUTION|>--- conflicted
+++ resolved
@@ -44,16 +44,11 @@
     sb = stub.app.spawn_sandbox(
         "bash",
         "-c",
-<<<<<<< HEAD
         f"cd repo && {sandbox.linter_command}",
         # image=god_image,
         image=god_image.copy_local_file(
             "repo/package.json", "repo/package.json"
         ).run_commands(f"cd repo && {sandbox.install_command}"),
-=======
-        f"cd repo && ({sandbox.install_command} &>/dev/null) && {sandbox.linter_command}",
-        image=god_image,
->>>>>>> 73d325cb
         mounts=[modal.Mount.from_local_dir("repo")],
         timeout=timeout,
     )
