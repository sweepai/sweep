--- conflicted
+++ resolved
@@ -19,15 +19,11 @@
 from sweepai.utils.scorer import compute_score, get_scores
 
 CACHE_VERSION = "v1.0.14"
-<<<<<<< HEAD
-redis_client = None
-=======
 
 if DEBUG:
     redis_client = Redis.from_url(REDIS_URL)
 else:
     redis_client = None
->>>>>>> 019c05dc
 
 @file_cache()
 def compute_document_tokens(
