--- conflicted
+++ resolved
@@ -1,14 +1,10 @@
-<<<<<<< HEAD
-# import multiprocessing
-=======
-import json
 import multiprocessing
->>>>>>> 6565b661
 import re
 from collections import Counter, defaultdict
 from dataclasses import dataclass
 from math import log
 
+from loguru import logger
 from redis import Redis
 from tqdm import tqdm
 
@@ -16,7 +12,6 @@
 from sweepai.core.entities import Snippet
 from sweepai.core.repo_parsing_utils import directory_to_chunks
 from sweepai.core.vector_db import get_query_texts_similarity
-from loguru import logger
 from sweepai.logn.cache import file_cache
 from sweepai.utils.progress import TicketProgress
 
@@ -27,11 +22,7 @@
 else:
     redis_client = None
 
-<<<<<<< HEAD
-
-@file_cache()
-=======
->>>>>>> 6565b661
+
 def compute_document_tokens(
     content: str,
 ) -> Counter:  # method that offloads the computation to a separate process
@@ -50,9 +41,11 @@
         self.metadata = {}  # Store custom metadata here
         self.tokenizer = CodeTokenizer()
 
-    def add_document(self, title: str, token_freq: Counter, metadata: dict = {}) -> None:
+    def add_document(
+        self, title: str, token_freq: Counter, metadata: dict = {}
+    ) -> None:
         doc_id = len(self.doc_lengths)  # increment doc_id
-        self.metadata[doc_id] = title # Store the title as metadata
+        self.metadata[doc_id] = title  # Store the title as metadata
         doc_length = sum(token_freq.values())
         self.doc_lengths[doc_id] = doc_length
         self.total_doc_length += doc_length
@@ -69,7 +62,13 @@
         doc_length = self.doc_lengths[doc_id]
         tf = ((self.k1 + 1) * term_freq) / (
             term_freq
-            + self.k1 * (1 - self.b + self.b * (doc_length / (self.total_doc_length / len(self.doc_lengths))))
+            + self.k1
+            * (
+                1
+                - self.b
+                + self.b
+                * (doc_length / (self.total_doc_length / len(self.doc_lengths)))
+            )
         )
         return idf * tf
 
@@ -104,15 +103,13 @@
     valid_tokens = []
     for m in matches:
         text = m.group()
-        span_start = m.start()
+        m.start()
 
         if "_" in text:  # snakecase
             offset = 0
             for part in text.split("_"):
                 if check_valid_token(part):
-                    valid_tokens.append(
-                        part.lower()
-                    )
+                    valid_tokens.append(part.lower())
                     pos += 1
                 offset += len(part) + 1
         elif parts := variable_pattern.findall(text):  # pascal and camelcase
@@ -120,16 +117,12 @@
             offset = 0
             for part in parts:
                 if check_valid_token(part):
-                    valid_tokens.append(
-                        part.lower()
-                    )
+                    valid_tokens.append(part.lower())
                     pos += 1
                 offset += len(part)
         else:  # everything else
             if check_valid_token(text):
-                valid_tokens.append(
-                    text.lower()
-                )
+                valid_tokens.append(text.lower())
                 pos += 1
     return valid_tokens
 
@@ -159,10 +152,7 @@
 
 
 class CodeTokenizer:
-    def __call__(
-        self,
-        value
-    ):
+    def __call__(self, value):
         tokens = tokenize_call(value)
         bigrams = construct_bigrams(tokens)
         trigrams = construct_trigrams(tokens)
@@ -187,6 +177,7 @@
             )
         )
     return docs
+
 
 @file_cache(ignore_params=["ticket_progress", "len_repo_cache_dir"])
 def prepare_index_from_snippets(
@@ -205,21 +196,20 @@
     try:
         # use 1/4 the max number of cores
         with multiprocessing.Pool(processes=multiprocessing.cpu_count() // 4) as p:
-            for i, document_token_freq in tqdm(enumerate(
-                p.imap(compute_document_tokens, [doc.content for doc in all_docs])
-            )):
+            for i, document_token_freq in tqdm(
+                enumerate(
+                    p.imap(compute_document_tokens, [doc.content for doc in all_docs])
+                )
+            ):
                 all_tokens.append(document_token_freq)
                 if ticket_progress and i % 200 == 0:
                     ticket_progress.search_progress.indexing_progress = i
                     ticket_progress.save()
-        for doc, document_token_freq in tqdm(zip(all_docs, all_tokens), desc="Indexing"):
+        for doc, document_token_freq in tqdm(
+            zip(all_docs, all_tokens), desc="Indexing"
+        ):
             index.add_document(
-<<<<<<< HEAD
-                title=f"{doc.title}:{doc.start}-{doc.end}",
-                tokens=document_tokens,  # snippet.denotation
-=======
-                title=doc.title, token_freq=document_token_freq # snippet.denotation
->>>>>>> 6565b661
+                title=doc.title, token_freq=document_token_freq  # snippet.denotation
             )
     except FileNotFoundError as e:
         logger.exception(e)
@@ -304,17 +294,13 @@
     }
     return snippet_denotation_to_scores
 
-<<<<<<< HEAD
-
-@file_cache(ignore_params=["sweep_config"])
-=======
+
 @file_cache(ignore_params=["sweep_config", "ticket_progress"])
->>>>>>> 6565b661
 def prepare_lexical_search_index(
     repo_directory,
     sweep_config,
     ticket_progress: TicketProgress | None = None,
-    ref_name: str | None = None, # used for caching on different refs
+    ref_name: str | None = None,  # used for caching on different refs
 ):
     snippets, file_list = directory_to_chunks(repo_directory, sweep_config)
     index = prepare_index_from_snippets(
@@ -324,5 +310,6 @@
     )
     return file_list, snippets, index
 
+
 if __name__ == "__main__":
     pass