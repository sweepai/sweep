import shutil
import traceback
from dataclasses import dataclass
import itertools
import re
from whoosh.analysis import Tokenizer, Token
from whoosh.filedb.filestore import RamStorage
import os
import random
import time
from whoosh.query import Or, Term

random.seed(os.getpid())


def tokenize_call(code):
    def check_valid_token(token):
        return token and len(token) > 1

    matches = re.finditer(r"\b\w+\b", code)
    pos = 0
    valid_tokens = []
    for m in matches:
        text = m.group()
        span_start = m.start()
        span_end = m.end()

        if "_" in text:  # snakecase
            offset = 0
            for part in text.split("_"):
                if check_valid_token(part):
                    valid_tokens.append(
                        Token(
                            text=part.lower(),
                            pos=pos,
                            startchar=span_start + offset,
                            end_pos=pos + 1,
                            endchar=span_start + len(part) + offset,
                        )
                    )
                    pos += 1
                offset += len(part) + 1
        elif re.search(r"[A-Z][a-z]|[a-z][A-Z]", text):  # pascal and camelcase
            parts = re.findall(
                r"([A-Z][a-z]+|[a-z]+|[A-Z]+(?=[A-Z]|$))", text
            )  # first one "MyVariable" second one "myVariable" third one "MYVariable"
            offset = 0
            for part in parts:
                if check_valid_token(part):
                    valid_tokens.append(
                        Token(
                            text=part.lower(),
                            pos=pos,
                            startchar=span_start + offset,
                            end_pos=pos + 1,
                            endchar=span_start + len(part) + offset,
                        )
                    )
                    pos += 1
                offset += len(part)
        else:  # everything else
            if check_valid_token(text):
                valid_tokens.append(
                    Token(
                        text=text.lower(),
                        pos=pos,
                        startchar=span_start,
                        end_pos=pos + 1,
                        endchar=span_start + len(text),
                    )
                )
                pos += 1
    return valid_tokens


def construct_query(query):
    terms = tokenize_call(query)
    bigrams = construct_bigrams(terms)
    trigrams = construct_trigrams(terms)
    terms.extend(bigrams)
    terms.extend(trigrams)
    return Or([Term("content", term.text) for term in terms])


def construct_bigrams(tokens):
    res = []
    prev_token = None
    for token in tokens:
        if prev_token:
            joined_token = Token(
                text=prev_token.text + "_" + token.text,
                pos=prev_token.pos,
                startchar=prev_token.startchar,
                end_pos=token.end_pos,
                endchar=token.endchar,
            )
            res.append(joined_token)
        prev_token = token
    return res


def construct_trigrams(tokens):
    res = []
    prev_prev_token = None
    prev_token = None
    for token in tokens:
        if prev_token and prev_prev_token:
            joined_token = Token(
                text=prev_prev_token.text + "_" + prev_token.text + "_" + token.text,
                pos=prev_prev_token.pos,
                startchar=prev_prev_token.startchar,
                end_pos=token.end_pos,
                endchar=token.endchar,
            )
            res.append(joined_token)
        prev_prev_token = prev_token
        prev_token = token
    return res


class CodeTokenizer(Tokenizer):

    def __call__(
        self,
        value,
        positions=False,
        chars=False,
        keeporiginal=False,
        removestops=True,
        start_pos=0,
        start_char=0,
        mode="",
        **kwargs,
    ):
        tokens = tokenize_call(value)
        bigrams = construct_bigrams(tokens)
        trigrams = construct_trigrams(tokens)
        tokens.extend(bigrams)
        tokens.extend(trigrams)
        for token in tokens:
            yield token


@dataclass
class Document:
    title: str
    content: str
    start: int
    end: int


def snippets_to_docs(snippets, len_repo_cache_dir):
    from tqdm import tqdm

    docs = []
    for snippet in tqdm(snippets):
        docs.append(
            Document(
                title=snippet.file_path[len_repo_cache_dir:],
                content=snippet.content,
                start=snippet.start,
                end=snippet.end,
            )
        )
    return docs


from whoosh.qparser import QueryParser, OrGroup
import os
from whoosh import index
from whoosh.fields import Schema, TEXT, NUMERIC


<<<<<<< HEAD
def get_stopwords(snippets):
    from collections import Counter
    from tqdm import tqdm

    # Assuming your CodeTokenizer is defined and works for your specific content
    tokenizer = CodeTokenizer()

    # Let's say your content is in a variable called "content"
    chunks = [snippet.content for snippet in tqdm(snippets)]
    tokens = [t.text for t in tqdm(tokenizer("\n".join(chunks)))]
    # Count the frequency of each word
    word_counts = Counter(tqdm(tokens))

    # Identify the top 10 most frequent words
    top_words = {word for word, _ in word_counts.most_common(10)}
    return top_words


=======
>>>>>>> f24d49d4
def prepare_index_from_snippets(snippets, len_repo_cache_dir=0):
    from tqdm import tqdm

    print(1)
    all_docs = snippets_to_docs(snippets, len_repo_cache_dir)
    # Tokenizer that splits by whitespace and common code punctuation
<<<<<<< HEAD
    print(2)
    stop_words = get_stopwords(snippets)
    print(3)
    tokenizer = CodeTokenizer(stop_words)
=======
    tokenizer = CodeTokenizer()
>>>>>>> f24d49d4

    # An example analyzer for code
    print(4)
    code_analyzer = tokenizer

    schema = Schema(
        title=TEXT(stored=True, analyzer=code_analyzer),
        content=TEXT(stored=True, analyzer=code_analyzer),
        start=NUMERIC(stored=True),
        end=NUMERIC(stored=True),
    )

    # Create the index based on the schema
    storage = RamStorage()
    ix = storage.create_index(schema)
    # writer.cancel()
    writer = ix.writer()
    print(8)
    for doc in tqdm(all_docs, total=len(all_docs)):
        writer.add_document(
            title=doc.title, content=doc.content, start=doc.start, end=doc.end
        )
    print("Done")

    writer.commit()
    return ix


@dataclass
class Documentation:
    url: str
    content: str


def prepare_index_from_docs(docs):
    all_docs = [Documentation(url, content) for url, content in docs]
    tokenizer = CodeTokenizer()
    # An example analyzer for code
    code_analyzer = tokenizer

    schema = Schema(
        url=TEXT(stored=True, analyzer=code_analyzer),
        content=TEXT(stored=True, analyzer=code_analyzer),
    )

    # Create a directory to store the index
    pid = random.randint(0, 100)
    if not os.path.exists(f"indexdir_{pid}"):
        os.mkdir(f"indexdir_{pid}")

    # Create the index based on the schema
    ix = index.create_in("indexdir_{pid}", schema)
    # writer.cancel()
    writer = ix.writer()
    for doc in all_docs:
        writer.add_document(url=doc.url, content=doc.content)

    writer.commit()
    return ix


def search_docs(query, ix):
    """Title, score, content"""
    # Create a query parser for the "content" field of the index
    q = construct_query(query)

    # Search the index
    with ix.searcher() as searcher:
        results = searcher.search(q, limit=None, terms=True)
        # return dictionary of content to scores
        res = {}
        for hit in results:
            if hit["url"] not in res:
                res[hit["url"]] = hit.score
            else:
                res[hit["url"]] = max(hit.score, res[hit["url"]])
        # min max normalize scores from 0.5 to 1
        max_score = max(res.values())
        min_score = min(res.values()) if min(res.values()) < max_score else 0
        return {k: (v - min_score) / (max_score - min_score) for k, v in res.items()}


def search_index(query, ix):
    """Title, score, content"""
    try:
        # Create a query parser for the "content" field of the index
        q = construct_query(query)

        # Search the index
        with ix.searcher() as searcher:
            results = searcher.search(q, limit=None, terms=True)
            # return dictionary of content to scores
            res = {}
            for hit in results:
                key = f"{hit['title']}:{str(hit['start'])}:{str(hit['end'])}"
                if key not in res:
                    res[key] = hit.score
            # min max normalize scores from 0.5 to 1
            if len(res) == 0:
                max_score = 1
                min_score = 0
            else:
                max_score = max(res.values())
                min_score = min(res.values()) if min(res.values()) < max_score else 0
            return {
                k: (v - min_score) / (max_score - min_score) for k, v in res.items()
            }
    except Exception as e:
        print(e)
        traceback.print_exc()
        return {}<|MERGE_RESOLUTION|>--- conflicted
+++ resolved
@@ -119,7 +119,6 @@
 
 
 class CodeTokenizer(Tokenizer):
-
     def __call__(
         self,
         value,
@@ -171,7 +170,6 @@
 from whoosh.fields import Schema, TEXT, NUMERIC
 
 
-<<<<<<< HEAD
 def get_stopwords(snippets):
     from collections import Counter
     from tqdm import tqdm
@@ -190,22 +188,16 @@
     return top_words
 
 
-=======
->>>>>>> f24d49d4
 def prepare_index_from_snippets(snippets, len_repo_cache_dir=0):
     from tqdm import tqdm
 
     print(1)
     all_docs = snippets_to_docs(snippets, len_repo_cache_dir)
     # Tokenizer that splits by whitespace and common code punctuation
-<<<<<<< HEAD
     print(2)
     stop_words = get_stopwords(snippets)
     print(3)
     tokenizer = CodeTokenizer(stop_words)
-=======
-    tokenizer = CodeTokenizer()
->>>>>>> f24d49d4
 
     # An example analyzer for code
     print(4)
