import json
import multiprocessing
from typing import Generator

import backoff
import numpy as np
import requests
from loguru import logger
from redis import Redis
from tqdm import tqdm
import voyageai

from sweepai.config.server import BATCH_SIZE, REDIS_URL, VOYAGE_API_KEY
from sweepai.utils.hash import hash_sha256
from sweepai.utils.openai_proxy import get_embeddings_client
from sweepai.utils.utils import Tiktoken

<<<<<<< HEAD
CACHE_VERSION = "v2.0.04" + "-voyage" if VOYAGE_API_KEY else "" # Now uses Voyage AI if available, asymmetric embedding
=======
# Now uses Voyage AI if available, with asymmetric embedding
CACHE_VERSION = "v2.0.04" + "-voyage" if VOYAGE_API_KEY else ""
>>>>>>> 7cc9d197
redis_client: Redis = Redis.from_url(REDIS_URL)  # TODO: add lazy loading
tiktoken_client = Tiktoken()


def cosine_similarity(a, B):
    dot_product = np.dot(B, a.T)  # B is MxN, a.T is Nx1, resulting in Mx1
    norm_a = np.linalg.norm(a)
    norm_B = np.linalg.norm(B, axis=1)
    return dot_product.flatten() / (norm_a * norm_B)  # Flatten to make it a 1D array


def chunk(texts: list[str], batch_size: int) -> Generator[list[str], None, None]:
    logger.info(f"Truncating {len(texts)} texts")
    texts = [text[:25000] if len(text) > 25000 else text for text in texts]
    # remove empty string
    texts = [text if text else " " for text in texts]
    logger.info(f"Finished truncating {len(texts)} texts")
    for i in range(0, len(texts), batch_size):
        yield texts[i : i + batch_size] if i + batch_size < len(texts) else texts[i:]


# @file_cache(ignore_params=["texts"])
def get_query_texts_similarity(query: str, texts: str) -> list[float]:
    if not texts:
        return []
    embeddings = embed_text_array(texts)
    embeddings = np.concatenate(embeddings)
    query_embedding = np.array(openai_call_embedding([query], input_type="query")[0])
    similarity = cosine_similarity(query_embedding, embeddings)
    similarity = similarity.tolist()
    return similarity


def normalize_l2(x):
    x = np.array(x)
    if x.ndim == 1:
        norm = np.linalg.norm(x)
        if norm == 0:
            return x
        return x / norm
    else:
        norm = np.linalg.norm(x, 2, axis=1, keepdims=True)
        return np.where(norm == 0, x, x / norm)


# lru_cache(maxsize=20)
# @redis_cache()
def embed_text_array(texts: tuple[str]) -> list[np.ndarray]:
    embeddings = []
    texts = [text if text else " " for text in texts]
    batches = [texts[i : i + BATCH_SIZE] for i in range(0, len(texts), BATCH_SIZE)]
    workers = max(1, multiprocessing.cpu_count() // 4)
    if workers > 1 or VOYAGE_API_KEY:
        with multiprocessing.Pool(
            processes=workers
        ) as pool:
            embeddings = list(
                tqdm(
                    pool.imap(openai_with_expo_backoff, batches),
                    total=len(batches),
                    desc="openai embedding",
                )
            )
    else:
        embeddings = [openai_with_expo_backoff(batch) for batch in tqdm(batches, desc="openai embedding")]
    return embeddings


# @redis_cache()
def openai_call_embedding(batch, input_type: str="document"): # input_type can be query or document
    if VOYAGE_API_KEY:
        client = voyageai.Client()
        result = client.embed(batch, model="voyage-code-2", input_type=input_type)
        cut_dim = np.array([data for data in result.embeddings])
        normalized_dim = normalize_l2(cut_dim)
        return normalized_dim
    client = get_embeddings_client()
    response = client.embeddings.create(
        input=batch, model="text-embedding-3-small", encoding_format="float"
    )
    cut_dim = np.array([data.embedding for data in response.data])[:, :512]
    normalized_dim = normalize_l2(cut_dim)
    # save results to redis
    return normalized_dim



@backoff.on_exception(
    backoff.expo,
    requests.exceptions.Timeout,
    max_tries=5,
)
def openai_with_expo_backoff(batch: tuple[str]):
    if not redis_client:
        return openai_call_embedding(batch)
    # check cache first
    embeddings = [None] * len(batch)
    cache_keys = [hash_sha256(text) + CACHE_VERSION for text in batch]
    try:
        for i, cache_value in enumerate(redis_client.mget(cache_keys)):
            if cache_value:
                embeddings[i] = np.array(json.loads(cache_value))
    except Exception as e:
        logger.exception(e)
    # not stored in cache call openai
    batch = [
        text for i, text in enumerate(batch) if embeddings[i] is None
    ]  # remove all the cached values from the batch
    if len(batch) == 0:
        embeddings = np.array(embeddings)
        return embeddings  # all embeddings are in cache
    try:
        # make sure all token counts are within model params (max: 8192)

        new_embeddings = openai_call_embedding(batch)
    except requests.exceptions.Timeout as e:
        logger.exception(f"Timeout error occured while embedding: {e}")
    except Exception as e:
        logger.exception(e)
        if any(tiktoken_client.count(text) > 8192 for text in batch):
            logger.warning(
                f"Token count exceeded for batch: {max([tiktoken_client.count(text) for text in batch])} truncating down to 8192 tokens."
            )
            batch = [tiktoken_client.truncate_string(text) for text in batch]
            new_embeddings = openai_call_embedding(batch)
        else:
            raise e
    # get all indices where embeddings are None
    indices = [i for i, emb in enumerate(embeddings) if emb is None]
    # store the new embeddings in the correct position
    assert len(indices) == len(new_embeddings)
    for i, index in enumerate(indices):
        embeddings[index] = new_embeddings[i]
    # store in cache
    try:
        redis_client.mset(
            {
                cache_key: json.dumps(embedding.tolist())
                for cache_key, embedding in zip(cache_keys, embeddings)
            }
        )
        embeddings = np.array(embeddings)
    except Exception:
        # logger.error(str(e))
        # logger.error("Failed to store embeddings in cache, returning without storing")
        pass
    return embeddings


if __name__ == "__main__":
    texts = ["sasxtt " * 1000 for i in range(10)] + ["abb " * 1 for i in range(10)]
    embeddings = embed_text_array(texts)<|MERGE_RESOLUTION|>--- conflicted
+++ resolved
@@ -15,12 +15,8 @@
 from sweepai.utils.openai_proxy import get_embeddings_client
 from sweepai.utils.utils import Tiktoken
 
-<<<<<<< HEAD
-CACHE_VERSION = "v2.0.04" + "-voyage" if VOYAGE_API_KEY else "" # Now uses Voyage AI if available, asymmetric embedding
-=======
 # Now uses Voyage AI if available, with asymmetric embedding
 CACHE_VERSION = "v2.0.04" + "-voyage" if VOYAGE_API_KEY else ""
->>>>>>> 7cc9d197
 redis_client: Redis = Redis.from_url(REDIS_URL)  # TODO: add lazy loading
 tiktoken_client = Tiktoken()
 
