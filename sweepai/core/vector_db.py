import glob
import json
import math
import os
import re
import shutil
import time

import modal
from git.repo import Repo
from github import Github
from loguru import logger
from modal import method
from redis import Redis
from redis.backoff import ExponentialBackoff
from redis.retry import Retry
from redis.exceptions import (
   BusyLoadingError,
   ConnectionError,
   TimeoutError
)
from tqdm import tqdm

from sweepai.core.entities import Snippet
from sweepai.utils.event_logger import posthog
from sweepai.utils.hash import hash_sha256
from sweepai.utils.scorer import get_factors, get_scores
from ..utils.config.client import SweepConfig
from ..utils.config.server import ENV, DB_MODAL_INST_NAME, UTILS_MODAL_INST_NAME, REDIS_URL, BOT_TOKEN_NAME
from ..utils.github_utils import get_token


stub = modal.Stub(DB_MODAL_INST_NAME)
chunker = modal.Function.lookup(UTILS_MODAL_INST_NAME, "chunk")
model_volume = modal.NetworkFileSystem.persisted(f"{ENV}-storage")
MODEL_DIR = "/root/cache/model"
DEEPLAKE_DIR = "/root/cache/"
DISKCACHE_DIR = "/root/cache/diskcache/"
DEEPLAKE_FOLDER = "deeplake/"
BATCH_SIZE = 128
SENTENCE_TRANSFORMERS_MODEL = "thenlper/gte-base"
timeout = 60 * 60  # 30 minutes
CACHE_VERSION = "v1.0.9"
MAX_FILES = 500
CPU = 0.5

def download_models():
    from sentence_transformers import SentenceTransformer # pylint: disable=import-error

    model = SentenceTransformer(
        SENTENCE_TRANSFORMERS_MODEL, cache_folder=MODEL_DIR
    )

image = (
    modal.Image.debian_slim()
    .apt_install("git")
    .pip_install("deeplake==3.6.3", "sentence-transformers")
    .pip_install("openai", "PyGithub", "loguru", "docarray", "GitPython", "tqdm", "anthropic",
                 "posthog", "redis", "pyyaml")
    .run_function(download_models)
)
secrets = [
    modal.Secret.from_name(BOT_TOKEN_NAME),
    modal.Secret.from_name("github"),
    modal.Secret.from_name("openai-secret"),
    modal.Secret.from_name("huggingface"),
    modal.Secret.from_name("chroma-endpoint"),
    modal.Secret.from_name("posthog"),
    modal.Secret.from_name("redis_url"),
    modal.Secret.from_dict({"TRANSFORMERS_CACHE": MODEL_DIR}),
]


def init_deeplake_vs(repo_name):
    from deeplake.core.vectorstore.deeplake_vectorstore import DeepLakeVectorStore # pylint: disable=import-error
    deeplake_repo_path = f"mem://{DEEPLAKE_FOLDER}{repo_name}"
    deeplake_vector_store = DeepLakeVectorStore(path=deeplake_repo_path)
    return deeplake_vector_store


def parse_collection_name(name: str) -> str:
    # Replace any non-alphanumeric characters with hyphens
    name = re.sub(r"[^\w-]", "--", name)
    # Ensure the name is between 3 and 63 characters and starts/ends with alphanumeric
    name = re.sub(r"^(-*\w{0,61}\w)-*$", r"\1", name[:63].ljust(3, "x"))
    return name


@stub.cls(
    image=image,
    secrets=secrets,
    network_file_systems={MODEL_DIR: model_volume},
    keep_warm=1 if ENV == "prod" else 0,
    gpu="T4",
    retries=modal.Retries(
        max_retries=5, backoff_coefficient=2, initial_delay=5),
    timeout=timeout,
)
class Embedding:

    def __enter__(self):
        from sentence_transformers import SentenceTransformer # pylint: disable=import-error

        self.model = SentenceTransformer(
            SENTENCE_TRANSFORMERS_MODEL, cache_folder=MODEL_DIR
        )

    @method()
    def compute(self, texts: list[str]):
        logger.info(f"Computing embeddings for {len(texts)} texts")
        vector = self.model.encode(texts, show_progress_bar=True, batch_size=BATCH_SIZE).tolist()
        try:
            logger.info(f'{len(vector)}\n{len(vector[0])}')
        except Exception as e:
            print(f'oops {e}')
            pass
        return vector

@stub.cls(
    image=image,
    secrets=secrets,
    network_file_systems={MODEL_DIR: model_volume},
    keep_warm=1,
    retries=modal.Retries(max_retries=5, backoff_coefficient=2, initial_delay=5),
    cpu=2, # this can change later
    timeout=timeout,
)
class CPUEmbedding:
    def __enter__(self):
        from sentence_transformers import SentenceTransformer # pylint: disable=import-error

        self.model = SentenceTransformer(
            SENTENCE_TRANSFORMERS_MODEL, cache_folder=MODEL_DIR
        )

    @method()
    def compute(self, texts: list[str]) -> list[list[float]]:
        logger.info(f"Computing embeddings for {len(texts)} texts")
        vector = self.model.encode(texts, show_progress_bar=True, batch_size=BATCH_SIZE).tolist()
        try:
            logger.info(f'{len(vector)}\n{len(vector[0])}')
        except Exception as e:
            logger.info(f'oops {e}')
            pass
        return vector


class ModalEmbeddingFunction:
    batch_size: int = 4096 # can pick a better constant later

    def __init__(self):
        pass

    def __call__(self, texts: list[str], cpu=False):
        if cpu or len(texts) < 10: 
            return CPUEmbedding.compute.call(texts) # pylint: disable=no-member
        else:
            batches = [texts[i:i + ModalEmbeddingFunction.batch_size] for i in range(0, len(texts), ModalEmbeddingFunction.batch_size)]
            batches = [batch for batch in batches if len(batch) > 0]
            logger.info([len(batch) for batch in batches])
            results = []
            for batch in tqdm(Embedding.compute.map(batches)): # pylint: disable=no-member
                results.extend(batch)

            return results

embedding_function = ModalEmbeddingFunction()


def get_deeplake_vs_from_repo(
        repo_name: str,
        installation_id: int,
        branch_name: str | None = None,
        sweep_config: SweepConfig = SweepConfig(),
):

    def compute_score_factor(repo_name, file_path, contents, repo, branch_name, cache_inst, cache_success):
    cache_key = f"{repo_name}-{file_path}-{CACHE_VERSION}"
    if cache_inst and cache_success:
    cached_value = cache_inst.get(cache_key)
    if cached_value:
    return json.loads(cached_value)
    commits = git_repo.iter_commits(paths=file_path, max_count=30)
    score_factor = get_factors(contents, commits)
    if cache_inst and cache_success:
    cache_inst.set(cache_key, json.dumps(score_factor), ex=60 * 60 * 2)
    return score_factor
    token = get_token(installation_id)
    g = Github(token)
    repo = g.get_repo(repo_name)
    commits = repo.get_commits()
    commit_hash = commits[0].sha

    cache_success = False
    cache_inst = None

    if REDIS_URL is not None:
        try:
            # todo: initialize once
            retry = Retry(ExponentialBackoff(), 3)
            cache_inst = Redis.from_url(REDIS_URL, retry=retry, retry_on_error=[BusyLoadingError, ConnectionError, TimeoutError])
            logger.info(f"Successfully connected to redis cache")
            cache_success = True
        except:
            cache_success = False
            logger.error(f"Failed to connect to redis cache")
    else:
        logger.warning(f"REDIS_URL is None, skipping cache")

    if cache_inst and cache_success:

        try:
            github_cache_key = f"github-{commit_hash}{CACHE_VERSION}"
            cache_hit = cache_inst.get(github_cache_key)
            if cache_hit:
                deeplake_items = json.loads(cache_hit)
                logger.info(f"Cache hit for {repo_name}")
            else:
                deeplake_items = None
                logger.info(f"Cache miss for {repo_name}")

            if deeplake_items:
                deeplake_vs = init_deeplake_vs(repo_name)
                deeplake_vs.add(
                    text=deeplake_items['ids'],
                    embedding=deeplake_items['embeddings'],
                    metadata=deeplake_items['metadatas']
                )
                logger.info(f"Returning deeplake vs for {repo_name}")
                return deeplake_vs
            else:
                logger.info(f"Cache for {repo_name} is empty")
        except:
            logger.info(f"Failed to get cache for {repo_name}")
    logger.info(f"Downloading repository and indexing for {repo_name}...")
    start = time.time()
    logger.info("Recursively getting list of files...")

    repo_url = f"https://x-access-token:{token}@github.com/{repo_name}.git"
    shutil.rmtree("repo", ignore_errors=True)

    branch_name = SweepConfig.get_branch(repo)

    git_repo = Repo.clone_from(repo_url, "repo")
    git_repo.git.checkout(branch_name)

    file_list = glob.iglob("repo/**", recursive=True)
    file_list = [
        file
        for file in tqdm(file_list)
        if os.path.isfile(file)
           and all(not file.endswith(ext) for ext in sweep_config.exclude_exts)
           and all(not file[len("repo/"):].startswith(dir_name) for dir_name in sweep_config.exclude_dirs)
    ]
    logger.info(f"First pass through files complete, found {len(file_list)} files")
    file_paths = []
    file_contents = []
    score_factors = []

    def process_files(file_list, repo_name, repo, branch_name, cache_inst, cache_success, sweep_config):
    file_paths = []
    file_contents = []
    score_factors = []
    for file in tqdm(file_list):
    with open(file, "rb") as f:
    is_binary = False
    for block in iter(lambda: f.read(1024), b''):
    if b'\0' in block:
    is_binary = True
    break
    if is_binary:
    logger.debug("Skipping binary file...")
    continue
    
    with open(file, "rb") as f:
    if len(f.read()) > sweep_config.max_file_limit:
    logger.debug("Skipping large file...")
    continue
    
    with open(file, "r") as f:
    # Can parallelize this
    try:
    contents = f.read()
    contents = file + contents
    except UnicodeDecodeError as e:
    logger.warning(f"Received warning {e}, skipping...")
    continue
    file_path = file[len("repo/"):]
    file_paths.append(file_path)
    file_contents.append(contents)
    if len(file_list) > MAX_FILES:
    score_factors.append((1, 2, 5)) # This is a low score
    continue
    try:
    score_factor = compute_score_factor(repo_name, file_path, contents, repo, branch_name, cache_inst, cache_success)
    score_factors.append(score_factor)
    except Exception as e:
    logger.warning(f"Received warning during scoring {e}, skipping...")
    score_factors.append((1, 2, 5))
    continue
    return file_paths, file_contents, score_factors
    
    file_paths, file_contents, score_factors = process_files(file_list, repo_name, repo, branch_name, cache_inst, cache_success, sweep_config)
    scores = get_scores(score_factors) # take percentiles + sum the scores
    
    logger.info(f"Finished getting list of files, chunking...")
<<<<<<< HEAD
    def chunk_into_sublists(lst, sublist_size=20) -> list[list]:
    return [lst[i:i + sublist_size] for i in range(0, len(lst), sublist_size)]
    
=======
    def chunk_into_sublists(lst, sublist_size=50) -> list[list]:
        return [lst[i:i + sublist_size] for i in range(0, len(lst), sublist_size)]

>>>>>>> 2adc2661
    file_contents_batches = chunk_into_sublists(file_contents)
    file_paths_batches = chunk_into_sublists(file_paths)
    scores_batches = chunk_into_sublists(scores)
    
    logger.info(f"Batched into {len(file_contents_batches)} batches...")
    
    chunked_results = []
    for batch in chunker.starmap(zip(file_contents_batches, file_paths_batches, scores_batches), kwargs={"additional_metadata": {"repo_name": repo_name, "branch_name": branch_name}}):
    chunked_results.extend(batch)
    
    documents, metadatas, ids = zip(*chunked_results)
    documents = [item for sublist in documents for item in sublist]
    metadatas = [item for sublist in metadatas for item in sublist]
    ids = [item for sublist in ids for item in sublist]
    
    logger.info(f"Used {len(file_paths)} files...")
    
    shutil.rmtree("repo", ignore_errors=True)
    logger.info(f"Getting list of all files took {time.time() - start}")
    logger.info(
    f"Received {len(documents)} documents from repository {repo_name}")
    collection_name = parse_collection_name(repo_name)
    return compute_deeplake_vs(collection_name, documents, cache_success, cache_inst, ids, metadatas, commit_hash)


def compute_deeplake_vs(collection_name,
                        documents,
                        cache_success,
                        cache_inst,
                        ids,
                        metadatas,
                        sha):
    deeplake_vs = init_deeplake_vs(collection_name)
    if len(documents) > 0:
        logger.info("Computing embeddings...")
        # Check cache here for all documents
        embeddings = [None] * len(documents)
        if cache_inst and cache_success:
            cache_keys = [hash_sha256(
                doc) + SENTENCE_TRANSFORMERS_MODEL + CACHE_VERSION for doc in documents]
            cache_values = cache_inst.mget(cache_keys)
            for idx, value in enumerate(cache_values):
                if value is not None:
                    embeddings[idx] = json.loads(value)
        logger.info(
            f"Found {len([x for x in embeddings if x is not None])} embeddings in cache")
        indices_to_compute = [idx for idx,
        x in enumerate(embeddings) if x is None]
        documents_to_compute = [documents[idx] for idx in indices_to_compute]

        logger.info(f"Computing {len(documents_to_compute)} embeddings...")
        computed_embeddings = embedding_function(documents_to_compute)
        logger.info(f"Computed {len(computed_embeddings)} embeddings")

        for idx, embedding in zip(indices_to_compute, computed_embeddings):
            embeddings[idx] = embedding
       
        logger.info("Adding embeddings to deeplake vector store...")
        deeplake_vs.add(
            text=ids,
            embedding=embeddings,
            metadata=metadatas
        )
        logger.info("Added embeddings to deeplake vector store")
        if cache_inst and cache_success and len(documents) < 500:
            cache_inst.set(f"github-{sha}{CACHE_VERSION}", json.dumps(
                {"metadatas": metadatas, "ids": ids, "embeddings": embeddings}))
        if cache_inst and cache_success and len(documents_to_compute) > 0:
            logger.info(f"Updating cache with {len(computed_embeddings)} embeddings")
            cache_keys = [hash_sha256(
                doc) + SENTENCE_TRANSFORMERS_MODEL + CACHE_VERSION for doc in documents_to_compute]
            cache_inst.mset({key: json.dumps(value)
                            for key, value in zip(cache_keys, computed_embeddings)})
        logger.info("Finished indexing repository")
        return deeplake_vs
    else:
        logger.error("No documents found in repository")
        return deeplake_vs


@stub.function(image=image, secrets=secrets, network_file_systems={DISKCACHE_DIR: model_volume}, timeout=timeout, keep_warm=2, cpu=CPU)
def update_index(
        repo_name,
        installation_id: int,
        sweep_config: SweepConfig = SweepConfig(),
) -> int:
    get_deeplake_vs_from_repo(repo_name, installation_id, branch_name=None, sweep_config=sweep_config)
    return 0


@stub.function(image=image, secrets=secrets, network_file_systems={DEEPLAKE_DIR: model_volume}, timeout=timeout, keep_warm=1, cpu=CPU)
def get_relevant_snippets(
        repo_name: str,
        query: str,
        n_results: int,
        installation_id: int,
        username: str | None = None,
        sweep_config: SweepConfig = SweepConfig(),
):
    logger.info("Starting search by getting vector store...")
    deeplake_vs = get_deeplake_vs_from_repo(
        repo_name=repo_name, installation_id=installation_id, sweep_config=sweep_config
    )
    logger.info("Searching for relevant snippets...")
    results = {"metadata": [], "text": []}
    for n_result in range(n_results, 0, -1):
        try:
            query_embedding = embedding_function([query], cpu=True)[0]
            results = deeplake_vs.search(embedding=query_embedding, k=n_result)
            break
        except Exception:
            pass
    logger.info("Fetched relevant snippets...")
    if len(results["text"]) == 0:
        if username is None:
            username = "anonymous"
        posthog.capture(
            username,
            "failed",
            {
                "reason": "Results query was empty",
                "repo_name": repo_name,
                "installation_id": installation_id,
                "query": query,
                "n_results": n_results
            },
        )
        return []
    metadatas = results["metadata"]
    code_scores = [metadata["score"] for metadata in metadatas]
    vector_scores = results["score"]
    combined_scores = [code_score + vector_score for code_score,
    vector_score in zip(code_scores, vector_scores)]
    # Sort by combined scores
    # Combine the three lists into a single list of tuples
    combined_list = list(zip(combined_scores, metadatas))

    # Sort the combined list based on the combined scores
    sorted_list = sorted(combined_list, key=lambda x: x[0], reverse=True)

    # Extract the sorted metadatas and relevant_paths
    sorted_metadatas = [metadata for _, metadata in sorted_list]
    relevant_paths = [metadata["file_path"] for metadata in sorted_metadatas]
    logger.info("Relevant paths: {}".format(relevant_paths))
    return [
        Snippet(
            content="",
            start=metadata["start"],
            end=metadata["end"],
            file_path=file_path
        ) for metadata, file_path in zip(sorted_metadatas, relevant_paths)
    ]<|MERGE_RESOLUTION|>--- conflicted
+++ resolved
@@ -304,15 +304,8 @@
     scores = get_scores(score_factors) # take percentiles + sum the scores
     
     logger.info(f"Finished getting list of files, chunking...")
-<<<<<<< HEAD
-    def chunk_into_sublists(lst, sublist_size=20) -> list[list]:
-    return [lst[i:i + sublist_size] for i in range(0, len(lst), sublist_size)]
-    
-=======
     def chunk_into_sublists(lst, sublist_size=50) -> list[list]:
         return [lst[i:i + sublist_size] for i in range(0, len(lst), sublist_size)]
-
->>>>>>> 2adc2661
     file_contents_batches = chunk_into_sublists(file_contents)
     file_paths_batches = chunk_into_sublists(file_paths)
     scores_batches = chunk_into_sublists(scores)
