--- conflicted
+++ resolved
@@ -284,7 +284,7 @@
                 continue
     scores = get_scores(score_factors) # take percentiles + sum the scores
 
-<<<<<<< HEAD
+    logger.info(f"Finished getting list of files, chunking...")
     # chunked_results = chunker.map(file_contents, file_paths, scores, kwargs={
     #     "additional_metadata": {"repo_name": repo_name, "branch_name": branch_name}
     # })
@@ -303,12 +303,6 @@
         #     "additional_metadata": {"repo_name": repo_name, "branch_name": branch_name}
         # }))
         chunked_results.extend(zip(file_contents_sublist, file_paths_sublist, scores_sublist))
-=======
-    logger.info(f"Finished getting list of files, chunking...")
-    chunked_results = chunker.map(file_contents, file_paths, scores, kwargs={
-        "additional_metadata": {"repo_name": repo_name, "branch_name": branch_name}
-    })
->>>>>>> 0341dd38
 
     documents, metadatas, ids = zip(*chunked_results)
     documents = [item for sublist in documents for item in sublist]
