import glob
import json
import os
import re
import shutil
import time

import modal
from deeplake.core.vectorstore.deeplake_vectorstore import DeepLakeVectorStore
from git.repo import Repo
from github import Github
from loguru import logger
from modal import method
from redis import Redis
from tqdm import tqdm

from sweepai.core.entities import Snippet
from sweepai.utils.event_logger import posthog
from sweepai.utils.hash import hash_sha256
from sweepai.utils.scorer import compute_score, convert_to_percentiles
from ..utils.config import SweepConfig, ENV, DB_MODAL_INST_NAME, UTILS_MODAL_INST_NAME, REDIS_URL
from ..utils.github_utils import get_token

# TODO: Lots of cleanups can be done here with these constants
stub = modal.Stub(DB_MODAL_INST_NAME)
chunker = modal.Function.lookup(UTILS_MODAL_INST_NAME, "Chunking.chunk")
model_volume = modal.SharedVolume().persist(f"{ENV}-storage")
MODEL_DIR = "/root/cache/model"
DEEPLAKE_DIR = "/root/cache/"
DISKCACHE_DIR = "/root/cache/diskcache/"
DEEPLAKE_FOLDER = "deeplake/"
BATCH_SIZE = 256
SENTENCE_TRANSFORMERS_MODEL = "sentence-transformers/all-MiniLM-L12-v2"
timeout = 60 * 30  # 30 minutes
CACHE_VERSION = "v1.0.0"
MAX_FILES = 3000

image = (
    modal.Image.debian_slim()
    .apt_install("git")
    .pip_install("deeplake==3.6.3", "sentence-transformers")
    .pip_install("openai", "PyGithub", "loguru", "docarray", "GitPython", "tqdm", "highlight-io", "anthropic", "posthog", "redis", "pyyaml")
)
secrets = [
    modal.Secret.from_name("github"),
    modal.Secret.from_name("openai-secret"),
    modal.Secret.from_name("huggingface"),
    modal.Secret.from_name("chroma-endpoint"),
    modal.Secret.from_name("posthog"),
    modal.Secret.from_name("highlight"),
    modal.Secret.from_name("redis_url"),
    modal.Secret.from_dict({"TRANSFORMERS_CACHE": MODEL_DIR}),
]


def init_deeplake_vs(repo_name):
    deeplake_repo_path = f"mem://{DEEPLAKE_FOLDER}{repo_name}"
    deeplake_vector_store = DeepLakeVectorStore(path=deeplake_repo_path)
    return deeplake_vector_store


def parse_collection_name(name: str) -> str:
    # Replace any non-alphanumeric characters with hyphens
    name = re.sub(r"[^\w-]", "--", name)
    # Ensure the name is between 3 and 63 characters and starts/ends with alphanumeric
    name = re.sub(r"^(-*\w{0,61}\w)-*$", r"\1", name[:63].ljust(3, "x"))
    return name


@stub.cls(
    image=image,
    secrets=secrets,
    shared_volumes={MODEL_DIR: model_volume},
    keep_warm=1 if ENV == "prod" else 0,
    gpu="T4",
    retries=modal.Retries(
        max_retries=5, backoff_coefficient=2, initial_delay=5),
)
class Embedding:
    def __enter__(self):
        from sentence_transformers import SentenceTransformer

        self.model = SentenceTransformer(
            SENTENCE_TRANSFORMERS_MODEL, cache_folder=MODEL_DIR
        )

    @method()
    def compute(self, texts: list[str]):
        return self.model.encode(texts, batch_size=BATCH_SIZE).tolist()

    @method()
    def ping(self):
        return "pong"


class ModalEmbeddingFunction():
    def __init__(self):
        pass

    def __call__(self, texts):
        return Embedding.compute.call(texts)


embedding_function = ModalEmbeddingFunction()


def get_deeplake_vs_from_repo(
    repo_name: str,
    installation_id: int,
    branch_name: str | None = None,
    sweep_config: SweepConfig = SweepConfig(),
):
    token = get_token(installation_id)
    g = Github(token)
    repo = g.get_repo(repo_name)
    commits = repo.get_commits()
    commit_hash = commits[0].sha
    
    cache_success = False 
    cache_inst = None

    if REDIS_URL is not None:
        try:
            # todo: initialize once
            cache_inst = Redis.from_url(REDIS_URL)
            logger.info(f"Successfully connected to redis cache")
            cache_success = True
        except:
            cache_success = False
            logger.error(f"Failed to connect to redis cache")
    else:
        logger.warning(f"REDIS_URL is None, skipping cache")
    
    if cache_inst and cache_success:

        try:
            github_cache_key = f"github-{commit_hash}{CACHE_VERSION}"
            cache_hit = cache_inst.get(github_cache_key)
            if cache_hit:
                deeplake_items = json.loads(cache_hit)
                logger.info(f"Cache hit for {repo_name}")
            else:
                deeplake_items = None
                logger.info(f"Cache miss for {repo_name}")

            if deeplake_items:
                deeplake_vs = init_deeplake_vs(repo_name)
                deeplake_vs.add(
                    text=deeplake_items['ids'],
                    embedding=deeplake_items['embeddings'],
                    metadata=deeplake_items['metadatas']
                )
                logger.info(f"Returning deeplake vs for {repo_name}")
                return deeplake_vs
            else:
                logger.info(f"Cache for {repo_name} is empty")
        except:
            logger.info(f"Failed to get cache for {repo_name}")
    logger.info(f"Downloading repository and indexing for {repo_name}...")
    start = time.time()
    logger.info("Recursively getting list of files...")

    repo_url = f"https://x-access-token:{token}@github.com/{repo_name}.git"
    shutil.rmtree("repo", ignore_errors=True)
    
    branch_name = SweepConfig.get_branch(repo)

    git_repo = Repo.clone_from(repo_url, "repo")
    git_repo.git.checkout(branch_name)

    file_list = glob.iglob("repo/**", recursive=True)
    file_list = [
        file
        for file in tqdm(file_list)
        if os.path.isfile(file)
        and all(not file.endswith(ext) for ext in sweep_config.exclude_exts)
        and all(not file[len("repo/"):].startswith(dir_name) for dir_name in sweep_config.exclude_dirs)
    ]

    file_paths = []
    file_contents = []
    scores = []

    for file in tqdm(file_list):
        with open(file, "rb") as f:
            is_binary = False
            for block in iter(lambda: f.read(1024), b''):
                if b'\0' in block:
                    is_binary = True
                    break
            if is_binary:
                logger.debug("Skipping binary file...")
                continue

        with open(file, "rb") as f:
            if len(f.read()) > sweep_config.max_file_limit:
                logger.debug("Skipping large file...")
                continue

        with open(file, "r") as f:
            # Can parallelize this
            try:
                contents = f.read()
                contents = file + contents
            except UnicodeDecodeError as e:
                logger.warning(f"Received warning {e}, skipping...")
                continue
            file_path = file[len("repo/"):]
            file_paths.append(file_path)
            file_contents.append(contents)
            if len(file_list) > MAX_FILES:
                scores.append(1)
                continue
            try:
                cache_key = f"{repo_name}-{file_path}-{CACHE_VERSION}"
<<<<<<< HEAD
                if cache_inst and cache_success:
                    cached_value = cache_inst.get(cache_key)
=======
                if cache_success:
                    cached_value = cache.get(cache_key)
>>>>>>> afdcd889
                    if cached_value:
                        score = json.loads(cached_value)
                        scores.append(score)
                        continue
<<<<<<< HEAD
                commits = list(repo.get_commits(
                    path=file_path, sha=branch_name))
                score = compute_score(contents, commits)
                if cache_inst and cache_success:
                    cache_inst.set(cache_key, json.dumps(score), ex=60 * 60 * 2)
=======
                commits = list(repo.get_commits(path=file_path, sha=branch_name))
                score = compute_score(contents, commits)
                if cache_success:
                    cache.set(cache_key, json.dumps(score), ex=60 * 60 * 2)
>>>>>>> afdcd889
                scores.append(score)
            except Exception as e:
                logger.warning(f"Received warning during scoring {e}, skipping...")
                scores.append(1)
                continue
    scores = convert_to_percentiles(scores)

    chunked_results = chunker.map(file_contents, file_paths, scores, kwargs={
        "additional_metadata": {"repo_name": repo_name, "branch_name": branch_name}
    })

    documents, metadatas, ids = zip(*chunked_results)
    documents = [item for sublist in documents for item in sublist]
    metadatas = [item for sublist in metadatas for item in sublist]
    ids = [item for sublist in ids for item in sublist]

    logger.info(f"Used {len(file_paths)} files...")

    shutil.rmtree("repo", ignore_errors=True)
    logger.info(f"Getting list of all files took {time.time() -start}")
    logger.info(
        f"Received {len(documents)} documents from repository {repo_name}")
    collection_name = parse_collection_name(repo_name)
    return compute_deeplake_vs(collection_name, documents, cache_success, cache_inst, ids, metadatas, commit_hash)


def compute_deeplake_vs(collection_name,
                        documents,
                        cache_success,
                        cache_inst,
                        ids,
                        metadatas,
                        sha):
    deeplake_vs = init_deeplake_vs(collection_name)
    if len(documents) > 0:
        logger.info("Computing embeddings...")
        # Check cache here for all documents
        embeddings = [None] * len(documents)
<<<<<<< HEAD
        if cache_inst and cache_success:
            cache_keys = [hash_sha256(
                doc) + SENTENCE_TRANSFORMERS_MODEL + CACHE_VERSION for doc in documents]
            cache_values = cache_inst.mget(cache_keys)
=======
        if cache_success:
            cache_keys = [hash_sha256(doc) + SENTENCE_TRANSFORMERS_MODEL + CACHE_VERSION for doc in documents]
            cache_values = cache.mget(cache_keys)
>>>>>>> afdcd889
            for idx, value in enumerate(cache_values):
                if value is not None:
                    embeddings[idx] = json.loads(value)
        logger.info(
            f"Found {len([x for x in embeddings if x is not None])} embeddings in cache")
        indices_to_compute = [idx for idx,
                              x in enumerate(embeddings) if x is None]
        documents_to_compute = [documents[idx] for idx in indices_to_compute]

        computed_embeddings = embedding_function(documents_to_compute)

        for idx, embedding in zip(indices_to_compute, computed_embeddings):
            embeddings[idx] = embedding
        deeplake_vs.add(
            text=ids,
            embedding=embeddings,
            metadata=metadatas
        )
<<<<<<< HEAD
        if cache_inst and cache_success:
            cache_inst.set(f"github-{sha}{CACHE_VERSION}", json.dumps(
                {"metadatas": metadatas, "ids": ids, "embeddings": embeddings}))
        if cache_inst and cache_success and len(documents_to_compute) > 0:
            logger.info(
                f"Updating cache with {len(computed_embeddings)} embeddings")
            cache_keys = [hash_sha256(
                doc) + SENTENCE_TRANSFORMERS_MODEL + CACHE_VERSION for doc in documents_to_compute]
            cache_inst.mset({key: json.dumps(value)
                       for key, value in zip(cache_keys, computed_embeddings)})
=======
        if cache_success: cache.set(f"github-{sha}{CACHE_VERSION}", json.dumps({"metadatas": metadatas, "ids": ids, "embeddings": embeddings}))
        if cache_success and len(documents_to_compute) > 0:
            logger.info(f"Updating cache with {len(computed_embeddings)} embeddings")
            cache_keys = [hash_sha256(doc) + SENTENCE_TRANSFORMERS_MODEL + CACHE_VERSION for doc in documents_to_compute]
            cache.mset({key: json.dumps(value) for key, value in zip(cache_keys, computed_embeddings)})
>>>>>>> afdcd889
        return deeplake_vs
    else:
        logger.error("No documents found in repository")
        return deeplake_vs


@stub.function(image=image, secrets=secrets, shared_volumes={DISKCACHE_DIR: model_volume}, timeout=timeout)
def update_index(
    repo_name,
    installation_id: int,
    sweep_config: SweepConfig = SweepConfig(),
) -> int:
    get_deeplake_vs_from_repo(repo_name, installation_id, branch_name=None, sweep_config=sweep_config)
    # todo: ?
    return 0 


@stub.function(image=image, secrets=secrets, shared_volumes={DEEPLAKE_DIR: model_volume}, timeout=timeout, keep_warm=1)
def get_relevant_snippets(
    repo_name: str,
    query: str,
    n_results: int,
    installation_id: int,
    username: str | None = None,
    sweep_config: SweepConfig = SweepConfig(),
):
    deeplake_vs = get_deeplake_vs_from_repo(
        repo_name=repo_name, installation_id=installation_id, sweep_config=sweep_config
    )
    results = {"metadata": [], "text": []}
    for n_result in range(n_results, 0, -1):
        try:
            query_embedding = embedding_function([query])[0]
            results = deeplake_vs.search(embedding=query_embedding, k=n_result)
            break
        except Exception:
            pass
    if len(results["text"]) == 0:
        if username is None:
            username = "anonymous"
        posthog.capture(
            username,
            "failed",
            {
                "reason": "Results query was empty",
                "repo_name": repo_name,
                "installation_id": installation_id,
                "query": query,
                "n_results": n_results
            },
        )
    metadatas = results["metadata"]
    code_scores = [metadata["score"] for metadata in metadatas]
    vector_scores = results["score"]
    combined_scores = [code_score + vector_score for code_score,
                       vector_score in zip(code_scores, vector_scores)]
    # Sort by combined scores
    # Combine the three lists into a single list of tuples
    combined_list = list(zip(combined_scores, metadatas))

    # Sort the combined list based on the combined scores
    sorted_list = sorted(combined_list, key=lambda x: x[0], reverse=True)

    # Extract the sorted metadatas and relevant_paths
    sorted_metadatas = [metadata for _, metadata in sorted_list]
    relevant_paths = [metadata["file_path"] for metadata in sorted_metadatas]
    logger.info("Relevant paths: {}".format(relevant_paths))
    return [
        Snippet(
            content="",
            start=metadata["start"],
            end=metadata["end"],
            file_path=file_path
        ) for metadata, file_path in zip(sorted_metadatas, relevant_paths)
    ]<|MERGE_RESOLUTION|>--- conflicted
+++ resolved
@@ -213,29 +213,17 @@
                 continue
             try:
                 cache_key = f"{repo_name}-{file_path}-{CACHE_VERSION}"
-<<<<<<< HEAD
                 if cache_inst and cache_success:
                     cached_value = cache_inst.get(cache_key)
-=======
-                if cache_success:
-                    cached_value = cache.get(cache_key)
->>>>>>> afdcd889
                     if cached_value:
                         score = json.loads(cached_value)
                         scores.append(score)
                         continue
-<<<<<<< HEAD
                 commits = list(repo.get_commits(
                     path=file_path, sha=branch_name))
                 score = compute_score(contents, commits)
                 if cache_inst and cache_success:
                     cache_inst.set(cache_key, json.dumps(score), ex=60 * 60 * 2)
-=======
-                commits = list(repo.get_commits(path=file_path, sha=branch_name))
-                score = compute_score(contents, commits)
-                if cache_success:
-                    cache.set(cache_key, json.dumps(score), ex=60 * 60 * 2)
->>>>>>> afdcd889
                 scores.append(score)
             except Exception as e:
                 logger.warning(f"Received warning during scoring {e}, skipping...")
@@ -274,16 +262,10 @@
         logger.info("Computing embeddings...")
         # Check cache here for all documents
         embeddings = [None] * len(documents)
-<<<<<<< HEAD
         if cache_inst and cache_success:
             cache_keys = [hash_sha256(
                 doc) + SENTENCE_TRANSFORMERS_MODEL + CACHE_VERSION for doc in documents]
             cache_values = cache_inst.mget(cache_keys)
-=======
-        if cache_success:
-            cache_keys = [hash_sha256(doc) + SENTENCE_TRANSFORMERS_MODEL + CACHE_VERSION for doc in documents]
-            cache_values = cache.mget(cache_keys)
->>>>>>> afdcd889
             for idx, value in enumerate(cache_values):
                 if value is not None:
                     embeddings[idx] = json.loads(value)
@@ -302,7 +284,6 @@
             embedding=embeddings,
             metadata=metadatas
         )
-<<<<<<< HEAD
         if cache_inst and cache_success:
             cache_inst.set(f"github-{sha}{CACHE_VERSION}", json.dumps(
                 {"metadatas": metadatas, "ids": ids, "embeddings": embeddings}))
@@ -313,13 +294,6 @@
                 doc) + SENTENCE_TRANSFORMERS_MODEL + CACHE_VERSION for doc in documents_to_compute]
             cache_inst.mset({key: json.dumps(value)
                        for key, value in zip(cache_keys, computed_embeddings)})
-=======
-        if cache_success: cache.set(f"github-{sha}{CACHE_VERSION}", json.dumps({"metadatas": metadatas, "ids": ids, "embeddings": embeddings}))
-        if cache_success and len(documents_to_compute) > 0:
-            logger.info(f"Updating cache with {len(computed_embeddings)} embeddings")
-            cache_keys = [hash_sha256(doc) + SENTENCE_TRANSFORMERS_MODEL + CACHE_VERSION for doc in documents_to_compute]
-            cache.mset({key: json.dumps(value) for key, value in zip(cache_keys, computed_embeddings)})
->>>>>>> afdcd889
         return deeplake_vs
     else:
         logger.error("No documents found in repository")
