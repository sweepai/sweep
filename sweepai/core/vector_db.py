import hashlib
import json
import os
import pickle
import re
import time
from functools import lru_cache
from typing import Generator, List

import numpy as np
from deeplake.core.vectorstore.deeplake_vectorstore import (  # pylint: disable=import-error
    DeepLakeVectorStore,
)
from github import Github
from loguru import logger
from redis import Redis
from redis.backoff import ConstantBackoff
from redis.exceptions import BusyLoadingError, ConnectionError, TimeoutError
from redis.retry import Retry
from sentence_transformers import SentenceTransformer  # pylint: disable=import-error

from sweepai.config.client import SweepConfig
from sweepai.config.server import (
    BATCH_SIZE,
    REDIS_URL,
    SENTENCE_TRANSFORMERS_MODEL,
    VECTOR_EMBEDDING_SOURCE,
)
from sweepai.core.entities import Snippet
from sweepai.core.lexical_search import prepare_index_from_snippets, search_index
from sweepai.core.repo_parsing_utils import repo_to_chunks
from sweepai.utils.event_logger import posthog
from sweepai.utils.hash import hash_sha256
from redis import Redis
from sweepai.utils.scorer import compute_score, get_scores

<<<<<<< HEAD
from ..utils.github_utils import ClonedRepo, get_token

=======
>>>>>>> 19510a95
MODEL_DIR = "cache/model"
DEEPLAKE_DIR = "cache/"
DISKCACHE_DIR = "cache/diskcache/"
DEEPLAKE_FOLDER = "cache/deeplake/"
timeout = 60 * 60  # 30 minutes
CACHE_VERSION = "v1.0.13"
MAX_FILES = 500

redis_client = Redis.from_url(REDIS_URL)


def download_models():
    from sentence_transformers import (  # pylint: disable=import-error
        SentenceTransformer,
    )

    model = SentenceTransformer(SENTENCE_TRANSFORMERS_MODEL, cache_folder=MODEL_DIR)


def init_deeplake_vs(repo_name):
    deeplake_repo_path = f"mem://{DEEPLAKE_FOLDER}{repo_name}"
    deeplake_vector_store = DeepLakeVectorStore(path=deeplake_repo_path)
    return deeplake_vector_store


def parse_collection_name(name: str) -> str:
    # Replace any non-alphanumeric characters with hyphens
    name = re.sub(r"[^\w-]", "--", name)
    # Ensure the name is between 3 and 63 characters and starts/ends with alphanumeric
    name = re.sub(r"^(-*\w{0,61}\w)-*$", r"\1", name[:63].ljust(3, "x"))
    return name


<<<<<<< HEAD
@lru_cache(maxsize=64)
=======
sentence_transformer_model = SentenceTransformer(
    SENTENCE_TRANSFORMERS_MODEL, cache_folder=MODEL_DIR
)


>>>>>>> 19510a95
def embed_texts(texts: tuple[str]):
    logger.info(f"Computing embeddings for {len(texts)} texts")
    match VECTOR_EMBEDDING_SOURCE:
        case "sentence-transformers":
            sentence_transformer_model = SentenceTransformer(
                SENTENCE_TRANSFORMERS_MODEL, cache_folder=MODEL_DIR
            )
            vector = sentence_transformer_model.encode(
                texts, show_progress_bar=True, batch_size=BATCH_SIZE
            )
            return vector.squeeze()
        case "openai":
            import openai
            from tqdm import tqdm

            embeddings = []
            for batch in tqdm(chunk(texts, batch_size=BATCH_SIZE), disable=False):
                response = openai.Embedding.create(
                    input=batch, model="text-embedding-ada-002"
                )
                embeddings.extend([r["embedding"] for r in response["data"]])
            return embeddings
        case _:
            raise Exception("Invalid vector embedding mode")


def embedding_function(texts: list[str]):
    # For LRU cache to work
    return embed_texts(tuple(texts))


def get_cache_key(cloned_repo: ClonedRepo, sweep_config: SweepConfig):
    params = f"{cloned_repo.repo_full_name}--{cloned_repo.git_repo.head.object.hexsha}--{sweep_config}"
    return hashlib.sha256(params.encode()).hexdigest()


def get_deeplake_vs_from_repo(
    cloned_repo: ClonedRepo,
    sweep_config: SweepConfig = SweepConfig(),
):
    cache_key = get_cache_key(cloned_repo, sweep_config)
    deeplake_file_path = os.path.join("cache/deeplake/", cache_key)
    deeplake_vs = None
    if os.path.exists(deeplake_file_path):
        deeplake_vs = DeepLakeVectorStore(deeplake_file_path)

    repo_full_name = cloned_repo.repo_full_name
    repo = cloned_repo.repo
    commits = repo.get_commits()
    commit_hash = commits[0].sha

    logger.info(f"Downloading repository and indexing for {repo_full_name}...")
    start = time.time()
    logger.info("Recursively getting list of files...")

    snippets, file_list = repo_to_chunks(cloned_repo.cache_dir, sweep_config)
    logger.info(f"Found {len(snippets)} snippets in repository {repo_full_name}")
    # prepare lexical search
    index = prepare_index_from_snippets(
        snippets, len_repo_cache_dir=len(cloned_repo.cache_dir) + 1
    )
    # scoring for vector search
    files_to_scores = {}
    score_factors = []
    for file_path in file_list:
        score_factor = compute_score(
            file_path[len(cloned_repo.cache_dir) + 1 :], cloned_repo.git_repo
        )
        score_factors.append(score_factor)
    # compute all scores
    all_scores = get_scores(score_factors)
    files_to_scores = {
        file_path: score for file_path, score in zip(file_list, all_scores)
    }
    logger.info(f"Found {len(file_list)} files in repository {repo_full_name}")

    documents = []
    metadatas = []
    ids = []
    for snippet in snippets:
        documents.append(snippet.content)
        metadata = {
            "file_path": snippet.file_path[len(cloned_repo.cache_dir) + 1 :],
            "start": snippet.start,
            "end": snippet.end,
            "score": files_to_scores[snippet.file_path],
        }
        metadatas.append(metadata)
        gh_file_path = snippet.file_path[len("repo/") :]
        ids.append(f"{gh_file_path}:{snippet.start}:{snippet.end}")
    logger.info(f"Getting list of all files took {time.time() - start}")
    logger.info(f"Received {len(documents)} documents from repository {repo_full_name}")
    collection_name = parse_collection_name(repo_full_name)

    deeplake_vs = deeplake_vs or compute_deeplake_vs(
        collection_name, documents, ids, metadatas, commit_hash, deeplake_file_path
    )

    return deeplake_vs, index, len(documents)


def compute_deeplake_vs(
    collection_name, documents, ids, metadatas, sha, vector_db_path
):
    deeplake_vs = DeepLakeVectorStore(vector_db_path)
    if len(documents) > 0:
        logger.info("Computing embeddings...")
        # Check cache here for all documents
        embeddings = [None] * len(documents)
        if redis_client:
            cache_keys = [
                hash_sha256(doc) + SENTENCE_TRANSFORMERS_MODEL + CACHE_VERSION
                for doc in documents
            ]
            cache_values = redis_client.mget(cache_keys)
            for idx, value in enumerate(cache_values):
                if value is not None:
                    arr = json.loads(value)
                    if isinstance(arr, list):
                        embeddings[idx] = np.array(arr, dtype=np.float32)

        logger.info(
            f"Found {len([x for x in embeddings if x is not None])} embeddings in cache"
        )
        indices_to_compute = [idx for idx, x in enumerate(embeddings) if x is None]
        documents_to_compute = [documents[idx] for idx in indices_to_compute]

        logger.info(f"Computing {len(documents_to_compute)} embeddings...")
        computed_embeddings = embedding_function(documents_to_compute)
        logger.info(f"Computed {len(computed_embeddings)} embeddings")

        for idx, embedding in zip(indices_to_compute, computed_embeddings):
            embeddings[idx] = embedding

        try:
            embeddings = np.array(embeddings, dtype=np.float32)
        except:
            print([len(embedding) for embedding in embeddings])
            logger.error(
                "Failed to convert embeddings to numpy array, recomputing all of them"
            )
            embeddings = embedding_function(documents)
            embeddings = np.array(embeddings, dtype=np.float32)

        logger.info("Adding embeddings to deeplake vector store...")
        deeplake_vs.add(text=ids, embedding=embeddings, metadata=metadatas)
        logger.info("Added embeddings to deeplake vector store")
        if redis_client and len(documents_to_compute) > 0:
            logger.info(f"Updating cache with {len(computed_embeddings)} embeddings")
            cache_keys = [
                hash_sha256(doc) + SENTENCE_TRANSFORMERS_MODEL + CACHE_VERSION
                for doc in documents_to_compute
            ]
            print(
                {
                    key: json.dumps(embedding.tolist())
                    for key, embedding in zip(cache_keys, computed_embeddings)
                }
            )
            redis_client.mset(
                {
                    key: json.dumps(embedding.tolist())
                    for key, embedding in zip(cache_keys, computed_embeddings)
                }
            )
        return deeplake_vs
    else:
        logger.error("No documents found in repository")
        return deeplake_vs


def get_relevant_snippets(
    cloned_repo: ClonedRepo,
    query: str,
    n_results: int,
    username: str | None = None,
    sweep_config: SweepConfig = SweepConfig(),
    lexical=True,
):
    repo_name = cloned_repo.repo_full_name
    installation_id = cloned_repo.installation_id
    logger.info("Getting query embedding...")
    query_embedding = embedding_function([query])  # pylint: disable=no-member
    logger.info("Starting search by getting vector store...")
    deeplake_vs, lexical_index, num_docs = get_deeplake_vs_from_repo(
        cloned_repo, sweep_config=sweep_config
    )
    content_to_lexical_score = search_index(query, lexical_index)
    logger.info(f"Found {len(content_to_lexical_score)} lexical results")
    logger.info(f"Searching for relevant snippets... with {num_docs} docs")
    results = {"metadata": [], "text": []}
    try:
        results = deeplake_vs.search(embedding=query_embedding, k=num_docs)
    except Exception as e:
        logger.error(e)
    logger.info("Fetched relevant snippets...")
    if len(results["text"]) == 0:
        logger.info(f"Results query {query} was empty")
        logger.info(f"Results: {results}")
        if username is None:
            username = "anonymous"
        posthog.capture(
            username,
            "failed",
            {
                "reason": "Results query was empty",
                "repo_name": repo_name,
                "installation_id": installation_id,
                "query": query,
                "n_results": n_results,
            },
        )
        return []
    metadatas = results["metadata"]
    code_scores = [metadata["score"] for metadata in metadatas]
    lexical_scores = []
    for metadata in metadatas:
        if metadata["file_path"] in content_to_lexical_score:
            lexical_scores.append(content_to_lexical_score[metadata["file_path"]])
        else:
            lexical_scores.append(0.3)
    vector_scores = results["score"]
    combined_scores = [
        code_score + vector_score + lexical_score
        for code_score, vector_score, lexical_score in zip(
            code_scores, vector_scores, lexical_scores
        )
    ]
    combined_list = list(zip(combined_scores, metadatas))
    sorted_list = sorted(combined_list, key=lambda x: x[0], reverse=True)
    sorted_metadatas = [metadata for _, metadata in sorted_list]
    relevant_paths = [metadata["file_path"] for metadata in sorted_metadatas]
    logger.info("Relevant paths: {}".format(relevant_paths[:5]))
    return [
        Snippet(
            content="",
            start=metadata["start"],
            end=metadata["end"],
            file_path=file_path,
        )
        for metadata, file_path in zip(sorted_metadatas, relevant_paths)
    ][: min(num_docs, 25)]


def chunk(texts: List[str], batch_size: int) -> Generator[List[str], None, None]:
    """
    Split a list of texts into batches of a given size for embed_texts.

    Args:
    ----
        texts (List[str]): A list of texts to be chunked into batches.
        batch_size (int): The maximum number of texts in each batch.

    Yields:
    ------
        Generator[List[str], None, None]: A generator that yields batches of texts as lists.

    Example:
    -------
        texts = ["text1", "text2", "text3", "text4", "text5"]
        batch_size = 2
        for batch in chunk(texts, batch_size):
            print(batch)
        # Output:
        # ['text1', 'text2']
        # ['text3', 'text4']
        # ['text5']
    """
    for i in range(0, len(texts), batch_size):
        yield texts[i : i + batch_size]<|MERGE_RESOLUTION|>--- conflicted
+++ resolved
@@ -33,12 +33,8 @@
 from sweepai.utils.hash import hash_sha256
 from redis import Redis
 from sweepai.utils.scorer import compute_score, get_scores
-
-<<<<<<< HEAD
 from ..utils.github_utils import ClonedRepo, get_token
 
-=======
->>>>>>> 19510a95
 MODEL_DIR = "cache/model"
 DEEPLAKE_DIR = "cache/"
 DISKCACHE_DIR = "cache/diskcache/"
@@ -71,16 +67,8 @@
     name = re.sub(r"^(-*\w{0,61}\w)-*$", r"\1", name[:63].ljust(3, "x"))
     return name
 
-
-<<<<<<< HEAD
+  
 @lru_cache(maxsize=64)
-=======
-sentence_transformer_model = SentenceTransformer(
-    SENTENCE_TRANSFORMERS_MODEL, cache_folder=MODEL_DIR
-)
-
-
->>>>>>> 19510a95
 def embed_texts(texts: tuple[str]):
     logger.info(f"Computing embeddings for {len(texts)} texts")
     match VECTOR_EMBEDDING_SOURCE:
