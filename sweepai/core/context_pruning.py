--- conflicted
+++ resolved
@@ -237,15 +237,7 @@
     chat_logger: ChatLogger = None,
 ):
     modify_iterations: int = 4
-<<<<<<< HEAD
     model = "gpt-3.5-turbo-1106" if (chat_logger and chat_logger.use_faster_model()) else "gpt-4-1106-preview"
-=======
-    model = (
-        "gpt-3.5-turbo-1106"
-        if (chat_logger and not chat_logger.is_paying_user())
-        else "gpt-4-1106-preview"
-    )
->>>>>>> 1b81d9b9
     try:
         user_prompt = repo_context_manager.format_context(
             unformatted_user_prompt=unformatted_user_prompt,
