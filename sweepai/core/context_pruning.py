--- conflicted
+++ resolved
@@ -14,11 +14,8 @@
 from sweepai.config.server import DEFAULT_GPT4_32K_MODEL
 from sweepai.core.chat import ChatGPT
 from sweepai.core.entities import Message, Snippet
-<<<<<<< HEAD
 from sweepai.core.reflection_utils import reflections_prompt, EvaluatorAgent
 from sweepai.logn.cache import file_cache
-=======
->>>>>>> 5f5ebcd2
 from sweepai.utils.chat_logger import ChatLogger, discord_log_error
 from sweepai.utils.code_tree import CodeTree
 from sweepai.utils.convert_openai_anthropic import MockFunctionCall
@@ -94,42 +91,11 @@
 <type>string</type>
 <description>Explain why this file is should be modified or used and what needs to be modified. Include a supporting code excerpt.</description>
 </parameter>
-<<<<<<< HEAD
-</parameters>
-</tool_description>
-
-<tool_description>
-<tool_name>store_relevant_file_to_read</tool_name>
-<description>
-Adds a read-only file to the context that provides necessary information to resolve the issue, such as referenced functions. Only store files that are definitely required. Provide a code excerpt in the justification proving the file's relevance. After using this tool, use `keyword_search` to find definitions of unknown functions/classes in the file.
-</description>
-<parameters>
-<parameter>
-<name>file_path</name>
-<type>string</type>
-<description>The path of the file to store.</description>
 </parameter>
 <parameter>
 <name>justification</name>
-<type>string</type>
+<type>string</type>  
 <description>Explain why this read-only file is relevant and what information it provides. Include a supporting code excerpt.</description>
-=======
-</parameter>
-<parameter>
-<name>type</name>
-<enum_options>
-<type>enum</type>
-<description>
-<enum_option>
-<name>to_modify</name>
-<description>Store the file as a file to modify.</description>
-</enum_option>
-<enum_option>
-<name>to_use</name>
-<description>Store the file as a read-only file to use. Examples include required helper functions, backend services or type hints etc.</description>
-</enum_option>
-</enum_options>
->>>>>>> 5f5ebcd2
 </parameter>
 </parameters>
 </tool_description>
@@ -198,12 +164,9 @@
 
 Example 3:
 <function_call>
-<<<<<<< HEAD
+<tool_name>store_file</tool_name>
 <invoke>
 <tool_name>store_relevant_file_to_modify</tool_name>
-=======
-<tool_name>store_file</tool_name>
->>>>>>> 5f5ebcd2
 <parameters>
 <file_path>src/controllers/user_controller.py</file_path>
 <justification>The user_controller.py file contains the UserController class referenced in the user request. The create_user method inside this class needs to be updated to fix the bug, as evidenced by this excerpt:
@@ -233,31 +196,6 @@
 
 I will provide the tool's response after each call, then you may call another tool as you work towards a solution. Focus on the actual issue at hand rather than these illustrative examples."""
 
-<<<<<<< HEAD
-sys_prompt = (
-    """You are a brilliant engineer assigned to solve the following Github issue. Your task is to gather all relevant code snippets from the codebase that are necessary to completely resolve the issue. It is critical that you identify and include every relevant line of code.
-
-## Instructions
-- You start with no code snippets. Use the store_relevant_file_to_modify and store_relevant_file_to_read tools to incrementally add relevant code to the context.
-- Utilize the keyword_search, file_search and view_file tools to methodically find the code snippets you need to store.
-- "Relevant Snippets" provides code snippets found via lexical search that may be relevant to the issue. However, these are not automatically added to the context.
-
-Use the following iterative process:
-1. View all files that seem relevant based on file paths and entities mentioned in the "User Request" and "Relevant Snippets". For example, if the class foo.bar.Bar is referenced, be sure to view foo/bar.py. Skip irrelevant files. If the full path is unknown, use file_search with the file name. Make sure to check all files referenced in the user request.
-
-2. Use keyword_search to find definitions for any unknown variables, classes and functions. For instance, if the method foo(param1: typeX, param2: typeY) -> typeZ is used, search for the keywords typeX, typeY and typeZ to find where they are defined. View the relevant files containing those definitions.
-
-3. When you identify a relevant file, use store_relevant_file_to_modify or store_relevant_file_to_read to add it to the context.
-
-Repeat steps 1-3 until you are confident you have all necessary code to resolve the issue.
-
-4. Lastly, generate a detailed report explaining the issue and outlining a plan to resolve it. Write it for an outside contractor with no prior knowledge of the codebase or issue. Use the submit_report_and_plan tool for this.
-
-Here are the tools at your disposal. Call them one at a time as needed until you have gathered all relevant information:
-"""
-    + anthropic_function_calls
-)
-=======
 sys_prompt = """You are a brilliant engineer assigned to solve the following GitHub issue. Your task is to retrieve relevant files to resolve the GitHub issue. We consider a file RELEVANT if it must either be modified or used as part of the issue resolution process. It is critical that you identify and include every relevant line of code that should either be modified or used.
 
 You will gather two lists of relevant file paths. One list contains files to modify, and another contains a list of file paths to use that are needed to completely resolve this issue. For example, if the user reports that there is a bug with the getVendor() backend endpoint, a file path to modify would be the file containing the endpoint, and file paths to use would be the DB service that fetches the vendor information and the type stub file containing the type definitions for a Vendor type.
@@ -277,7 +215,6 @@
 Here are the tools at your disposal. Call them one at a time as needed until you have gathered all relevant information:
 
 """ + anthropic_function_calls
->>>>>>> 5f5ebcd2
 
 unformatted_user_prompt = """\
 ## Relevant Snippets
@@ -725,7 +662,6 @@
     current_read_only_snippets_string = "\n".join(
         [snippet.denotation for snippet in repo_context_manager.read_only_snippets]
     )
-<<<<<<< HEAD
     current_top_snippets_string = "\n".join(
         [snippet.denotation for snippet in repo_context_manager.current_top_snippets]
     )
@@ -807,7 +743,7 @@
                 ]
             )
             output = f"FAILURE: This file path does not exist. Did you mean:\n{similar_file_paths}"
-    elif function_name == "store_relevant_file_to_modify":
+    elif function_name == "store_file":
         try:
             file_contents = repo_context_manager.cloned_repo.get_file_contents(
                 file_path
@@ -843,232 +779,6 @@
                 )
                 output = (
                     f"SUCCESS: {file_path} was added. Here are the current selected snippets that will be MODIFIED:\n{current_top_snippets_string}"
-                    if valid_path
-                    else "FAILURE: This file path does not exist. Please try a new path."
-                )
-    elif function_name == "store_relevant_file_to_read":
-        try:
-            file_contents = repo_context_manager.cloned_repo.get_file_contents(
-                file_path
-            )
-            valid_path = True
-        except Exception:
-            file_contents = ""
-            similar_file_paths = "\n".join(
-                [
-                    f"- {path}"
-                    for path in repo_context_manager.cloned_repo.get_similar_file_paths(
-=======
-    current_top_snippets_string = ""
-    current_read_only_snippets_string = ""
-    bad_call_count = 0
-    message_key = ""
-    for iter in range(max_iterations):
-        num_tool_calls_made += 1
-        function_outputs = []
-        function_calls = validate_and_parse_function_calls(function_calls_string, chat_gpt)
-        for function_call in function_calls:
-            message_key = ""
-            # logger.info(f"Tool Call: {function_name} {function_input}") # haiku
-            function_name = function_call.function_name
-            function_input = function_call.function_parameters
-            logger.info(f"Tool Call: {function_name} {function_input}")
-            file_path = function_input.get("file_path")
-            valid_path = False
-            output_prefix = f"Output for {function_name}:\n"
-            output = ""
-            if function_name == "file_search":
-                error_message = ""
-                try:
-                    file_path = function_input.get("query")
-                    similar_file_paths = "\n".join(
-                        [
-                            f"- {path}"
-                            for path in repo_context_manager.cloned_repo.get_similar_file_paths(
-                                file_path
-                            )
-                        ]
-                    )
-                    valid_path = True
-                    output = (
-                        f"SUCCESS: Here are the most similar file paths to {file_path}:\n{similar_file_paths}"
-                        if valid_path
-                        else "FAILURE: This file path does not exist. Please try a new path."
-                    )
-                except Exception:
-                    similar_file_paths = ""
-                    output = "FAILURE: This file path does not exist."
-            elif function_name == "keyword_search":
-                message_key = "keyword_search"
-                error_message = ""
-                keyword = f'"{function_input["keyword"]}"' # handles cases with two words
-                rg_command = ["rg", "-n", "-i" , keyword, repo_context_manager.cloned_repo.repo_dir]
-                try:
-                    result = subprocess.run(" ".join(rg_command), text=True, shell=True, capture_output=True)
-                    rg_output = result.stdout
-                    if rg_output:
-                        # post process rip grep output to be more condensed
-                        rg_output_pretty = post_process_rg_output(repo_context_manager.cloned_repo.repo_dir, sweep_config, rg_output)
-                    else:
-                        error_message = f"FAILURE: No results found for keyword: {keyword} in the entire codebase. Please try a new keyword. If you are searching for a function defintion try again with different whitespaces."
-                except Exception as e:
-                    logger.error(f"FAILURE: An Error occured while trying to find the keyword {keyword}: {e}")
-                    error_message = f"FAILURE: An Error occured while trying to find the keyword {keyword}: {e}"
-                if error_message:
-                    output = error_message
-                else:
-                    output = (
-                        f"SUCCESS: Here are the keyword_search results:\n\n{rg_output_pretty}"
-                    )
-            elif function_name == "view_file":
-                error_message = ""
-                try:
-                    file_contents = repo_context_manager.cloned_repo.get_file_contents(
-                        file_path
-                    )
-                    valid_path = True
-                    message_key = f"{file_path}"
-                    if file_path in current_read_only_snippets_string and file_path in current_top_snippets_string and valid_path:
-                        output = f"FAILURE: {file_path} is already in the selected snippets."
-                    elif valid_path:
-                        output = f'Here are the contents of `{file_path}:`\n```\n{file_contents}\n```\nIf you are CERTAIN this file is RELEVANT, call store_file with the same parameters ({{"file_path": "{file_path}"}}).'
-                    else:
-                        output = "FAILURE: This file path does not exist. Please try a new path."
-                except Exception:
-                    file_contents = ""
-                    similar_file_paths = "\n".join(
-                        [
-                            f"- {path}"
-                            for path in repo_context_manager.cloned_repo.get_similar_file_paths(
-                                file_path
-                            )
-                        ]
-                    )
-                    output = f"FAILURE: This file path does not exist. Did you mean:\n{similar_file_paths}"
-            elif function_name == "store_file":
-                type_ = function_input.get("type")
-                if type_ == "to_modify":
-                    try:
-                        file_contents = repo_context_manager.cloned_repo.get_file_contents(
-                            file_path
-                        )
-                        valid_path = True
-                    except Exception:
-                        file_contents = ""
-                        similar_file_paths = "\n".join(
-                            [
-                                f"- {path}"
-                                for path in repo_context_manager.cloned_repo.get_similar_file_paths(
-                                    file_path
-                                )
-                            ]
-                        )
-                        error_message = f"FAILURE: This file path does not exist. Did you mean:\n{similar_file_paths}"
-                    if error_message:
-                        output = error_message
-                    else:
-                        snippet = Snippet(
-                            file_path=file_path,
-                            start=0,
-                            end=len(file_contents.splitlines()),
-                            content=file_contents,
-                        )
-                        if snippet.denotation in current_top_snippets_string:
-                            output = f"FAILURE: {file_path} is already in the selected snippets."
-                        else:
-                            repo_context_manager.add_snippets([snippet])
-                            paths_to_add.append(file_path)
-                            current_top_snippets_string = "\n".join(
-                                [
-                                    snippet.denotation
-                                    for snippet in repo_context_manager.current_top_snippets
-                                ]
-                            )
-                            output = (
-                                f"SUCCESS: {file_path} was added. Here are the current selected snippets that will be MODIFIED:\n{current_top_snippets_string}"
-                                if valid_path
-                                else "FAILURE: This file path does not exist. Please try a new path."
-                            )
-                elif type_ == "to_use":
-                    error_message = ""
-                    try:
-                        file_contents = repo_context_manager.cloned_repo.get_file_contents(
-                            file_path
-                        )
-                        valid_path = True
-                    except Exception:
-                        file_contents = ""
-                        similar_file_paths = "\n".join(
-                            [
-                                f"- {path}"
-                                for path in repo_context_manager.cloned_repo.get_similar_file_paths(
-                                    file_path
-                                )
-                            ]
-                        )
-                        error_message = f"FAILURE: This file path does not exist. Did you mean:\n{similar_file_paths}"
-                    if error_message:
-                        output = error_message
-                    else:
-                        # end_line = min(end_line, len(file_contents.splitlines()))
-                        # logger.info(f"start_line: {start_line}, end_line: {end_line}")
-                        snippet = Snippet(
-                            file_path=file_path,
-                            start=0,
-                            end=len(file_contents.splitlines()),
-                            content=file_contents,
-                        )
-                        if snippet.denotation in current_read_only_snippets_string:
-                            output = f"FAILURE: {file_path} is already in the selected READ ONLY files."
-                        else:
-                            repo_context_manager.add_read_only_snippets([snippet])
-                            paths_to_add.append(file_path)
-                            current_read_only_snippets_string = "\n".join(
-                                [
-                                    snippet.denotation
-                                    for snippet in repo_context_manager.read_only_snippets
-                                ]
-                            )
-                            output = (
-                                f"SUCCESS: {file_path} was added. Here are the current selected READ ONLY files:\n{current_read_only_snippets_string}"
-                                if valid_path
-                                else "FAILURE: This file path does not exist. Please try a new path."
-                            )           
-                else:
-                    output = "FAILURE: Invalid type. Please specify either 'to_modify' or 'to_use'."
-            elif function_name == "preview_file":
-                error_message = ""
-                try:
-                    code = repo_context_manager.cloned_repo.get_file_contents(
->>>>>>> 5f5ebcd2
-                        file_path
-                    )
-                ]
-            )
-            output = f"FAILURE: This file path does not exist. Did you mean:\n{similar_file_paths}"
-        else:
-            # end_line = min(end_line, len(file_contents.splitlines()))
-            # logger.info(f"start_line: {start_line}, end_line: {end_line}")
-            snippet = Snippet(
-                file_path=file_path,
-                start=0,
-                end=len(file_contents.splitlines()),
-                content=file_contents,
-            )
-            if snippet.denotation in current_read_only_snippets_string:
-                output = (
-                    f"FAILURE: {file_path} is already in the selected READ ONLY files."
-                )
-            else:
-                repo_context_manager.add_read_only_snippets([snippet])
-                current_read_only_snippets_string = "\n".join(
-                    [
-                        snippet.denotation
-                        for snippet in repo_context_manager.read_only_snippets
-                    ]
-                )
-                output = (
-                    f"SUCCESS: {file_path} was added. Here are the current selected READ ONLY files:\n{current_read_only_snippets_string}"
                     if valid_path
                     else "FAILURE: This file path does not exist. Please try a new path."
                 )
