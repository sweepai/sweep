--- conflicted
+++ resolved
@@ -857,11 +857,7 @@
                     return chat_gpt.messages
             if len(function_calls) == 0:
                 function_outputs = "FAILURE: No function calls were made or your last function call was incorrectly formatted. The correct syntax for function calling is this:\n" \
-<<<<<<< HEAD
-                    + "<function_call>\n<invoke>\n<tool_name>tool_name</tool_name>\n<parameters>\n<param_name>param_value</param_name>\n</parameters>\n</invoke>\n</function_call>" + "\n\nIf you are ready to submit the plan, call the submit function."
-=======
                     + "<function_calls>\n<invoke>\n<tool_name>tool_name</tool_name>\n<parameters>\n<param_name>param_value</param_name>\n</parameters>\n</invoke>\n</function_calls>" + "\n\nIf you are ready to submit the plan, call the submit function."
->>>>>>> 6e4dee42
                 bad_call_count += 1
                 if bad_call_count >= 3:
                     return chat_gpt.messages # set to three, which seems alright
