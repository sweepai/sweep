--- conflicted
+++ resolved
@@ -719,15 +719,10 @@
             ):
                 output = f"FAILURE: {file_path} is already in the selected snippets."
             elif valid_path:
-<<<<<<< HEAD
-                # TODO: this can be optimized to not show the suffix if it's already in the list
-                output = f'Here are the contents of `{file_path}:`\n```\n{file_contents}\n```\nIf you are CERTAIN this file is RELEVANT, call store_file with the same parameters ({{"file_path": "{file_path}"}}).'
-=======
                 suffix = f'\nIf you are CERTAIN this file is RELEVANT, call store_file with the same parameters ({{"file_path": "{file_path}"}}).'
                 output = f'Here are the contents of `{file_path}:`\n```\n{file_contents}\n```'
                 if file_path not in [snippet.file_path for snippet in rcm.current_top_snippets]:
                     output += suffix
->>>>>>> 7cc9d197
             else:
                 output = (
                     "FAILURE: This file path does not exist. Please try a new path."
