--- conflicted
+++ resolved
@@ -778,12 +778,8 @@
     repo_context_manager: RepoContextManager,
     problem_statement: str,
 ) -> bool | None:
-<<<<<<< HEAD
-    max_iterations = 30 # TODO: consider tuning this
-=======
     max_iterations = 30 # Tuned to 30 because haiku is cheap
     NUM_ROLLOUTS = 5
->>>>>>> 70f87ce7
     repo_context_manager.current_top_snippets = []
     # initial function call
     reflections_to_read_files = {}
