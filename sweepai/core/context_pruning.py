from copy import deepcopy
import os
import subprocess
import urllib
from dataclasses import dataclass, field

import networkx as nx
import openai
from loguru import logger
from openai.types.beta.thread import Thread
from openai.types.beta.threads.run import Run

from sweepai.config.client import SweepConfig
from sweepai.core.chat import ChatGPT
from sweepai.core.entities import Message, Snippet
from sweepai.core.reflection_utils import EvaluatorAgent
from sweepai.utils.chat_logger import ChatLogger
from sweepai.utils.code_tree import CodeTree
from sweepai.utils.convert_openai_anthropic import MockFunctionCall
from sweepai.utils.github_utils import ClonedRepo
from sweepai.utils.modify_utils import post_process_rg_output
from sweepai.utils.progress import AssistantConversation, TicketProgress
from sweepai.utils.tree_utils import DirectoryTree

ASSISTANT_MAX_CHARS = 4096 * 4 * 0.95  # ~95% of 4k tokens
NUM_SNIPPETS_TO_SHOW_AT_START = 15

anthropic_function_calls = """<tool_description>
<tool_name>view_file</tool_name>
<description>
Retrieves the contents of the specified file. After viewing a file, use `code_search` on relevant entities to find their definitions. Use `store_file` to add the file to the context if it's relevant to solving the issue.
</description>
<parameters>
<parameter>
<name>file_path</name>
<type>string</type>
<description>The path of the file to view.</description>
</parameter>
<parameter>
<name>justification</name>
<type>string</type>
<description>Explain why viewing this file is necessary to solve the issue.</description>
</parameter>
</parameters>
</tool_description>

<tool_description>
<tool_name>store_file</tool_name>
<description>
Adds a file to the context that needs to be modified or used to resolve the issue. Provide a code excerpt in the justification showcasing the file's relevance, i.e. how it should be fixed or another part of the codebase that is relevant and uses this module. After using this tool, use `code_search` to find definitions of unknown functions /classes in the file to add to files to use.
</description>
<parameters>
<parameter>
<name>file_path</name>
<type>string</type>
<description>The path of the file to store.</description>
</parameter>
<parameter>
<name>justification</name>
<type>string</type>
<description>Explain why this file should be modified or read and what needs to be modified. Include a supporting code excerpt.</description>
</parameter>
</parameters>
</tool_description>

<tool_description>
<tool_name>code_search</tool_name>
<description>
Searches the entire codebase for the given code_entity and returns a list of files and line numbers where it appears. Use this to find definitions of unknown types, classes and functions. Review the search results using `view_file` to determine relevance. Focus on definitions.
</description>
<parameters>
<parameter>
<name>code_entity</name>
<type>string</type>
<description>The code_entity to search for. Should be a distinctive name, not a generic term like 'if' or 'else'. For functions, search for the definition syntax, e.g. 'def foo(' in Python or 'function bar' in JavaScript.</description>
</parameter>
<parameter>
<name>justification</name>
<type>string</type>
<description>Explain what information you expect to get from this search and why it's needed, e.g. "I need to find the definition of the Foo class to see what methods are available on Foo objects."</description>
</parameter>
</parameters>
</tool_description>

<tool_description>
<tool_name>submit_report_and_plan</tool_name>
<description>
Provides a detailed report of the issue and a high-level plan to resolve it. The report should explain the root cause, expected behavior, and which files need to be modified or referenced. The plan should outline the changes needed in each file. Write it for an outside contractor with no prior knowledge of the codebase or issue. You may only call this tool once when you are absolutely certain you have all the necessary information.
</description>
<parameters>
<parameter>
<name>report</name>
<type>string</type>
<description>A detailed report providing background information and explaining the issue so that someone with no context can understand it.</description>
</parameter>
<parameter>
<name>plan</name>
<type>string</type>
<description>A high-level plan outlining the steps to resolve the issue, including what needs to be modified in each file to modify and file to use.</description>
</parameter>
</parameters>
</tool_description>

You must call one tool at a time using the specified XML format. Here are some generic examples to illustrate the format without referring to a specific task:

Example 1:
<function_call>
<invoke>
<tool_name>view_file</tool_name>
<parameters>
<file_path>src/controllers/user_controller.py</file_path>
<justification>I found the user_controller.py file in the previous search. I now need to view its contents to understand the UserController class implementation and determine if it needs to be modified to resolve the issue.</justification>
</parameters>
</invoke>
</function_call>

Example 2:
<function_call>
<tool_name>store_file</tool_name>
<invoke>
<parameters>
<file_path>src/controllers/user_controller.py</file_path>
<justification>The user_controller.py file contains the UserController class referenced in the user request. The create_user method inside this class needs to be updated to fix the bug, as evidenced by this excerpt:
```python
def create_user(self, name, email):
    # BUG: User is created without validating email
    user = User(name, email)
    db.session.add(user)
    db.session.commit()
```
</justification>
</parameters>
</invoke>
</function_call>

Example 3:
<function_call>
<invoke>
<tool_name>code_search</tool_name>
<parameters>
<code_entity>class User(db.Model):</code_entity>
<justification>The user_controller.py file references the User class, but I don't see its definition in this file. I need to search for 'class User(db.Model):' to find where the User model is defined, as this will provide necessary context about the User class to properly fix the create_user bug.</justification>
</parameters>
</invoke>
</function_call>

I will provide the tool's response after each call, then you may call another tool as you work towards a solution. Focus on the actual issue at hand rather than these illustrative examples."""

sys_prompt = """You are a brilliant engineer assigned to solve the following GitHub issue. Your task is to retrieve relevant files to resolve the GitHub issue. We consider a file RELEVANT if it must either be modified or used as part of the issue resolution process. It is critical that you identify and include every relevant line of code that should either be modified or used.

You will gather all of the relevant file paths.

## Instructions
- You start with no code snippets. Use the store_file tool to incrementally add relevant code to the context.
- Utilize the code_search and view_file tools to methodically find the code snippets you need to store.
- "Relevant Snippets" provides code snippets that may be relevant to the issue. However, these are not automatically added to the context.

Use the following iterative process:
1. View all files that seem relevant based on file paths and entities mentioned in the "User Request" and "Relevant Snippets". For example, if the class foo.bar.Bar is referenced, be sure to view foo/bar.py. Skip irrelevant files.
2. Use code_search to find definitions for any unknown variables, classes, and functions. For instance, if the method foo(param1: typeX, param2: typeY) -> typeZ is used, search for the keywords typeX, typeY, and typeZ to find where they are defined. View the relevant files containing those definitions.
3. When you identify a relevant file, use store_file to add it to the context.
Repeat steps 1-3 until you are confident you have all the necessary code to resolve the issue.
4. Lastly, generate a detailed plan of attack explaining the issue and outlining a plan to resolve it. List each file that should be modified, what should be modified about it, and which modules we need to use. Write in extreme detail, since it is for an intern who is new to the codebase and project. Use the submit_report_and_plan tool for this.

Here are the tools at your disposal. Call them one at a time as needed until you have gathered all relevant information:

""" + anthropic_function_calls

unformatted_user_prompt = """\
## Relevant Snippets
Here are potentially relevant snippets in the repo in decreasing relevance that you should use the `view_file` tool to review:
{snippets_in_repo}

## Code files mentioned in the user request
Here are the code files mentioned in the user request, these code files are very important to the solution and should be considered very relevant:
<code_files_in_query>
{file_paths_in_query}
</code_files_in_query>
{import_tree_prompt}
## User Request
<user_request>
{query}
<user_request>"""

PLAN_SUBMITTED_MESSAGE = "SUCCESS: Report and plan submitted."


@staticmethod
def can_add_snippet(snippet: Snippet, current_snippets: list[Snippet]):
    return (
        len(snippet.xml) + sum([len(snippet.xml) for snippet in current_snippets])
        <= ASSISTANT_MAX_CHARS
    )


@dataclass
class RepoContextManager:
    dir_obj: DirectoryTree
    current_top_tree: str
    snippets: list[Snippet]
    snippet_scores: dict[str, float]
    cloned_repo: ClonedRepo
    current_top_snippets: list[Snippet] = field(default_factory=list)
    read_only_snippets: list[Snippet] = field(default_factory=list)
    issue_report_and_plan: str = ""
    import_trees: str = ""
    relevant_file_paths: list[str] = field(
        default_factory=list
    )  # a list of file paths that appear in the user query

    @property
    def top_snippet_paths(self):
        return [snippet.file_path for snippet in self.current_top_snippets]

    @property
    def relevant_read_only_snippet_paths(self):
        return [snippet.file_path for snippet in self.read_only_snippets]

    def expand_all_directories(self, directories_to_expand: list[str]):
        self.dir_obj.expand_directory(directories_to_expand)

    def is_path_valid(self, path: str, directory: bool = False):
        if directory:
            return any(snippet.file_path.startswith(path) for snippet in self.snippets)
        return any(snippet.file_path == path for snippet in self.snippets)

    def format_context(
        self,
        unformatted_user_prompt: str,
        query: str,
    ):
        new_top_snippets: list[Snippet] = []
        for snippet in self.current_top_snippets:
            # if can_add_snippet(snippet, new_top_snippets):
            #     new_top_snippets.append(snippet)
            if True:
                new_top_snippets.append(snippet)
        self.current_top_snippets = new_top_snippets
        top_snippets_str = [snippet.file_path for snippet in self.current_top_snippets]
        # dedupe the list inplace
        top_snippets_str = list(dict.fromkeys(top_snippets_str))
        top_snippets_str = top_snippets_str[:NUM_SNIPPETS_TO_SHOW_AT_START]
        snippets_in_repo_str = "\n".join(top_snippets_str)
        logger.info(f"Snippets in repo:\n{snippets_in_repo_str}")
        repo_tree = str(self.dir_obj)
        import_tree_prompt = """
## Import trees for code files in the user request
<import_trees>
{import_trees}
</import_trees>
"""
        import_tree_prompt = (
            import_tree_prompt.format(import_trees=self.import_trees)
            if self.import_trees
            else ""
        )
        user_prompt = unformatted_user_prompt.format(
            query=query,
            snippets_in_repo=snippets_in_repo_str,
            repo_tree=repo_tree,
            import_tree_prompt=import_tree_prompt,
            file_paths_in_query=", ".join(self.relevant_file_paths),
        )
        return user_prompt

    def get_highest_scoring_snippet(self, file_path: str) -> Snippet:
        def snippet_key(snippet):
            return snippet.denotation

        filtered_snippets = [
            snippet
            for snippet in self.snippets
            if snippet.file_path == file_path
            and snippet not in self.current_top_snippets
        ]
        if not filtered_snippets:
            return None
        highest_scoring_snippet = max(
            filtered_snippets,
            key=lambda snippet: (
                self.snippet_scores[snippet_key(snippet)]
                if snippet_key(snippet) in self.snippet_scores
                else 0
            ),
        )
        return highest_scoring_snippet

    def add_snippets(self, snippets_to_add: list[Snippet]):
        # self.dir_obj.add_file_paths([snippet.file_path for snippet in snippets_to_add])
        for snippet in snippets_to_add:
            self.current_top_snippets.append(snippet)

    # does the same thing as add_snippets but adds it to the beginning of the list
    def boost_snippets_to_top(self, snippets_to_boost: list[Snippet]):
        # self.dir_obj.add_file_paths([snippet.file_path for snippet in snippets_to_boost])
        for snippet in snippets_to_boost:
            self.current_top_snippets.insert(0, snippet)

    def add_import_trees(self, import_trees: str):
        self.import_trees += "\n" + import_trees

    def append_relevant_file_paths(self, relevant_file_paths: str):
        # do not use append, it modifies the list in place and will update it for ALL instances of RepoContextManager
        self.relevant_file_paths = self.relevant_file_paths + [relevant_file_paths]

    def set_relevant_paths(self, relevant_file_paths: list[str]):
        self.relevant_file_paths = relevant_file_paths

    def update_issue_report_and_plan(self, new_issue_report_and_plan: str):
        self.issue_report_and_plan = new_issue_report_and_plan


"""
Dump the import tree to a string
Ex:
main.py
├── database.py
│   └── models.py
└── utils.py
    └── models.py
"""


def build_full_hierarchy(
    graph: nx.DiGraph, start_node: str, k: int, prefix="", is_last=True, level=0
):
    if level > k:
        return ""
    if level == 0:
        hierarchy = f"{start_node}\n"
    else:
        hierarchy = f"{prefix}{'└── ' if is_last else '├── '}{start_node}\n"
    child_prefix = prefix + ("    " if is_last else "│   ")
    try:
        successors = {
            node
            for node, length in nx.single_source_shortest_path_length(
                graph, start_node, cutoff=1
            ).items()
            if length == 1
        }
    except Exception as e:
        print("error occured while fetching successors:", e)
        return hierarchy
    sorted_successors = sorted(successors)
    for idx, child in enumerate(sorted_successors):
        child_is_last = idx == len(sorted_successors) - 1
        hierarchy += build_full_hierarchy(
            graph, child, k, child_prefix, child_is_last, level + 1
        )
    if level == 0:
        try:
            predecessors = {
                node
                for node, length in nx.single_source_shortest_path_length(
                    graph.reverse(), start_node, cutoff=1
                ).items()
                if length == 1
            }
        except Exception as e:
            print("error occured while fetching predecessors:", e)
            return hierarchy
        sorted_predecessors = sorted(predecessors)
        for idx, parent in enumerate(sorted_predecessors):
            parent_is_last = idx == len(sorted_predecessors) - 1
            # Prepend parent hierarchy to the current node's hierarchy
            hierarchy = (
                build_full_hierarchy(graph, parent, k, "", parent_is_last, level + 1)
                + hierarchy
            )
    return hierarchy


def load_graph_from_file(filename):
    G = nx.DiGraph()
    current_node = None
    with open(filename, "r") as file:
        for line in file:
            if not line:
                continue
            if line.startswith(" "):
                line = line.strip()
                if current_node:
                    G.add_edge(current_node, line)
            else:
                line = line.strip()
                current_node = line
                if current_node:
                    G.add_node(current_node)
    return G


# add import trees for any relevant_file_paths (code files that appear in query)
def build_import_trees(
    rcm: RepoContextManager,
    import_graph: nx.DiGraph,
    override_import_graph: nx.DiGraph = None,
) -> tuple[RepoContextManager]:
    if import_graph is None and override_import_graph is None:
        return rcm
    if override_import_graph:
        import_graph = override_import_graph
    # if we have found relevant_file_paths in the query, we build their import trees
    code_files_in_query = rcm.relevant_file_paths
    if code_files_in_query:
        for file in code_files_in_query:
            # fetch direct parent and children
            representation = (
                f"\nThe file '{file}' has the following import structure: \n"
                + build_full_hierarchy(import_graph, file, 2)
            )
            rcm.add_import_trees(representation)
    # if there are no code_files_in_query, we build import trees for the top 5 snippets
    else:
        for snippet in rcm.current_top_snippets[:5]:
            file_path = snippet.file_path
            representation = (
                f"\nThe file '{file_path}' has the following import structure: \n"
                + build_full_hierarchy(import_graph, file_path, 2)
            )
            rcm.add_import_trees(representation)
    return rcm


# add any code files that appear in the query to current_top_snippets
def add_relevant_files_to_top_snippets(rcm: RepoContextManager) -> RepoContextManager:
    code_files_in_query = rcm.relevant_file_paths
    for file in code_files_in_query:
        current_top_snippet_paths = [
            snippet.file_path for snippet in rcm.current_top_snippets
        ]
        # if our mentioned code file isnt already in the current_top_snippets we add it
        if file not in current_top_snippet_paths:
            try:
                code_snippets = [
                    snippet for snippet in rcm.snippets if snippet.file_path == file
                ]
                rcm.boost_snippets_to_top(code_snippets)
            except Exception as e:
                logger.error(
                    f"Tried to add code file found in query but recieved error: {e}, skipping and continuing to next one."
                )
    return rcm


# fetch all files mentioned in the user query
def parse_query_for_files(
    query: str, rcm: RepoContextManager
) -> tuple[RepoContextManager, nx.DiGraph]:
    # use cloned_repo to attempt to find any files names that appear in the query
    repo_full_name = rcm.cloned_repo.repo_full_name
    repo_name = repo_full_name.split("/")[-1]
    repo_group_name = repo_full_name.split("/")[0]
    code_files_to_add = set([])
    code_files_to_check = set(list(rcm.cloned_repo.get_file_list()))
    code_files_uri_encoded = [
        urllib.parse.quote(file_path) for file_path in code_files_to_check
    ]
    # check if any code files are mentioned in the query
    for file, file_uri_encoded in zip(code_files_to_check, code_files_uri_encoded):
        if file in query or file_uri_encoded in query:
            code_files_to_add.add(file)
    for code_file in code_files_to_add:
        rcm.append_relevant_file_paths(code_file)
    # only for enterprise
    try:
        pathing = (
            f"{repo_group_name}_import_graphs/{repo_name}/{repo_name}_import_tree.txt"
        )
        if not os.path.exists(pathing):
            return rcm, None
        graph = load_graph_from_file(pathing)
    except Exception as e:
        logger.error(
            f"Error loading import tree: {e}, skipping step and setting import_tree to empty string"
        )
        return rcm, None
    files = set(list(graph.nodes()))
    files_uri_encoded = [urllib.parse.quote(file_path) for file_path in files]
    for file, file_uri_encoded in zip(files, files_uri_encoded):
        if (file in query or file_uri_encoded in query) and (
            file not in code_files_to_add
        ):
            rcm.append_relevant_file_paths(file)
    return rcm, graph


# do not ignore repo_context_manager
# @file_cache(ignore_params=["ticket_progress", "chat_logger"])
def get_relevant_context(
    query: str,
    repo_context_manager: RepoContextManager,
    seed: int = None,
    ticket_progress: TicketProgress = None,
    chat_logger: ChatLogger = None,
):
    logger.info("Seed: " + str(seed))
    try:
        # attempt to get import tree for relevant snippets that show up in the query
        repo_context_manager, import_graph = parse_query_for_files(
            query, repo_context_manager
        )
        # for any code file mentioned in the query, build its import tree - This is currently not used
        repo_context_manager = build_import_trees(
            repo_context_manager,
            import_graph,
        )
        # for any code file mentioned in the query add it to the top relevant snippets
        repo_context_manager = add_relevant_files_to_top_snippets(repo_context_manager)
        # add relevant files to dir_obj inside repo_context_manager, this is in case dir_obj is too large when as a string
        repo_context_manager.dir_obj.add_relevant_files(
            repo_context_manager.relevant_file_paths
        )

        user_prompt = repo_context_manager.format_context(
            unformatted_user_prompt=unformatted_user_prompt,
            query=query,
        )
        chat_gpt = ChatGPT()
        chat_gpt.messages = [Message(role="system", content=sys_prompt)]
        old_top_snippets = [
            snippet for snippet in repo_context_manager.current_top_snippets
        ]
        try:
            repo_context_manager = context_dfs(
                user_prompt,
                repo_context_manager,
                problem_statement=query,
            )
        except openai.BadRequestError as e:  # sometimes means that run has expired
            logger.exception(e)
        if len(repo_context_manager.current_top_snippets) == 0:
            repo_context_manager.current_top_snippets = old_top_snippets
        return repo_context_manager
    except Exception as e:
        logger.exception(e)
        return repo_context_manager


def update_assistant_conversation(
    run: Run,
    thread: Thread,
    ticket_progress: TicketProgress,
    repo_context_manager: RepoContextManager,
):
    assistant_conversation = AssistantConversation.from_ids(
        assistant_id=run.assistant_id,
        run_id=run.id,
        thread_id=thread.id,
    )
    if ticket_progress:
        if assistant_conversation:
            ticket_progress.search_progress.pruning_conversation = (
                assistant_conversation
            )
        ticket_progress.search_progress.repo_tree = str(repo_context_manager.dir_obj)
        ticket_progress.search_progress.final_snippets = (
            repo_context_manager.current_top_snippets
        )
        ticket_progress.save()


CLAUDE_MODEL = "claude-3-haiku-20240307"


def validate_and_parse_function_calls(
    function_calls_string: str, chat_gpt: ChatGPT
) -> list[MockFunctionCall]:
    function_calls = MockFunctionCall.mock_function_calls_from_string(
        function_calls_string.strip("\n") + "\n</function_call>"
    )  # add end tag
    if len(function_calls) > 0:
        chat_gpt.messages[-1].content = (
            chat_gpt.messages[-1].content.rstrip("\n") + "\n</function_call>"
        )  # add end tag to assistant message
        return function_calls

    # try adding </invoke> tag as well
    function_calls = MockFunctionCall.mock_function_calls_from_string(
        function_calls_string.strip("\n") + "\n</invoke>\n</function_call>"
    )
    if len(function_calls) > 0:
        # update state of chat_gpt
        chat_gpt.messages[-1].content = (
            chat_gpt.messages[-1].content.rstrip("\n") + "\n</invoke>\n</function_call>"
        )
        return function_calls
    # try adding </parameters> tag as well
    function_calls = MockFunctionCall.mock_function_calls_from_string(
        function_calls_string.strip("\n")
        + "\n</parameters>\n</invoke>\n</function_call>"
    )
    if len(function_calls) > 0:
        # update state of chat_gpt
        chat_gpt.messages[-1].content = (
            chat_gpt.messages[-1].content.rstrip("\n")
            + "\n</parameters>\n</invoke>\n</function_call>"
        )
    return function_calls


def handle_function_call(
    repo_context_manager: RepoContextManager, function_call: MockFunctionCall
):
    function_name = function_call.function_name
    function_input = function_call.function_parameters
    logger.info(f"Tool Call: {function_name} {function_input}")
    file_path = function_input.get("file_path")
    valid_path = False
    output_prefix = f"Output for {function_name}:\n"
    output = ""
    current_read_only_snippets_string = "\n".join(
        [snippet.denotation for snippet in repo_context_manager.read_only_snippets]
    )
    current_top_snippets_string = "\n".join(
        [snippet.denotation for snippet in repo_context_manager.current_top_snippets]
    )
    if function_name == "code_search":
        code_entity = f'"{function_input["code_entity"]}"'  # handles cases with two words
        rg_command = [
            "rg",
            "-n",
            "-i",
            code_entity,
            repo_context_manager.cloned_repo.repo_dir,
        ]
        try:
            result = subprocess.run(
                " ".join(rg_command), text=True, shell=True, capture_output=True
            )
            rg_output = result.stdout
            if rg_output:
                # post process rip grep output to be more condensed
                rg_output_pretty = post_process_rg_output(
                    repo_context_manager.cloned_repo.repo_dir, SweepConfig(), rg_output
                )
                output = (
                    f"SUCCESS: Here are the code_search results:\n\n{rg_output_pretty}"
                )
            else:
                output = f"FAILURE: No results found for code_entity: {code_entity} in the entire codebase. Please try a new code_entity. If you are searching for a function defintion try again with different whitespaces."
        except Exception as e:
            logger.error(
                f"FAILURE: An Error occured while trying to find the code_entity {code_entity}: {e}"
            )
            output = f"FAILURE: An Error occured while trying to find the code_entity {code_entity}: {e}"
    elif function_name == "view_file":
        try:
            file_contents = repo_context_manager.cloned_repo.get_file_contents(
                file_path
            )
            valid_path = True
            if (
                file_path in current_read_only_snippets_string
                and file_path in current_top_snippets_string
                and valid_path
            ):
                output = f"FAILURE: {file_path} is already in the selected snippets."
            elif valid_path:
                suffix = f'\nIf you are CERTAIN this file is RELEVANT, call store_file with the same parameters ({{"file_path": "{file_path}"}}).'
                output = f'Here are the contents of `{file_path}:`\n```\n{file_contents}\n```'
<<<<<<< HEAD
                if snippet.denotation not in current_top_snippets_string:
=======
                if file_path not in [snippet.file_path for snippet in rcm.current_top_snippets]:
>>>>>>> 8fc7bb6a
                    output += suffix
            else:
                output = (
                    "FAILURE: This file path does not exist. Please try a new path."
                )
        except Exception:
            file_contents = ""
            similar_file_paths = "\n".join(
                [
                    f"- {path}"
                    for path in repo_context_manager.cloned_repo.get_similar_file_paths(
                        file_path
                    )
                ]
            )
            output = f"FAILURE: This file path does not exist. Did you mean:\n{similar_file_paths}"
    elif function_name == "store_file":
        try:
            file_contents = repo_context_manager.cloned_repo.get_file_contents(
                file_path
            )
            valid_path = True
        except Exception:
            file_contents = ""
            similar_file_paths = "\n".join(
                [
                    f"- {path}"
                    for path in repo_context_manager.cloned_repo.get_similar_file_paths(
                        file_path
                    )
                ]
            )
            output = f"FAILURE: This file path does not exist. Did you mean:\n{similar_file_paths}"
        else:
            snippet = Snippet(
                file_path=file_path,
                start=0,
                end=len(file_contents.splitlines()),
                content=file_contents,
            )
            if snippet.denotation in current_top_snippets_string:
                output = f"FAILURE: {file_path} is already in the selected snippets."
            else:
                repo_context_manager.add_snippets([snippet])
                current_top_snippets_string = "\n".join(
                    [
                        snippet.denotation
                        for snippet in repo_context_manager.current_top_snippets
                    ]
                )
                output = (
                    f"SUCCESS: {file_path} was added. Here are the current selected snippets that will either be modified or use in the code change:\n{current_top_snippets_string}"
                    if valid_path
                    else "FAILURE: This file path does not exist. Please try a new path."
                )
    elif function_name == "preview_file":
        try:
            code = repo_context_manager.cloned_repo.get_file_contents(file_path)
            valid_path = True
        except Exception:
            code = ""
            similar_file_paths = "\n".join(
                [
                    f"- {path}"
                    for path in repo_context_manager.cloned_repo.get_similar_file_paths(
                        file_path
                    )
                ]
            )
            output = f"FAILURE: This file path does not exist. Did you mean:\n{similar_file_paths}"
        else:
            file_preview = CodeTree.from_code(code).get_preview()
            output = f"SUCCESS: Previewing file {file_path}:\n\n{file_preview}"
    elif function_name == "submit_report_and_plan":
        if "report" not in function_input or "plan" not in function_input:
            output = "FAILURE: Please provide a report and a plan."
        else:
            issue_report = function_input["report"]
            issue_plan = function_input["plan"]
            repo_context_manager.update_issue_report_and_plan(
                f"#Report of Issue:\n\n{issue_report}\n\n#High Level Plan:\n\n{issue_plan}\n\n"
            )
            output = PLAN_SUBMITTED_MESSAGE
    else:
        output = f"FAILURE: Invalid tool name {function_name}"
    justification = (
        function_input["justification"] if "justification" in function_input else ""
    )
    logger.info(
        f"Tool Call: {function_name} {justification} Valid Tool Call: {valid_path}"
    )
    return output_prefix + output


reflections_prompt_prefix = """
CRITICAL FEEDBACK - READ CAREFULLY AND ADDRESS ALL POINTS
<critical_feedback_to_address>
Here is the feedback from your previous attempt. You MUST read this extremely carefully and follow ALL of the reviewer's advice. If they tell you to store specific files, store and view all of those first. If you do not fully address this feedback you will fail to retrieve all of the relevant files.
{all_reflections}
</critical_feedback_to_address>"""

reflection_prompt = """<attempt_and_feedback_{idx}>
<previous_files_stored>
Files stored from previous attempt:
{files_read}
</previous_files_stored>
<feedback>
Reviewer feedback on previous attempt:
{reflections_string}
</feedback>
</attempt_and_feedback_{idx}>"""


def context_dfs(
    user_prompt: str,
    repo_context_manager: RepoContextManager,
    problem_statement: str,
) -> bool | None:
    max_iterations = 30 # Tuned to 30 because haiku is cheap
    # NUM_ROLLOUTS = 5
    NUM_ROLLOUTS = 2
    repo_context_manager.current_top_snippets = []
    # initial function call
    reflections_to_read_files = {}
    rollouts_to_scores_and_rcms = {}
    def perform_rollout(repo_context_manager: RepoContextManager, reflections_to_gathered_files: dict[str, list[str]] = {}):
        chat_gpt = ChatGPT()
        chat_gpt.messages = [Message(role="system", content=sys_prompt)]
        if reflections_to_gathered_files:
            all_reflections_string = ""
            for idx, (reflection, gathered_files) in enumerate(reflections_to_gathered_files.items()):
                formatted_reflection = reflection_prompt.format(
                    files_read="\n".join(gathered_files),
                    reflections_string=reflection,
                    idx=str(idx + 1),
                )
                all_reflections_string += f"\n{formatted_reflection}"
            formatted_reflections_prompt = reflections_prompt_prefix.format(
                all_reflections=all_reflections_string
            )
            updated_user_prompt = user_prompt + "\n" + formatted_reflections_prompt
        else:
            updated_user_prompt = user_prompt
        function_calls_string = chat_gpt.chat_anthropic(
            content=updated_user_prompt,
            stop_sequences=["</function_call>"],
            model=CLAUDE_MODEL,
            message_key="user_request",
        )
        bad_call_count = 0
        for _ in range(max_iterations):
            function_calls = validate_and_parse_function_calls(
                function_calls_string, chat_gpt
            )
            for function_call in function_calls:
                function_output = handle_function_call(repo_context_manager, function_call)
                if PLAN_SUBMITTED_MESSAGE in function_output:
                    return chat_gpt.messages
            if len(function_calls) == 0:
                function_output = "No function calls were made or your last function call was incorrectly formatted. The correct syntax for function calling is this:\n" \
                    + "<function_call>\n<invoke>\n<tool_name>tool_name</tool_name>\n<parameters>\n<param_name>param_value</param_name>\n</parameters>\n</invoke>\n</function_calls>" + "\n\nIf you would like to submit the plan, call the submit function."
                bad_call_count += 1
                if bad_call_count >= 3:
                    return chat_gpt.messages # set to three, which seems alright
            try:
                function_calls_string = chat_gpt.chat_anthropic(
                    content=function_output,
                    model=CLAUDE_MODEL,
                    stop_sequences=["</function_call>"],
                )
            except Exception as e:
                logger.error(f"Error in chat_anthropic: {e}")
                # return all but the last message because it likely causes an error
                return chat_gpt.messages[:-1]
        return chat_gpt.messages
    for rollout_idx in range(NUM_ROLLOUTS):
        # operate on a deep copy of the repo context manager
        copied_repo_context_manager = deepcopy(repo_context_manager)
        message_results = perform_rollout(copied_repo_context_manager, reflections_to_read_files)
        rollout_stored_files = [snippet.file_path for snippet in copied_repo_context_manager.current_top_snippets]
        truncated_message_results = message_results[1:] # skip system prompt
        joined_messages = "\n\n".join([message.content for message in truncated_message_results])
        overall_score, message_to_contractor = EvaluatorAgent().evaluate_run(
            problem_statement=problem_statement, 
            run_text=joined_messages,
            stored_files=rollout_stored_files,
        )
        logger.info(f"Completed run {rollout_idx} with score: {overall_score} and reflection: {message_to_contractor}")
        if overall_score is None or message_to_contractor is None:
            continue # can't get any reflections here
        reflections_to_read_files[message_to_contractor] = rollout_stored_files
        rollouts_to_scores_and_rcms[rollout_idx] = (overall_score, copied_repo_context_manager)
        if overall_score >= 8:
            break
    # if we reach here, we have not found a good enough solution
    # select rcm from the best rollout
    all_scores_and_rcms = list(rollouts_to_scores_and_rcms.values())
    best_score, best_rcm = max(all_scores_and_rcms, key=lambda x: x[0])
    logger.info(f"Best score: {best_score}")
    return best_rcm

if __name__ == "__main__":
    try:
        from sweepai.utils.github_utils import get_installation_id
        from sweepai.utils.ticket_utils import prep_snippets

        organization_name = "sweepai"
        installation_id = get_installation_id(organization_name)
        cloned_repo = ClonedRepo("sweepai/sweep", installation_id, "main")
        query = "allow 'sweep.yaml' to be read from the user/organization's .github repository. this is found in client.py and we need to change this to optionally read from .github/sweep.yaml if it exists there"
        # golden response is
        # sweepai/handlers/create_pr.py:401-428
        # sweepai/config/client.py:178-282
        ticket_progress = TicketProgress(
            tracking_id="test",
        )
        repo_context_manager = prep_snippets(cloned_repo, query, ticket_progress)
        rcm = get_relevant_context(
            query,
            repo_context_manager,
            ticket_progress,
            chat_logger=ChatLogger({"username": "wwzeng1"}),
        )
        for snippet in rcm.current_top_snippets:
            print(snippet.denotation)
    except Exception as e:
        logger.error(f"context_pruning.py failed to run successfully with error: {e}")
        raise e<|MERGE_RESOLUTION|>--- conflicted
+++ resolved
@@ -659,11 +659,7 @@
             elif valid_path:
                 suffix = f'\nIf you are CERTAIN this file is RELEVANT, call store_file with the same parameters ({{"file_path": "{file_path}"}}).'
                 output = f'Here are the contents of `{file_path}:`\n```\n{file_contents}\n```'
-<<<<<<< HEAD
-                if snippet.denotation not in current_top_snippets_string:
-=======
                 if file_path not in [snippet.file_path for snippet in rcm.current_top_snippets]:
->>>>>>> 8fc7bb6a
                     output += suffix
             else:
                 output = (
