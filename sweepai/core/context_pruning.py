--- conflicted
+++ resolved
@@ -104,11 +104,7 @@
 <tool_description>
 <tool_name>submit</tool_name>  
 <description>
-<<<<<<< HEAD
-Submit the final proposed plan.
-=======
 Provides a detailed report of the issue and a high-level plan to resolve it. The report should explain the root cause, expected behavior, and which files need to be modified or referenced. The plan should outline the changes needed in each file. Write it for an outside contractor with no prior knowledge of the codebase or issue. You may only call this tool once when you are absolutely certain you have all the necessary information.
->>>>>>> 70f87ce7
 </description>
 <parameters>
 <parameter>
