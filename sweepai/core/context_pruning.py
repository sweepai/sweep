from copy import deepcopy
import os
import subprocess
import urllib
from dataclasses import dataclass, field

import networkx as nx
import openai
from loguru import logger
from openai.types.beta.thread import Thread
from openai.types.beta.threads.run import Run

from sweepai.config.client import SweepConfig
from sweepai.core.chat import ChatGPT
from sweepai.core.entities import Message, Snippet
<<<<<<< HEAD
from sweepai.core.reflection_utils import EvaluatorAgent
from sweepai.utils.chat_logger import ChatLogger
=======
from sweepai.logn.cache import file_cache
from sweepai.utils.chat_logger import ChatLogger, discord_log_error
>>>>>>> b80874ed
from sweepai.utils.code_tree import CodeTree
from sweepai.utils.convert_openai_anthropic import MockFunctionCall
from sweepai.utils.github_utils import ClonedRepo
from sweepai.utils.modify_utils import post_process_rg_output
from sweepai.utils.progress import AssistantConversation, TicketProgress
from sweepai.utils.tree_utils import DirectoryTree
from parea import trace, trace_insert

ASSISTANT_MAX_CHARS = 4096 * 4 * 0.95  # ~95% of 4k tokens

# TODO:
# - Add self-evaluation

<<<<<<< HEAD
anthropic_function_calls = """<tool_description>
=======
# generated using the convert_openai_function_to_anthropic_prompt

# Adds a read-only file to the context that provides necessary information to resolve the issue, such as functions or classes we need to use when implementing the change.. Provide a code excerpt in the justification indicating why it needs to be used. After using this tool, use `keyword_search` to find definitions of additional unknown functions / classes in the file.

anthropic_function_calls = """<tool_description>
<tool_name>draft_plan</tool_name>  
<description>
Draft a detailed report of the issue and a high-level plan to resolve it. The report should explain the root cause, expected behavior, and list each file that needs to be edited and exactly how it should be edited. Write it for a new intern with no prior knowledge of the codebase or issue.

You should always call this function first
</description>
<parameters>
<parameter>  
<name>plan</name>
<type>string</type>
<description>A detailed report providing background information and explaining the issue so that someone with no context can understand it. A high-level plan outlining the steps to resolve the issue, including what needs to be modified in each file to modify and file to use.</description>
</parameter>
</parameters>
</tool_description>

>>>>>>> b80874ed
<tool_name>view_file</tool_name>
<description>
Retrieves the contents of the specified file. After viewing a file, use `code_search` on relevant entities to find their definitions. Use `store_file` to add the file to the context if it's relevant to solving the issue.
</description>
<parameters>
<parameter>
<name>file_path</name>
<type>string</type>
<description>The path of the file to view.</description>
</parameter>
<parameter>
<name>justification</name>
<type>string</type>
<description>Explain why viewing this file is necessary to solve the issue.</description>
</parameter>
</parameters>
</tool_description>

<tool_description>
<tool_name>store_file</tool_name>
<description>
Adds a file to the context that needs to be modified or used to resolve the issue. Provide a code excerpt in the justification showcasing the file's relevance, i.e. how it should be fixed or another part of the codebase that is relevant and uses this module. After using this tool, use `code_search` to find definitions of unknown functions /classes in the file to add to files to use.
</description>
<parameters>
<parameter>
<name>file_path</name>
<type>string</type>
<description>The path of the file to store.</description>
</parameter>
<parameter>
<name>justification</name>
<type>string</type>
<<<<<<< HEAD
<description>Explain why this file is should be modified or used and what needs to be modified. Include a supporting code excerpt.</description>
</parameter>
</parameter>
<parameter>
<name>justification</name>
<type>string</type>  
<description>Explain why this read-only file is relevant and what information it provides. Include a supporting code excerpt.</description>
=======
<description>Explain why this file is should be modified or used and what needs to be modified or why it needs to be used. Include a supporting code excerpt.</description>
>>>>>>> b80874ed
</parameter>
</parameters>
</tool_description>

<tool_description>
<tool_name>code_search</tool_name>
<description>
Searches the entire codebase for the given code_entity and returns a list of files and line numbers where it appears. Use this to find definitions of unknown types, classes and functions. Review the search results using `view_file` to determine relevance. Focus on definitions.
</description>
<parameters>
<parameter>
<name>code_entity</name>
<type>string</type>
<description>The code_entity to search for. Should be a distinctive name, not a generic term like 'if' or 'else'. For functions, search for the definition syntax, e.g. 'def foo(' in Python or 'function bar' in JavaScript.</description>
</parameter>
<parameter>
<name>justification</name>
<type>string</type>
<description>Explain what information you expect to get from this search and why it's needed, e.g. "I need to find the definition of the Foo class to see what methods are available on Foo objects."</description>
</parameter>
</parameters>
</tool_description>

<tool_description>
<<<<<<< HEAD
<tool_name>submit_report_and_plan</tool_name>
=======
<tool_name>submit</tool_name>  
>>>>>>> b80874ed
<description>
Submit the final proposed plan.
</description>
<parameters>
<parameter>
<<<<<<< HEAD
<name>report</name>
<type>string</type>
<description>A detailed report providing background information and explaining the issue so that someone with no context can understand it.</description>
</parameter>
<parameter>
=======
<parameter>  
>>>>>>> b80874ed
<name>plan</name>
<type>string</type>
<description>Copy the final plan drafted using the draft_plan function.</description>
</parameter>
</parameters>
</tool_description>

You must call one tool at a time using the specified XML format. Here are some generic examples to illustrate the format without referring to a specific task:

<examples>

Example 1:
<function_call>
<<<<<<< HEAD
<invoke>
=======
<tool_name>draft_plan</tool_name>
<parameters>
<plan>
Modify the file user_service.py with the following changes:
* Go to the `get_user_by_id` method in the `UserService` class that fetches a user by user ID.
* Add a new optional parameter called `include_deleted` with a default value of `False`.
* Inside the method, add a condition to check the value of `include_deleted`.
* If `include_deleted` is `False`, modify the database query to filter out users where the `deleted` column is set to `True`.
* If `include_deleted` is `True`, no changes are needed to the query.
* Update the method's docstring to reflect the new parameter and its behavior.

Modify the file app.py with the following changes:
* Locate the `get_user` route handler in the Flask app.
* Find the call to `UserService.get_user_by_id()` within the route handler.
* Add the `include_deleted=True` argument to the `get_user_by_id()` call to include deleted users.
</plan>
</parameters>
</function_call>

Example 2:
<function_call>
>>>>>>> b80874ed
<tool_name>view_file</tool_name>
<parameters>
<file_path>src/controllers/user_controller.py</file_path>
<justification>I found the user_controller.py file in the previous search. I now need to view its contents to understand the UserController class implementation and determine if it needs to be modified to resolve the issue.</justification>
</parameters>
</invoke>
</function_call>

Example 2:
<function_call>
<tool_name>store_file</tool_name>
<invoke>
<parameters>
<file_path>src/controllers/user_controller.py</file_path>
<justification>The user_controller.py file contains the UserController class referenced in the user request. The create_user method inside this class needs to be updated to fix the bug, as evidenced by this excerpt:
```python
def create_user(self, name, email):
    # BUG: User is created without validating email
    user = User(name, email)
    db.session.add(user)
    db.session.commit()
```
</justification>
</parameters>
</invoke>
</function_call>

Example 3:
<function_call>
<invoke>
<tool_name>code_search</tool_name>
<parameters>
<code_entity>class User(db.Model):</code_entity>
<justification>The user_controller.py file references the User class, but I don't see its definition in this file. I need to search for 'class User(db.Model):' to find where the User model is defined, as this will provide necessary context about the User class to properly fix the create_user bug.</justification>
</parameters>
</invoke>
</function_call>

</examples>

I will provide the tool's response after each call, then you may call another tool as you work towards a solution. Focus on the actual issue at hand rather than these illustrative examples."""

sys_prompt = """You are a brilliant engineer assigned to solve the following GitHub issue. Your task is to generate a complete, detailed, plan to fully resolve a GitHub issue and retrieve relevant files for this. We consider a file RELEVANT if it must either be modified or contains a function or class that must used as part of the issue resolution process. It is critical that you identify and include every relevant line of code that should either be modified or used and validate ALL changes.

Your goal is to generate an extremely detailed and accurate plan of code changes for an intern and a list of relevant files who is unfamliar with the codebase. You will do this by first drafting an initial plan, then validating the plan by searching and viewing for files in the codebase to draft a refined plan. You will do this until you have a finished complete plan where every detail is fully validated.

Your plan should be complete but should not include tests.

<<<<<<< HEAD
## Instructions
- You start with no code snippets. Use the store_file tool to incrementally add relevant code to the context.
- Utilize the code_search and view_file tools to methodically find the code snippets you need to store.
- "Relevant Snippets" provides code snippets that may be relevant to the issue. However, these are not automatically added to the context.

Use the following iterative process:
1. View all files that seem relevant based on file paths and entities mentioned in the "User Request" and "Relevant Snippets". For example, if the class foo.bar.Bar is referenced, be sure to view foo/bar.py. Skip irrelevant files.
2. Use code_search to find definitions for any unknown variables, classes, and functions. For instance, if the method foo(param1: typeX, param2: typeY) -> typeZ is used, search for the keywords typeX, typeY, and typeZ to find where they are defined. View the relevant files containing those definitions.
3. When you identify a relevant file, use store_file to add it to the context.
Repeat steps 1-3 until you are confident you have all the necessary code to resolve the issue.
4. Lastly, generate a detailed plan of attack explaining the issue and outlining a plan to resolve it. List each file that should be modified, what should be modified about it, and which modules we need to use. Write in extreme detail, since it is for an intern who is new to the codebase and project. Use the submit_report_and_plan tool for this.
=======
INSTRUCTIONS

Use the following iterative process:
1. First, summarize the "User Request" and "Relevant Snippets" use the draft_plan function to draft a detailed plan that is complete and indicates every detail that should be used.

<example_draft_plan>
Modify the file user_service.py with the following changes:
* Go to the `get_user_by_id` method in the `UserService` class that fetches a user by user ID.
* Add a new optional parameter called `include_deleted` with a default value of `False`.
* Inside the method, add a condition to check the value of `include_deleted`.
* If `include_deleted` is `False`, modify the database query to filter out users where the `deleted` column is set to `True`.
* If `include_deleted` is `True`, no changes are needed to the query.
* Update the method's docstring to reflect the new parameter and its behavior.

Modify the file app.py with the following changes:
* Locate the `get_user` route handler in the Flask app.
* Find the call to `UserService.get_user_by_id()` within the route handler.
* Add the `include_deleted=True` argument to the `get_user_by_id()` call to include deleted users.
</example_draft_plan>

Only after you have completed the initial draft plan using the draft_plan function should you proceed to view and search for relevant files.

2. View all files that seem relevant based on file paths and entities mentioned in the "User Request" and "Relevant Snippets". For example, if the class foo.bar.Bar is referenced, be sure to view foo/bar.py. Skip irrelevant files. Make sure to check all files referenced in the user request. Check also all potentially useful helper functions and backend services in the "Relevant files".
3. Use keyword_search to find definitions for ALL unknown variables, classes, attributes, and functions. For instance, if the method foo(param1: typeX, param2: typeY) -> typeZ is used, search for the keywords typeX, typeY, and typeZ to find where they are defined. If you want to use `user.deleted`, check that the `deleted` attribute exists on the entity. View the relevant files containing those definitions. Make sure to view ALL files when using or changing any function input parameters and accessing methods and attributes.
4. When you identify a relevant file, use store_file to add it to the context.
5. When you have retrieved new information, update the drafted plan by using the draft_plan function again.

Repeat steps 1-3 until you are confident you have drafted a plan and have validated all the details, such as all the entities used and the variable and attribute names required.
5. Submit the plan with the submit function.

It is crucial that you follow the steps in the specified order, starting with drafting an initial plan using the draft_plan function before proceeding to view and search for files.
>>>>>>> b80874ed

Here are the tools at your disposal. Call them one at a time as needed until you have gathered all relevant information:

""" + anthropic_function_calls

unformatted_user_prompt = """\
## Relevant Snippets
Here are potentially relevant snippets in the repo in decreasing relevance that you should use the `view_file` tool to review:
{snippets_in_repo}

## Code files mentioned in the user request
Here are the code files mentioned in the user request, these code files are very important to the solution and should be considered very relevant:
<code_files_in_query>
{file_paths_in_query}
</code_files_in_query>
{import_tree_prompt}
## User Request
{query}"""

PLAN_SUBMITTED_MESSAGE = "SUCCESS: Report and plan submitted."


@staticmethod
def can_add_snippet(snippet: Snippet, current_snippets: list[Snippet]):
    return (
        len(snippet.xml) + sum([len(snippet.xml) for snippet in current_snippets])
        <= ASSISTANT_MAX_CHARS
    )


@dataclass
class RepoContextManager:
    dir_obj: DirectoryTree
    current_top_tree: str
    snippets: list[Snippet]
    snippet_scores: dict[str, float]
    cloned_repo: ClonedRepo
    current_top_snippets: list[Snippet] = field(default_factory=list)
    read_only_snippets: list[Snippet] = field(default_factory=list)
    issue_report_and_plan: str = ""
    import_trees: str = ""
    relevant_file_paths: list[str] = field(
        default_factory=list
    )  # a list of file paths that appear in the user query

    @property
    def top_snippet_paths(self):
        return [snippet.file_path for snippet in self.current_top_snippets]

    @property
    def relevant_read_only_snippet_paths(self):
        return [snippet.file_path for snippet in self.read_only_snippets]

    def expand_all_directories(self, directories_to_expand: list[str]):
        self.dir_obj.expand_directory(directories_to_expand)

    def is_path_valid(self, path: str, directory: bool = False):
        if directory:
            return any(snippet.file_path.startswith(path) for snippet in self.snippets)
        return any(snippet.file_path == path for snippet in self.snippets)

    def format_context(
        self,
        unformatted_user_prompt: str,
        query: str,
    ):
        new_top_snippets: list[Snippet] = []
        for snippet in self.current_top_snippets:
            # if can_add_snippet(snippet, new_top_snippets):
            #     new_top_snippets.append(snippet)
            if True:
                new_top_snippets.append(snippet)
        self.current_top_snippets = new_top_snippets
        top_snippets_str = [snippet.file_path for snippet in self.current_top_snippets]
        # dedupe the list inplace
        top_snippets_str = list(dict.fromkeys(top_snippets_str))
        snippets_in_repo_str = "\n".join(top_snippets_str)
        logger.info(f"Snippets in repo:\n{snippets_in_repo_str}")
        repo_tree = str(self.dir_obj)
        import_tree_prompt = """
## Import trees for code files in the user request
<import_trees>
{import_trees}
</import_trees>
"""
        import_tree_prompt = (
            import_tree_prompt.format(import_trees=self.import_trees)
            if self.import_trees
            else ""
        )
        user_prompt = unformatted_user_prompt.format(
            query=query,
            snippets_in_repo=snippets_in_repo_str,
            repo_tree=repo_tree,
            import_tree_prompt=import_tree_prompt,
            file_paths_in_query=", ".join(self.relevant_file_paths),
        )
        return user_prompt

    def get_highest_scoring_snippet(self, file_path: str) -> Snippet:
        def snippet_key(snippet):
            return snippet.denotation

        filtered_snippets = [
            snippet
            for snippet in self.snippets
            if snippet.file_path == file_path
            and snippet not in self.current_top_snippets
        ]
        if not filtered_snippets:
            return None
        highest_scoring_snippet = max(
            filtered_snippets,
            key=lambda snippet: (
                self.snippet_scores[snippet_key(snippet)]
                if snippet_key(snippet) in self.snippet_scores
                else 0
            ),
        )
        return highest_scoring_snippet

    def add_snippets(self, snippets_to_add: list[Snippet]):
        # self.dir_obj.add_file_paths([snippet.file_path for snippet in snippets_to_add])
        for snippet in snippets_to_add:
            self.current_top_snippets.append(snippet)

    # does the same thing as add_snippets but adds it to the beginning of the list
    def boost_snippets_to_top(self, snippets_to_boost: list[Snippet]):
        # self.dir_obj.add_file_paths([snippet.file_path for snippet in snippets_to_boost])
        for snippet in snippets_to_boost:
            self.current_top_snippets.insert(0, snippet)

    def add_import_trees(self, import_trees: str):
        self.import_trees += "\n" + import_trees

    def append_relevant_file_paths(self, relevant_file_paths: str):
        # do not use append, it modifies the list in place and will update it for ALL instances of RepoContextManager
        self.relevant_file_paths = self.relevant_file_paths + [relevant_file_paths]

    def set_relevant_paths(self, relevant_file_paths: list[str]):
        self.relevant_file_paths = relevant_file_paths

    def update_issue_report_and_plan(self, new_issue_report_and_plan: str):
        self.issue_report_and_plan = new_issue_report_and_plan


"""
Dump the import tree to a string
Ex:
main.py
├── database.py
│   └── models.py
└── utils.py
    └── models.py
"""


def build_full_hierarchy(
    graph: nx.DiGraph, start_node: str, k: int, prefix="", is_last=True, level=0
):
    if level > k:
        return ""
    if level == 0:
        hierarchy = f"{start_node}\n"
    else:
        hierarchy = f"{prefix}{'└── ' if is_last else '├── '}{start_node}\n"
    child_prefix = prefix + ("    " if is_last else "│   ")
    try:
        successors = {
            node
            for node, length in nx.single_source_shortest_path_length(
                graph, start_node, cutoff=1
            ).items()
            if length == 1
        }
    except Exception as e:
        print("error occured while fetching successors:", e)
        return hierarchy
    sorted_successors = sorted(successors)
    for idx, child in enumerate(sorted_successors):
        child_is_last = idx == len(sorted_successors) - 1
        hierarchy += build_full_hierarchy(
            graph, child, k, child_prefix, child_is_last, level + 1
        )
    if level == 0:
        try:
            predecessors = {
                node
                for node, length in nx.single_source_shortest_path_length(
                    graph.reverse(), start_node, cutoff=1
                ).items()
                if length == 1
            }
        except Exception as e:
            print("error occured while fetching predecessors:", e)
            return hierarchy
        sorted_predecessors = sorted(predecessors)
        for idx, parent in enumerate(sorted_predecessors):
            parent_is_last = idx == len(sorted_predecessors) - 1
            # Prepend parent hierarchy to the current node's hierarchy
            hierarchy = (
                build_full_hierarchy(graph, parent, k, "", parent_is_last, level + 1)
                + hierarchy
            )
    return hierarchy


def load_graph_from_file(filename):
    G = nx.DiGraph()
    current_node = None
    with open(filename, "r") as file:
        for line in file:
            if not line:
                continue
            if line.startswith(" "):
                line = line.strip()
                if current_node:
                    G.add_edge(current_node, line)
            else:
                line = line.strip()
                current_node = line
                if current_node:
                    G.add_node(current_node)
    return G


# add import trees for any relevant_file_paths (code files that appear in query)
def build_import_trees(
    rcm: RepoContextManager,
    import_graph: nx.DiGraph,
    override_import_graph: nx.DiGraph = None,
) -> tuple[RepoContextManager]:
    if import_graph is None and override_import_graph is None:
        return rcm
    if override_import_graph:
        import_graph = override_import_graph
    # if we have found relevant_file_paths in the query, we build their import trees
    code_files_in_query = rcm.relevant_file_paths
    if code_files_in_query:
        for file in code_files_in_query:
            # fetch direct parent and children
            representation = (
                f"\nThe file '{file}' has the following import structure: \n"
                + build_full_hierarchy(import_graph, file, 2)
            )
            rcm.add_import_trees(representation)
    # if there are no code_files_in_query, we build import trees for the top 5 snippets
    else:
        for snippet in rcm.current_top_snippets[:5]:
            file_path = snippet.file_path
            representation = (
                f"\nThe file '{file_path}' has the following import structure: \n"
                + build_full_hierarchy(import_graph, file_path, 2)
            )
            rcm.add_import_trees(representation)
    return rcm


# add any code files that appear in the query to current_top_snippets
def add_relevant_files_to_top_snippets(rcm: RepoContextManager) -> RepoContextManager:
    code_files_in_query = rcm.relevant_file_paths
    for file in code_files_in_query:
        current_top_snippet_paths = [
            snippet.file_path for snippet in rcm.current_top_snippets
        ]
        # if our mentioned code file isnt already in the current_top_snippets we add it
        if file not in current_top_snippet_paths:
            try:
                code_snippets = [
                    snippet for snippet in rcm.snippets if snippet.file_path == file
                ]
                rcm.boost_snippets_to_top(code_snippets)
            except Exception as e:
                logger.error(
                    f"Tried to add code file found in query but recieved error: {e}, skipping and continuing to next one."
                )
    return rcm


# fetch all files mentioned in the user query
def parse_query_for_files(
    query: str, rcm: RepoContextManager
) -> tuple[RepoContextManager, nx.DiGraph]:
    # use cloned_repo to attempt to find any files names that appear in the query
    repo_full_name = rcm.cloned_repo.repo_full_name
    repo_name = repo_full_name.split("/")[-1]
    repo_group_name = repo_full_name.split("/")[0]
    code_files_to_add = set([])
    code_files_to_check = set(list(rcm.cloned_repo.get_file_list()))
    code_files_uri_encoded = [
        urllib.parse.quote(file_path) for file_path in code_files_to_check
    ]
    # check if any code files are mentioned in the query
    for file, file_uri_encoded in zip(code_files_to_check, code_files_uri_encoded):
        if file in query or file_uri_encoded in query:
            code_files_to_add.add(file)
    for code_file in code_files_to_add:
        rcm.append_relevant_file_paths(code_file)
    # only for enterprise
    try:
        pathing = (
            f"{repo_group_name}_import_graphs/{repo_name}/{repo_name}_import_tree.txt"
        )
        if not os.path.exists(pathing):
            return rcm, None
        graph = load_graph_from_file(pathing)
    except Exception as e:
        logger.error(
            f"Error loading import tree: {e}, skipping step and setting import_tree to empty string"
        )
        return rcm, None
    files = set(list(graph.nodes()))
    files_uri_encoded = [urllib.parse.quote(file_path) for file_path in files]
    for file, file_uri_encoded in zip(files, files_uri_encoded):
        if (file in query or file_uri_encoded in query) and (
            file not in code_files_to_add
        ):
            rcm.append_relevant_file_paths(file)
    return rcm, graph


# do not ignore repo_context_manager
@file_cache(ignore_params=["ticket_progress", "chat_logger"])
def get_relevant_context(
    query: str,
    repo_context_manager: RepoContextManager,
    seed: int = None,
    ticket_progress: TicketProgress = None,
    chat_logger: ChatLogger = None,
):
    logger.info("Seed: " + str(seed))
    try:
        # attempt to get import tree for relevant snippets that show up in the query
        repo_context_manager, import_graph = parse_query_for_files(
            query, repo_context_manager
        )
        # for any code file mentioned in the query, build its import tree - This is currently not used
        repo_context_manager = build_import_trees(
            repo_context_manager,
            import_graph,
        )
        # for any code file mentioned in the query add it to the top relevant snippets
        repo_context_manager = add_relevant_files_to_top_snippets(repo_context_manager)
        # add relevant files to dir_obj inside repo_context_manager, this is in case dir_obj is too large when as a string
        repo_context_manager.dir_obj.add_relevant_files(
            repo_context_manager.relevant_file_paths
        )

        user_prompt = repo_context_manager.format_context(
            unformatted_user_prompt=unformatted_user_prompt,
            query=query,
        )
        chat_gpt = ChatGPT()
        chat_gpt.messages = [Message(role="system", content=sys_prompt)]
        old_top_snippets = [
            snippet for snippet in repo_context_manager.current_top_snippets
        ]
        try:
            repo_context_manager = context_dfs(
                user_prompt,
                repo_context_manager,
                problem_statement=query,
            )
        except openai.BadRequestError as e:  # sometimes means that run has expired
            logger.exception(e)
        if len(repo_context_manager.current_top_snippets) == 0:
            repo_context_manager.current_top_snippets = old_top_snippets
        return repo_context_manager
    except Exception as e:
        logger.exception(e)
        return repo_context_manager


def update_assistant_conversation(
    run: Run,
    thread: Thread,
    ticket_progress: TicketProgress,
    repo_context_manager: RepoContextManager,
):
    assistant_conversation = AssistantConversation.from_ids(
        assistant_id=run.assistant_id,
        run_id=run.id,
        thread_id=thread.id,
    )
    if ticket_progress:
        if assistant_conversation:
            ticket_progress.search_progress.pruning_conversation = (
                assistant_conversation
            )
        ticket_progress.search_progress.repo_tree = str(repo_context_manager.dir_obj)
        ticket_progress.search_progress.final_snippets = (
            repo_context_manager.current_top_snippets
        )
        ticket_progress.save()


CLAUDE_MODEL = "claude-3-haiku-20240307"
# CLAUDE_MODEL = "claude-3-sonnet-20240229"


def validate_and_parse_function_calls(
    function_calls_string: str, chat_gpt: ChatGPT
) -> list[MockFunctionCall]:
    function_calls = MockFunctionCall.mock_function_calls_from_string(
        function_calls_string.strip("\n") + "\n</function_call>"
    )  # add end tag
    if len(function_calls) > 0:
        chat_gpt.messages[-1].content = (
            chat_gpt.messages[-1].content.rstrip("\n") + "\n</function_call>"
        )  # add end tag to assistant message
        return function_calls

    # try adding </invoke> tag as well
    function_calls = MockFunctionCall.mock_function_calls_from_string(
        function_calls_string.strip("\n") + "\n</invoke>\n</function_call>"
    )
    if len(function_calls) > 0:
        # update state of chat_gpt
        chat_gpt.messages[-1].content = (
            chat_gpt.messages[-1].content.rstrip("\n") + "\n</invoke>\n</function_call>"
        )
        return function_calls
    # try adding </parameters> tag as well
    function_calls = MockFunctionCall.mock_function_calls_from_string(
        function_calls_string.strip("\n")
        + "\n</parameters>\n</invoke>\n</function_call>"
    )
    if len(function_calls) > 0:
        # update state of chat_gpt
        chat_gpt.messages[-1].content = (
            chat_gpt.messages[-1].content.rstrip("\n")
            + "\n</parameters>\n</invoke>\n</function_call>"
        )
    return function_calls


def handle_function_call(
    repo_context_manager: RepoContextManager, function_call: MockFunctionCall
):
    function_name = function_call.function_name
    function_input = function_call.function_parameters
    logger.info(f"Tool Call: {function_name} {function_input}")
    file_path = function_input.get("file_path")
    valid_path = False
    output_prefix = f"Output for {function_name}:\n"
    output = ""
    current_read_only_snippets_string = "\n".join(
        [snippet.denotation for snippet in repo_context_manager.read_only_snippets]
    )
<<<<<<< HEAD
    current_top_snippets_string = "\n".join(
        [snippet.denotation for snippet in repo_context_manager.current_top_snippets]
    )
    if function_name == "code_search":
        code_entity = f'"{function_input["code_entity"]}"'  # handles cases with two words
        rg_command = [
            "rg",
            "-n",
            "-i",
            code_entity,
            repo_context_manager.cloned_repo.repo_dir,
        ]
        try:
            result = subprocess.run(
                " ".join(rg_command), text=True, shell=True, capture_output=True
            )
            rg_output = result.stdout
            if rg_output:
                # post process rip grep output to be more condensed
                rg_output_pretty = post_process_rg_output(
                    repo_context_manager.cloned_repo.repo_dir, SweepConfig(), rg_output
                )
                output = (
                    f"SUCCESS: Here are the code_search results:\n\n{rg_output_pretty}"
                )
            else:
                output = f"FAILURE: No results found for code_entity: {code_entity} in the entire codebase. Please try a new code_entity. If you are searching for a function defintion try again with different whitespaces."
        except Exception as e:
            logger.error(
                f"FAILURE: An Error occured while trying to find the code_entity {code_entity}: {e}"
            )
            output = f"FAILURE: An Error occured while trying to find the code_entity {code_entity}: {e}"
    elif function_name == "view_file":
        try:
            file_contents = repo_context_manager.cloned_repo.get_file_contents(
                file_path
            )
            valid_path = True
            if (
                file_path in current_read_only_snippets_string
                and file_path in current_top_snippets_string
                and valid_path
            ):
                output = f"FAILURE: {file_path} is already in the selected snippets."
            elif valid_path:
                output = f'Here are the contents of `{file_path}:`\n```\n{file_contents}\n```\nIf you are CERTAIN this file is RELEVANT, call store_file with the same parameters ({{"file_path": "{file_path}"}}).'
            else:
                output = (
                    "FAILURE: This file path does not exist. Please try a new path."
                )
        except Exception:
            file_contents = ""
            similar_file_paths = "\n".join(
                [
                    f"- {path}"
                    for path in repo_context_manager.cloned_repo.get_similar_file_paths(
                        file_path
                    )
                ]
            )
            output = f"FAILURE: This file path does not exist. Did you mean:\n{similar_file_paths}"
    elif function_name == "store_file":
        try:
            file_contents = repo_context_manager.cloned_repo.get_file_contents(
                file_path
            )
            valid_path = True
        except Exception:
            file_contents = ""
            similar_file_paths = "\n".join(
                [
                    f"- {path}"
                    for path in repo_context_manager.cloned_repo.get_similar_file_paths(
                        file_path
                    )
                ]
            )
            output = f"FAILURE: This file path does not exist. Did you mean:\n{similar_file_paths}"
        else:
            snippet = Snippet(
                file_path=file_path,
                start=0,
                end=len(file_contents.splitlines()),
                content=file_contents,
            )
            if snippet.denotation in current_top_snippets_string:
                output = f"FAILURE: {file_path} is already in the selected snippets."
=======
    current_top_snippets_string = ""
    current_read_only_snippets_string = ""
    bad_call_count = 0
    message_key = ""
    for iter in range(max_iterations):
        num_tool_calls_made += 1
        function_outputs = []
        function_calls = validate_and_parse_function_calls(function_calls_string, chat_gpt)
        for function_call in function_calls:
            message_key = ""
            # logger.info(f"Tool Call: {function_name} {function_input}") # haiku
            function_name = function_call.function_name
            function_input = function_call.function_parameters
            logger.info(f"Tool Call: {function_name} {function_input}")
            file_path = function_input.get("file_path")
            valid_path = False
            output_prefix = f"Output for {function_name}:\n"
            output = ""
            if function_name == "keyword_search":
                message_key = "keyword_search"
                error_message = ""
                keyword = f'"{function_input["keyword"]}"' # handles cases with two words
                rg_command = ["rg", "-n", "-i" , keyword, repo_context_manager.cloned_repo.repo_dir]
                try:
                    result = subprocess.run(" ".join(rg_command), text=True, shell=True, capture_output=True)
                    rg_output = result.stdout
                    if rg_output:
                        # post process rip grep output to be more condensed
                        rg_output_pretty = post_process_rg_output(repo_context_manager.cloned_repo.repo_dir, sweep_config, rg_output)
                    else:
                        error_message = f"FAILURE: No results found for keyword: {keyword} in the entire codebase. Please try a new keyword. If you are searching for a function defintion try again with different whitespaces."
                except Exception as e:
                    logger.error(f"FAILURE: An Error occured while trying to find the keyword {keyword}: {e}")
                    error_message = f"FAILURE: An Error occured while trying to find the keyword {keyword}: {e}"
                if error_message:
                    output = error_message
                else:
                    output = (
                        f"SUCCESS: Here are the keyword_search results:\n\n{rg_output_pretty}"
                    )
            elif function_name == "view_file":
                error_message = ""
                try:
                    file_contents = repo_context_manager.cloned_repo.get_file_contents(
                        file_path
                    )
                    valid_path = True
                    message_key = f"{file_path}"
                    if file_path in current_read_only_snippets_string and file_path in current_top_snippets_string and valid_path:
                        output = f"FAILURE: {file_path} is already in the selected snippets."
                    elif valid_path:
                        output = f'Here are the contents of `{file_path}:`\n```\n{file_contents}\n```\nIf this file should be modified or used to resolve the issue, call store_file with the same parameters ({{"file_path": "{file_path}"}}).'
                    else:
                        output = "FAILURE: This file path does not exist. Please try a new path."
                except Exception:
                    file_contents = ""
                    similar_file_paths = "\n".join(
                        [
                            f"- {path}"
                            for path in repo_context_manager.cloned_repo.get_similar_file_paths(
                                file_path
                            )
                        ]
                    )
                    output = f"FAILURE: This file path does not exist. Did you mean:\n{similar_file_paths}"
            elif function_name == "store_file":
                try:
                    file_contents = repo_context_manager.cloned_repo.get_file_contents(
                        file_path
                    )
                    valid_path = True
                except Exception:
                    file_contents = ""
                    similar_file_paths = "\n".join(
                        [
                            f"- {path}"
                            for path in repo_context_manager.cloned_repo.get_similar_file_paths(
                                file_path
                            )
                        ]
                    )
                    error_message = f"FAILURE: This file path does not exist. Did you mean:\n{similar_file_paths}"
                if error_message:
                    output = error_message
                else:
                    snippet = Snippet(
                        file_path=file_path,
                        start=0,
                        end=len(file_contents.splitlines()),
                        content=file_contents,
                    )
                    if snippet.denotation in current_top_snippets_string:
                        output = f"FAILURE: {file_path} is already in the selected snippets."
                    else:
                        repo_context_manager.add_snippets([snippet])
                        repo_context_manager.add_read_only_snippets([snippet])
                        paths_to_add.append(file_path)
                        current_top_snippets_string = "\n".join(
                            [
                                snippet.denotation
                                for snippet in repo_context_manager.current_top_snippets
                            ]
                        )
                        output = (
                            f"SUCCESS: {file_path} was added. Here are the current selected snippets in the context:\n{current_top_snippets_string}"
                            if valid_path
                            else "FAILURE: This file path does not exist. Please try a new path."
                            )
            elif function_name == "preview_file":
                error_message = ""
                try:
                    code = repo_context_manager.cloned_repo.get_file_contents(
                        file_path
                    )
                    valid_path = True
                except Exception:
                    code = ""
                    similar_file_paths = "\n".join(
                        [
                            f"- {path}"
                            for path in repo_context_manager.cloned_repo.get_similar_file_paths(
                                file_path
                            )
                        ]
                    )
                    error_message = f"FAILURE: This file path does not exist. Did you mean:\n{similar_file_paths}"
                if error_message:
                    output = error_message
                else:
                    file_preview = CodeTree.from_code(code).get_preview()
                    output = f"SUCCESS: Previewing file {file_path}:\n\n{file_preview}"
            elif function_name == "draft_plan":
                output = "SUCCESS: The plan sounds great! Now let's validate all the details by searching the codebase."
            elif function_name == "submit":
                plan = function_input.get("plan")
                repo_context_manager.update_issue_report_and_plan(f"# High Suggested Plan:\n\n{plan}\n\n")
                return True
>>>>>>> b80874ed
            else:
                repo_context_manager.add_snippets([snippet])
                current_top_snippets_string = "\n".join(
                    [
                        snippet.denotation
                        for snippet in repo_context_manager.current_top_snippets
                    ]
                )
                output = (
                    f"SUCCESS: {file_path} was added. Here are the current selected snippets that will be MODIFIED:\n{current_top_snippets_string}"
                    if valid_path
                    else "FAILURE: This file path does not exist. Please try a new path."
                )
    elif function_name == "preview_file":
        try:
            code = repo_context_manager.cloned_repo.get_file_contents(file_path)
            valid_path = True
        except Exception:
            code = ""
            similar_file_paths = "\n".join(
                [
                    f"- {path}"
                    for path in repo_context_manager.cloned_repo.get_similar_file_paths(
                        file_path
                    )
                ]
            )
            output = f"FAILURE: This file path does not exist. Did you mean:\n{similar_file_paths}"
        else:
            file_preview = CodeTree.from_code(code).get_preview()
            output = f"SUCCESS: Previewing file {file_path}:\n\n{file_preview}"
    elif function_name == "submit_report_and_plan":
        if "report" not in function_input or "plan" not in function_input:
            output = "FAILURE: Please provide a report and a plan."
        else:
            issue_report = function_input["report"]
            issue_plan = function_input["plan"]
            repo_context_manager.update_issue_report_and_plan(
                f"#Report of Issue:\n\n{issue_report}\n\n#High Level Plan:\n\n{issue_plan}\n\n"
            )
            output = PLAN_SUBMITTED_MESSAGE
    else:
        output = f"FAILURE: Invalid tool name {function_name}"
    justification = (
        function_input["justification"] if "justification" in function_input else ""
    )
    logger.info(
        f"Tool Call: {function_name} {justification} Valid Tool Call: {valid_path}"
    )
    return output_prefix + output


reflections_prompt_prefix = """Here are some tips from previous attempts for you:"""

reflection_prompt = """<run_and_feedback>
<files_stored_in_run>
{files_read}
</files_stored_in_run>
<feedback>
{reflections_string}
</feedback>
</run_and_feedback>"""


def context_dfs(
    user_prompt: str,
    repo_context_manager: RepoContextManager,
    problem_statement: str,
) -> bool | None:
    max_iterations = 40 # TODO: consider tuning this
    repo_context_manager.current_top_snippets = []
    # initial function call
    reflections_to_read_files = {}
    rollouts_to_scores_and_rcms = {}
    def perform_rollout(repo_context_manager: RepoContextManager, reflections_to_gathered_files: dict[str, list[str]] = {}):
        chat_gpt = ChatGPT()
        chat_gpt.messages = [Message(role="system", content=sys_prompt)]
        if reflections_to_gathered_files:
            formatted_reflections_prompt = reflections_prompt_prefix
            for reflection, gathered_files in reflections_to_gathered_files.items():
                formatted_reflection = reflection_prompt.format(
                    files_read="\n".join(gathered_files),
                    reflections_string=reflection,
                )
                formatted_reflections_prompt += f"\n\n{formatted_reflection}"
            updated_user_prompt = user_prompt + "\n" + formatted_reflections_prompt
        else:
            updated_user_prompt = user_prompt
        function_calls_string = chat_gpt.chat_anthropic(
            content=updated_user_prompt,
            stop_sequences=["</function_call>"],
            model=CLAUDE_MODEL,
            message_key="user_request",
        )
        bad_call_count = 0
        for _ in range(max_iterations):
            function_calls = validate_and_parse_function_calls(
                function_calls_string, chat_gpt
            )
            for function_call in function_calls:
                function_output = handle_function_call(repo_context_manager, function_call)
                if PLAN_SUBMITTED_MESSAGE in function_output:
                    return chat_gpt.messages
            if len(function_calls) == 0:
                function_output = "No function calls were made or your last function call was incorrectly formatted. The correct syntax for function calling is this:\n" \
                    + "<function_call>\n<tool_name>tool_name</tool_name>\n<parameters>\n<param_name>param_value</param_name>\n</parameters>\n</function_calls>"
                bad_call_count += 1
                if bad_call_count >= 2:
                    return chat_gpt.messages # TODO: check on this exit condition
            function_calls_string = chat_gpt.chat_anthropic(
                content=function_output,
                model=CLAUDE_MODEL,
                stop_sequences=["</function_call>"],
            )
        return chat_gpt.messages
    for rollout_idx in range(2):
        # operate on a deep copy of the repo context manager
        copied_repo_context_manager = deepcopy(repo_context_manager)
        message_results = perform_rollout(copied_repo_context_manager, reflections_to_read_files)
        truncated_message_results = message_results[1:] # skip system prompt
        joined_messages = "\n\n".join([message.content for message in truncated_message_results])
        overall_score, message_to_contractor = EvaluatorAgent().evaluate_run(
            problem_statement=problem_statement, 
            run_text=joined_messages
        )
        logger.info(f"Completed run {rollout_idx} with score: {overall_score} and reflection: {message_to_contractor}")
        if overall_score is None or message_to_contractor is None:
            continue # can't get any reflections here
        reflections_to_read_files[message_to_contractor] = [snippet.file_path for snippet in copied_repo_context_manager.current_top_snippets]
        rollouts_to_scores_and_rcms[rollout_idx] = (overall_score, copied_repo_context_manager)
        if overall_score > 8:
            break
    # if we reach here, we have not found a good enough solution
    # select rcm from the best rollout
    all_scores_and_rcms = list(rollouts_to_scores_and_rcms.values())
    best_score, best_rcm = max(all_scores_and_rcms, key=lambda x: x[0])
    logger.info(f"Best score: {best_score}")
    return best_rcm

if __name__ == "__main__":
    try:
        import os

        from sweepai.utils.github_utils import get_installation_id
        from sweepai.utils.ticket_utils import prep_snippets

        organization_name = "sweepai"
        installation_id = get_installation_id(organization_name)
        cloned_repo = ClonedRepo("sweepai/sweep", installation_id, "main")
        query = "allow 'sweep.yaml' to be read from the user/organization's .github repository. this is found in client.py and we need to change this to optionally read from .github/sweep.yaml if it exists there"
        # golden response is
        # sweepai/handlers/create_pr.py:401-428
        # sweepai/config/client.py:178-282
        ticket_progress = TicketProgress(
            tracking_id="test",
        )
        repo_context_manager = prep_snippets(cloned_repo, query, ticket_progress)
        rcm = get_relevant_context(
            query,
            repo_context_manager,
            ticket_progress,
            chat_logger=ChatLogger({"username": "wwzeng1"}),
        )
        for snippet in rcm.current_top_snippets:
            print(snippet.denotation)
    except Exception as e:
        logger.error(f"context_pruning.py failed to run successfully with error: {e}")
        raise e<|MERGE_RESOLUTION|>--- conflicted
+++ resolved
@@ -13,13 +13,9 @@
 from sweepai.config.client import SweepConfig
 from sweepai.core.chat import ChatGPT
 from sweepai.core.entities import Message, Snippet
-<<<<<<< HEAD
+from sweepai.logn.cache import file_cache
 from sweepai.core.reflection_utils import EvaluatorAgent
 from sweepai.utils.chat_logger import ChatLogger
-=======
-from sweepai.logn.cache import file_cache
-from sweepai.utils.chat_logger import ChatLogger, discord_log_error
->>>>>>> b80874ed
 from sweepai.utils.code_tree import CodeTree
 from sweepai.utils.convert_openai_anthropic import MockFunctionCall
 from sweepai.utils.github_utils import ClonedRepo
@@ -29,16 +25,6 @@
 from parea import trace, trace_insert
 
 ASSISTANT_MAX_CHARS = 4096 * 4 * 0.95  # ~95% of 4k tokens
-
-# TODO:
-# - Add self-evaluation
-
-<<<<<<< HEAD
-anthropic_function_calls = """<tool_description>
-=======
-# generated using the convert_openai_function_to_anthropic_prompt
-
-# Adds a read-only file to the context that provides necessary information to resolve the issue, such as functions or classes we need to use when implementing the change.. Provide a code excerpt in the justification indicating why it needs to be used. After using this tool, use `keyword_search` to find definitions of additional unknown functions / classes in the file.
 
 anthropic_function_calls = """<tool_description>
 <tool_name>draft_plan</tool_name>  
@@ -56,7 +42,6 @@
 </parameters>
 </tool_description>
 
->>>>>>> b80874ed
 <tool_name>view_file</tool_name>
 <description>
 Retrieves the contents of the specified file. After viewing a file, use `code_search` on relevant entities to find their definitions. Use `store_file` to add the file to the context if it's relevant to solving the issue.
@@ -89,17 +74,7 @@
 <parameter>
 <name>justification</name>
 <type>string</type>
-<<<<<<< HEAD
-<description>Explain why this file is should be modified or used and what needs to be modified. Include a supporting code excerpt.</description>
-</parameter>
-</parameter>
-<parameter>
-<name>justification</name>
-<type>string</type>  
-<description>Explain why this read-only file is relevant and what information it provides. Include a supporting code excerpt.</description>
-=======
 <description>Explain why this file is should be modified or used and what needs to be modified or why it needs to be used. Include a supporting code excerpt.</description>
->>>>>>> b80874ed
 </parameter>
 </parameters>
 </tool_description>
@@ -124,25 +99,13 @@
 </tool_description>
 
 <tool_description>
-<<<<<<< HEAD
-<tool_name>submit_report_and_plan</tool_name>
-=======
 <tool_name>submit</tool_name>  
->>>>>>> b80874ed
 <description>
 Submit the final proposed plan.
 </description>
 <parameters>
 <parameter>
-<<<<<<< HEAD
-<name>report</name>
-<type>string</type>
-<description>A detailed report providing background information and explaining the issue so that someone with no context can understand it.</description>
-</parameter>
-<parameter>
-=======
 <parameter>  
->>>>>>> b80874ed
 <name>plan</name>
 <type>string</type>
 <description>Copy the final plan drafted using the draft_plan function.</description>
@@ -156,9 +119,7 @@
 
 Example 1:
 <function_call>
-<<<<<<< HEAD
 <invoke>
-=======
 <tool_name>draft_plan</tool_name>
 <parameters>
 <plan>
@@ -180,7 +141,7 @@
 
 Example 2:
 <function_call>
->>>>>>> b80874ed
+<invoke>
 <tool_name>view_file</tool_name>
 <parameters>
 <file_path>src/controllers/user_controller.py</file_path>
@@ -229,19 +190,6 @@
 
 Your plan should be complete but should not include tests.
 
-<<<<<<< HEAD
-## Instructions
-- You start with no code snippets. Use the store_file tool to incrementally add relevant code to the context.
-- Utilize the code_search and view_file tools to methodically find the code snippets you need to store.
-- "Relevant Snippets" provides code snippets that may be relevant to the issue. However, these are not automatically added to the context.
-
-Use the following iterative process:
-1. View all files that seem relevant based on file paths and entities mentioned in the "User Request" and "Relevant Snippets". For example, if the class foo.bar.Bar is referenced, be sure to view foo/bar.py. Skip irrelevant files.
-2. Use code_search to find definitions for any unknown variables, classes, and functions. For instance, if the method foo(param1: typeX, param2: typeY) -> typeZ is used, search for the keywords typeX, typeY, and typeZ to find where they are defined. View the relevant files containing those definitions.
-3. When you identify a relevant file, use store_file to add it to the context.
-Repeat steps 1-3 until you are confident you have all the necessary code to resolve the issue.
-4. Lastly, generate a detailed plan of attack explaining the issue and outlining a plan to resolve it. List each file that should be modified, what should be modified about it, and which modules we need to use. Write in extreme detail, since it is for an intern who is new to the codebase and project. Use the submit_report_and_plan tool for this.
-=======
 INSTRUCTIONS
 
 Use the following iterative process:
@@ -265,7 +213,7 @@
 Only after you have completed the initial draft plan using the draft_plan function should you proceed to view and search for relevant files.
 
 2. View all files that seem relevant based on file paths and entities mentioned in the "User Request" and "Relevant Snippets". For example, if the class foo.bar.Bar is referenced, be sure to view foo/bar.py. Skip irrelevant files. Make sure to check all files referenced in the user request. Check also all potentially useful helper functions and backend services in the "Relevant files".
-3. Use keyword_search to find definitions for ALL unknown variables, classes, attributes, and functions. For instance, if the method foo(param1: typeX, param2: typeY) -> typeZ is used, search for the keywords typeX, typeY, and typeZ to find where they are defined. If you want to use `user.deleted`, check that the `deleted` attribute exists on the entity. View the relevant files containing those definitions. Make sure to view ALL files when using or changing any function input parameters and accessing methods and attributes.
+3. Use code_search to find definitions for ALL unknown variables, classes, attributes, and functions. For instance, if the method foo(param1: typeX, param2: typeY) -> typeZ is used, search for the keywords typeX, typeY, and typeZ to find where they are defined. If you want to use `user.deleted`, check that the `deleted` attribute exists on the entity. View the relevant files containing those definitions. Make sure to view ALL files when using or changing any function input parameters and accessing methods and attributes.
 4. When you identify a relevant file, use store_file to add it to the context.
 5. When you have retrieved new information, update the drafted plan by using the draft_plan function again.
 
@@ -273,7 +221,6 @@
 5. Submit the plan with the submit function.
 
 It is crucial that you follow the steps in the specified order, starting with drafting an initial plan using the draft_plan function before proceeding to view and search for files.
->>>>>>> b80874ed
 
 Here are the tools at your disposal. Call them one at a time as needed until you have gathered all relevant information:
 
@@ -293,7 +240,7 @@
 ## User Request
 {query}"""
 
-PLAN_SUBMITTED_MESSAGE = "SUCCESS: Report and plan submitted."
+PLAN_SUBMITTED_MESSAGE = "SUCCESS: The plan was submitted."
 
 
 @staticmethod
@@ -671,8 +618,6 @@
 
 
 CLAUDE_MODEL = "claude-3-haiku-20240307"
-# CLAUDE_MODEL = "claude-3-sonnet-20240229"
-
 
 def validate_and_parse_function_calls(
     function_calls_string: str, chat_gpt: ChatGPT
@@ -723,7 +668,6 @@
     current_read_only_snippets_string = "\n".join(
         [snippet.denotation for snippet in repo_context_manager.read_only_snippets]
     )
-<<<<<<< HEAD
     current_top_snippets_string = "\n".join(
         [snippet.denotation for snippet in repo_context_manager.current_top_snippets]
     )
@@ -769,7 +713,7 @@
             ):
                 output = f"FAILURE: {file_path} is already in the selected snippets."
             elif valid_path:
-                output = f'Here are the contents of `{file_path}:`\n```\n{file_contents}\n```\nIf you are CERTAIN this file is RELEVANT, call store_file with the same parameters ({{"file_path": "{file_path}"}}).'
+                output = f'Here are the contents of `{file_path}:`\n```\n{file_contents}\n```\nIf this file should be modified or used to resolve the issue, call store_file with the same parameters ({{"file_path": "{file_path}"}}).'
             else:
                 output = (
                     "FAILURE: This file path does not exist. Please try a new path."
@@ -811,145 +755,6 @@
             )
             if snippet.denotation in current_top_snippets_string:
                 output = f"FAILURE: {file_path} is already in the selected snippets."
-=======
-    current_top_snippets_string = ""
-    current_read_only_snippets_string = ""
-    bad_call_count = 0
-    message_key = ""
-    for iter in range(max_iterations):
-        num_tool_calls_made += 1
-        function_outputs = []
-        function_calls = validate_and_parse_function_calls(function_calls_string, chat_gpt)
-        for function_call in function_calls:
-            message_key = ""
-            # logger.info(f"Tool Call: {function_name} {function_input}") # haiku
-            function_name = function_call.function_name
-            function_input = function_call.function_parameters
-            logger.info(f"Tool Call: {function_name} {function_input}")
-            file_path = function_input.get("file_path")
-            valid_path = False
-            output_prefix = f"Output for {function_name}:\n"
-            output = ""
-            if function_name == "keyword_search":
-                message_key = "keyword_search"
-                error_message = ""
-                keyword = f'"{function_input["keyword"]}"' # handles cases with two words
-                rg_command = ["rg", "-n", "-i" , keyword, repo_context_manager.cloned_repo.repo_dir]
-                try:
-                    result = subprocess.run(" ".join(rg_command), text=True, shell=True, capture_output=True)
-                    rg_output = result.stdout
-                    if rg_output:
-                        # post process rip grep output to be more condensed
-                        rg_output_pretty = post_process_rg_output(repo_context_manager.cloned_repo.repo_dir, sweep_config, rg_output)
-                    else:
-                        error_message = f"FAILURE: No results found for keyword: {keyword} in the entire codebase. Please try a new keyword. If you are searching for a function defintion try again with different whitespaces."
-                except Exception as e:
-                    logger.error(f"FAILURE: An Error occured while trying to find the keyword {keyword}: {e}")
-                    error_message = f"FAILURE: An Error occured while trying to find the keyword {keyword}: {e}"
-                if error_message:
-                    output = error_message
-                else:
-                    output = (
-                        f"SUCCESS: Here are the keyword_search results:\n\n{rg_output_pretty}"
-                    )
-            elif function_name == "view_file":
-                error_message = ""
-                try:
-                    file_contents = repo_context_manager.cloned_repo.get_file_contents(
-                        file_path
-                    )
-                    valid_path = True
-                    message_key = f"{file_path}"
-                    if file_path in current_read_only_snippets_string and file_path in current_top_snippets_string and valid_path:
-                        output = f"FAILURE: {file_path} is already in the selected snippets."
-                    elif valid_path:
-                        output = f'Here are the contents of `{file_path}:`\n```\n{file_contents}\n```\nIf this file should be modified or used to resolve the issue, call store_file with the same parameters ({{"file_path": "{file_path}"}}).'
-                    else:
-                        output = "FAILURE: This file path does not exist. Please try a new path."
-                except Exception:
-                    file_contents = ""
-                    similar_file_paths = "\n".join(
-                        [
-                            f"- {path}"
-                            for path in repo_context_manager.cloned_repo.get_similar_file_paths(
-                                file_path
-                            )
-                        ]
-                    )
-                    output = f"FAILURE: This file path does not exist. Did you mean:\n{similar_file_paths}"
-            elif function_name == "store_file":
-                try:
-                    file_contents = repo_context_manager.cloned_repo.get_file_contents(
-                        file_path
-                    )
-                    valid_path = True
-                except Exception:
-                    file_contents = ""
-                    similar_file_paths = "\n".join(
-                        [
-                            f"- {path}"
-                            for path in repo_context_manager.cloned_repo.get_similar_file_paths(
-                                file_path
-                            )
-                        ]
-                    )
-                    error_message = f"FAILURE: This file path does not exist. Did you mean:\n{similar_file_paths}"
-                if error_message:
-                    output = error_message
-                else:
-                    snippet = Snippet(
-                        file_path=file_path,
-                        start=0,
-                        end=len(file_contents.splitlines()),
-                        content=file_contents,
-                    )
-                    if snippet.denotation in current_top_snippets_string:
-                        output = f"FAILURE: {file_path} is already in the selected snippets."
-                    else:
-                        repo_context_manager.add_snippets([snippet])
-                        repo_context_manager.add_read_only_snippets([snippet])
-                        paths_to_add.append(file_path)
-                        current_top_snippets_string = "\n".join(
-                            [
-                                snippet.denotation
-                                for snippet in repo_context_manager.current_top_snippets
-                            ]
-                        )
-                        output = (
-                            f"SUCCESS: {file_path} was added. Here are the current selected snippets in the context:\n{current_top_snippets_string}"
-                            if valid_path
-                            else "FAILURE: This file path does not exist. Please try a new path."
-                            )
-            elif function_name == "preview_file":
-                error_message = ""
-                try:
-                    code = repo_context_manager.cloned_repo.get_file_contents(
-                        file_path
-                    )
-                    valid_path = True
-                except Exception:
-                    code = ""
-                    similar_file_paths = "\n".join(
-                        [
-                            f"- {path}"
-                            for path in repo_context_manager.cloned_repo.get_similar_file_paths(
-                                file_path
-                            )
-                        ]
-                    )
-                    error_message = f"FAILURE: This file path does not exist. Did you mean:\n{similar_file_paths}"
-                if error_message:
-                    output = error_message
-                else:
-                    file_preview = CodeTree.from_code(code).get_preview()
-                    output = f"SUCCESS: Previewing file {file_path}:\n\n{file_preview}"
-            elif function_name == "draft_plan":
-                output = "SUCCESS: The plan sounds great! Now let's validate all the details by searching the codebase."
-            elif function_name == "submit":
-                plan = function_input.get("plan")
-                repo_context_manager.update_issue_report_and_plan(f"# High Suggested Plan:\n\n{plan}\n\n")
-                return True
->>>>>>> b80874ed
             else:
                 repo_context_manager.add_snippets([snippet])
                 current_top_snippets_string = "\n".join(
@@ -981,16 +786,12 @@
         else:
             file_preview = CodeTree.from_code(code).get_preview()
             output = f"SUCCESS: Previewing file {file_path}:\n\n{file_preview}"
-    elif function_name == "submit_report_and_plan":
-        if "report" not in function_input or "plan" not in function_input:
-            output = "FAILURE: Please provide a report and a plan."
-        else:
-            issue_report = function_input["report"]
-            issue_plan = function_input["plan"]
-            repo_context_manager.update_issue_report_and_plan(
-                f"#Report of Issue:\n\n{issue_report}\n\n#High Level Plan:\n\n{issue_plan}\n\n"
-            )
-            output = PLAN_SUBMITTED_MESSAGE
+    elif function_name == "draft_plan":
+            output = "SUCCESS: The plan sounds great! Now let's validate all the details by searching the codebase."
+    elif function_name == "submit":
+        plan = function_input.get("plan")
+        repo_context_manager.update_issue_report_and_plan(f"# Highly Suggested Plan:\n\n{plan}\n\n")
+        output = PLAN_SUBMITTED_MESSAGE
     else:
         output = f"FAILURE: Invalid tool name {function_name}"
     justification = (
