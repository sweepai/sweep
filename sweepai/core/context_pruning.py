--- conflicted
+++ resolved
@@ -455,10 +455,6 @@
     ticket_progress: TicketProgress | None = None,
     chat_logger: ChatLogger = None,
 ):
-<<<<<<< HEAD
-    # chat logger is None means use gpt 4
-=======
->>>>>>> c5a08558
     if chat_logger and chat_logger.use_faster_model():
         raise Exception(FASTER_MODEL_MESSAGE)
     model = DEFAULT_GPT4_32K_MODEL
