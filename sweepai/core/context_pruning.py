import json
import os
import re
import textwrap
import time
import urllib

import networkx as nx
import openai
from attr import dataclass
from loguru import logger
from openai.types.beta.thread import Thread
from openai.types.beta.threads.run import Run

from sweepai.agents.assistant_function_modify import MAX_CHARS
from sweepai.agents.assistant_wrapper import openai_retry_with_timeout
from sweepai.config.server import DEFAULT_GPT4_32K_MODEL
from sweepai.core.entities import Snippet
from sweepai.utils.chat_logger import ChatLogger, discord_log_error
from sweepai.utils.code_tree import CodeTree
from sweepai.utils.event_logger import posthog
from sweepai.utils.github_utils import ClonedRepo
from sweepai.utils.openai_proxy import get_client
from sweepai.utils.progress import AssistantConversation, TicketProgress
from sweepai.utils.str_utils import FASTER_MODEL_MESSAGE
from sweepai.utils.tree_utils import DirectoryTree

ASSISTANT_MAX_CHARS = 4096 * 4 * 0.95  # ~95% of 4k tokens

sys_prompt = """You are a brilliant engineer assigned to the following Github issue. You must gather ALL RELEVANT information from the codebase that allows you to completely solve the issue. It is very important that you get this right and do not miss any relevant lines of code.

## Instructions
You initially start with no snippets and will use the store_file_snippet and expand_directory to add snippets to the context. You will iteratively use the file_search, preview_file and view_file_snippet tools to help you find the relevant snippets to store.

You are provided "Relevant Snippets", which are snippets relevant to the user request. These snippets are retrieved by a lexical search over the codebase, but are NOT in the context initially.

You will do this by using the following process for every relevant file:

1. First use the preview_file tool to preview all files that are relevant, starting with file paths and entities mentioned in "User Request", then those in "Relevant Snippets". For example, if the class foo.bar.Bar was mentioned, be sure to preview foo/bar.py. If the file is irrelevant, move onto the next file. If you don't know the full file path, use file_search with the file name.
2. If the file seems relevant, use the view_file_snippet tool to view specific line numbers of a file. We want to find all line numbers relevant to solve the user request. So if the surrounding lines are relevant, use the view_file_snippet tool again with a larger span to view the surrounding lines. Repeat this process until you are certain you have the maximal relevant span.
3. Finally, when you are certain you have the maximal relevant span, use the store_file_snippet and expand_directory tools to curate the optimal context (snippets_in_repo and repo_tree) until they allow you to completely solve the user request. If you don't know the correct line numbers, complete step one until you find the exact line numbers.

Repeat this process until you have the perfect context to solve the user request. Ensure you have checked ALL files referenced in the user request."""

unformatted_user_prompt = """\
<repo_tree>
{repo_tree}
</repo_tree>

## Relevant Snippets
Here are potentially relevant snippets in the repo in decreasing relevance that you should use the preview_file tool for:
{snippets_in_repo}

## Code files mentioned in the user request
Here are the code files mentioned in the user request, these code files are very important to the solution and should be considered very relevant:
<code_files_in_query>
{file_paths_in_query}
</code_files_in_query>

## Import trees for code files in the user request
<import_trees>
{import_trees}
</import_trees>

## User Request
{query}"""

functions = [
    {
        "name": "file_search",
        "parameters": {
            "type": "object",
            "properties": {
                "file_path": {
                    "type": "string",
                    "description": "The search query. You can search like main.py to find src/main.py.",
                },
                "justification": {
                    "type": "string",
                    "description": "Justification for searching for the file.",
                },
            },
            "required": ["snippet_path", "justification"],
        },
        "description": "Use this to find the most similar file paths to the search query.",
    },
    {
        "name": "preview_file",
        "parameters": {
            "type": "object",
            "properties": {
                "file_path": {
                    "type": "string",
                    "description": "File path to preview.",
                },
                "justification": {
                    "type": "string",
                    "description": "Justification for previewing the file.",
                },
            },
            "required": ["snippet_path", "justification"],
        },
        "description": "Use this to read the summary of the file. Use this tool before viewing a snippet. This is used for exploration only and does not affect the snippets. After using this tool, use the view_file_snippet tool to view specific line numbers of a file to find the exact line numbers to store to solve the user request.",
    },
    {
        "name": "view_file_snippet",
        "parameters": {
            "type": "object",
            "properties": {
                "file_path": {
                    "type": "string",
                    "description": "File or directory to store.",
                },
                "start_line": {
                    "type": "integer",
                    "description": "Start line of the snippet.",
                },
                "end_line": {
                    "type": "integer",
                    "description": "End line of the snippet.",
                },
                "justification": {
                    "type": "string",
                    "description": "Justification for viewing the file_path.",
                },
            },
            "required": ["file_path", "start_line", "end_line", "justification"],
        },
        "description": "Use this to view a section of a snippet. You may use this tool multiple times to view multiple snippets. After you are finished using this tool, you may use the view_file_snippet to view the surrounding lines or the store_file_snippet tool to store the snippet to solve the user request.",
    },
    {
        "name": "store_file_snippet",
        "parameters": {
            "type": "object",
            "properties": {
                "file_path": {
                    "type": "string",
                    "description": "File or directory to store.",
                },
                "start_line": {
                    "type": "integer",
                    "description": "Start line of the snippet.",
                },
                "end_line": {
                    "type": "integer",
                    "description": "End line of the snippet.",
                },
                "justification": {
                    "type": "string",
                    "description": "Justification for why file_path is relevant and why the surrounding lines are irrelevant by indicating what functions are in the surrounding lines and what they do.",
                },
            },
            "required": ["file_path", "start_line", "end_line", "justification"],
        },
        "description": "Use this to store a snippet. Only store paths you are CERTAIN are relevant and sufficient to solving the user request and be precise with the line numbers, and provides an entire coherent section of code. Make sure to store ALL of the files that are referenced in the issue title or description. You may store multiple snippets with the same file path.",
    },
    {
        "name": "expand_directory",
        "parameters": {
            "type": "object",
            "properties": {
                "directory_path": {
                    "type": "string",
                    "description": "Directory to expand",
                },
                "justification": {
                    "type": "string",
                    "description": "Justification for expanding the directory.",
                },
            },
            "required": ["directory_path", "justification"],
        },
        "description": "Expand an existing directory that is closed. This is used for exploration only and does not affect the snippets. If you expand a directory, you automatically expand all of its subdirectories, so do not list its subdirectories. Store all files or directories that are referenced in the issue title or descriptions.",
    },
]

tools = [{"type": "function", "function": function} for function in functions]


@staticmethod
def can_add_snippet(snippet: Snippet, current_snippets: list[Snippet]):
    return (
        len(snippet.xml) + sum([len(snippet.xml) for snippet in current_snippets])
        <= ASSISTANT_MAX_CHARS
    )


@dataclass
class RepoContextManager:
    dir_obj: DirectoryTree
    current_top_tree: str
    snippets: list[Snippet]
    snippet_scores: dict[str, float]
    cloned_repo: ClonedRepo
    current_top_snippets: list[Snippet] = []
    import_trees: str = ""
    relevant_file_paths: list[
        str
    ] = []  # a list of file paths that appear in the user query

    @property
    def top_snippet_paths(self):
        return [snippet.file_path for snippet in self.current_top_snippets]

    def remove_all_non_kept_paths(self, paths_to_keep: list[str]):
        self.current_top_snippets = [
            snippet
            for snippet in self.current_top_snippets
            if any(
                snippet.file_path.startswith(path_to_keep)
                for path_to_keep in paths_to_keep
            )
        ]
        self.dir_obj.remove_all_not_included(paths_to_keep)

    def expand_all_directories(self, directories_to_expand: list[str]):
        self.dir_obj.expand_directory(directories_to_expand)

    def is_path_valid(self, path: str, directory: bool = False):
        if directory:
            return any(snippet.file_path.startswith(path) for snippet in self.snippets)
        return any(snippet.file_path == path for snippet in self.snippets)

    def format_context(
        self,
        unformatted_user_prompt: str,
        query: str,
    ):
        new_top_snippets: list[Snippet] = []
        for snippet in self.current_top_snippets:
            # if can_add_snippet(snippet, new_top_snippets):
            #     new_top_snippets.append(snippet)
            if True:
                new_top_snippets.append(snippet)
        self.current_top_snippets = new_top_snippets
        top_snippets_str = [
            f"- {snippet.denotation}" for snippet in self.current_top_snippets
        ]
        [snippet.file_path for snippet in self.current_top_snippets]
        snippets_in_repo_str = "\n".join(top_snippets_str)
        logger.info(f"Snippets in repo:\n{snippets_in_repo_str}")
        #         with open("snippets_in_repo.txt", "w") as file:
        #             s = "\n\n".join([snippet.xml for snippet in self.current_top_snippets])
        #             s += "\n\n" + query + """\n\nInstructions:

        # The above list of potentially relevant issues.

        # First list all snippets in this repository that are absolutely relevant to the task, why they are relevant, and the specific section that is relevant.

        # Then, list all snippets that NEEDS to be edited to resolve the issue. Select the minimal number of files that needs to be edited to resolve the issue."""
        #             file.write(s)
        repo_tree = str(self.dir_obj)
        user_prompt = unformatted_user_prompt.format(
            query=query,
            snippets_in_repo=snippets_in_repo_str,
            repo_tree=repo_tree,
            import_trees=self.import_trees,
            file_paths_in_query=", ".join(self.relevant_file_paths),
        )
        return user_prompt

    def get_highest_scoring_snippet(self, file_path: str) -> Snippet:
        def snippet_key(snippet):
            return snippet.denotation

        filtered_snippets = [
            snippet
            for snippet in self.snippets
            if snippet.file_path == file_path
            and snippet not in self.current_top_snippets
        ]
        if not filtered_snippets:
            return None
        highest_scoring_snippet = max(
            filtered_snippets,
            key=lambda snippet: (
                self.snippet_scores[snippet_key(snippet)]
                if snippet_key(snippet) in self.snippet_scores
                else 0
            ),
        )
        return highest_scoring_snippet

    def add_snippets(self, snippets_to_add: list[Snippet]):
        self.dir_obj.add_file_paths([snippet.file_path for snippet in snippets_to_add])
        for snippet in snippets_to_add:
            self.current_top_snippets.append(snippet)

    # does the same thing as add_snippets but adds it to the beginning of the list
    def boost_snippets_to_top(self, snippets_to_boost: list[Snippet]):
        self.dir_obj.add_file_paths([snippet.file_path for snippet in snippets_to_boost])
        for snippet in snippets_to_boost:
            self.current_top_snippets.insert(0, snippet)

    def add_import_trees(self, import_trees: str):
        self.import_trees += "\n" + import_trees

    def append_relevant_file_paths(self, relevant_file_paths: str):
        # do not use append, it modifies the list in place and will update it for ALL instances of RepoContextManager
        self.relevant_file_paths = self.relevant_file_paths + [relevant_file_paths]

    def set_relevant_paths(self, relevant_file_paths: list[str]):
        self.relevant_file_paths = relevant_file_paths


"""
Dump the import tree to a string
Ex:
main.py
├── database.py
│   └── models.py
└── utils.py
    └── models.py
"""


def build_full_hierarchy(
    graph: nx.DiGraph, start_node: str, k: int, prefix="", is_last=True, level=0
):
    if level > k:
        return ""
    if level == 0:
        hierarchy = f"{start_node}\n"
    else:
        hierarchy = f"{prefix}{'└── ' if is_last else '├── '}{start_node}\n"
    child_prefix = prefix + ("    " if is_last else "│   ")
    try:
        successors = {
            node
            for node, length in nx.single_source_shortest_path_length(
                graph, start_node, cutoff=1
            ).items()
            if length == 1
        }
    except Exception as e:
        print("error occured while fetching successors:", e)
        return hierarchy
    sorted_successors = sorted(successors)
    for idx, child in enumerate(sorted_successors):
        child_is_last = idx == len(sorted_successors) - 1
        hierarchy += build_full_hierarchy(
            graph, child, k, child_prefix, child_is_last, level + 1
        )
    if level == 0:
        try:
            predecessors = {
                node
                for node, length in nx.single_source_shortest_path_length(
                    graph.reverse(), start_node, cutoff=1
                ).items()
                if length == 1
            }
        except Exception as e:
            print("error occured while fetching predecessors:", e)
            return hierarchy
        sorted_predecessors = sorted(predecessors)
        for idx, parent in enumerate(sorted_predecessors):
            parent_is_last = idx == len(sorted_predecessors) - 1
            # Prepend parent hierarchy to the current node's hierarchy
            hierarchy = (
                build_full_hierarchy(graph, parent, k, "", parent_is_last, level + 1)
                + hierarchy
            )
    return hierarchy


def load_graph_from_file(filename):
    G = nx.DiGraph()
    current_node = None
    with open(filename, "r") as file:
        for line in file:
            if not line:
                continue
            if line.startswith(" "):
                line = line.strip()
                if current_node:
                    G.add_edge(current_node, line)
            else:
                line = line.strip()
                current_node = line
                if current_node:
                    G.add_node(current_node)
    return G


# add import trees for any relevant_file_paths (code files that appear in query)
def build_import_trees(
    rcm: RepoContextManager,
    import_graph: nx.DiGraph,
    override_import_graph: nx.DiGraph = None,
) -> tuple[RepoContextManager]:
    if import_graph is None and override_import_graph is None:
        return rcm
    if override_import_graph:
        import_graph = override_import_graph
    # if we have found relevant_file_paths in the query, we build their import trees
    code_files_in_query = rcm.relevant_file_paths
    if code_files_in_query:
        for file in code_files_in_query:
            # fetch direct parent and children
            representation = (
                f"\nThe file '{file}' has the following import structure: \n"
                + build_full_hierarchy(import_graph, file, 2)
            )
            rcm.add_import_trees(representation)
    # if there are no code_files_in_query, we build import trees for the top 5 snippets
    else:
        for snippet in rcm.current_top_snippets[:5]:
            file_path = snippet.file_path
            representation = (
                f"\nThe file '{file_path}' has the following import structure: \n"
                + build_full_hierarchy(import_graph, file_path, 2)
            )
            rcm.add_import_trees(representation)
    return rcm


# add any code files that appear in the query to current_top_snippets
def add_relevant_files_to_top_snippets(rcm: RepoContextManager) -> RepoContextManager:
    code_files_in_query = rcm.relevant_file_paths
    for file in code_files_in_query:
        current_top_snippet_paths = [
            snippet.file_path for snippet in rcm.current_top_snippets
        ]
        # if our mentioned code file isnt already in the current_top_snippets we add it
        if file not in current_top_snippet_paths:
            try:
                code_snippets = [
                    snippet for snippet in rcm.snippets if snippet.file_path == file
                ]
                rcm.boost_snippets_to_top(code_snippets)
            except Exception as e:
                logger.error(
                    f"Tried to add code file found in query but recieved error: {e}, skipping and continuing to next one."
                )
    return rcm


# fetch all files mentioned in the user query
def parse_query_for_files(
    query: str, rcm: RepoContextManager
) -> tuple[RepoContextManager, nx.DiGraph]:
    # use cloned_repo to attempt to find any files names that appear in the query
    repo_full_name = rcm.cloned_repo.repo_full_name
    repo_name = repo_full_name.split("/")[-1]
    repo_group_name = repo_full_name.split("/")[0]
    code_files_to_add = set([])
    code_files_to_check = set(list(rcm.cloned_repo.get_file_list()))
    code_files_uri_encoded = [
        urllib.parse.quote(file_path) for file_path in code_files_to_check
    ]
    # check if any code files are mentioned in the query
    for file, file_uri_encoded in zip(code_files_to_check, code_files_uri_encoded):
        if file in query or file_uri_encoded in query:
            code_files_to_add.add(file)
    for code_file in code_files_to_add:
        rcm.append_relevant_file_paths(code_file)
    # only for enterprise
    try:
        pathing = (
            f"{repo_group_name}_import_graphs/{repo_name}/{repo_name}_import_tree.txt"
        )
        if not os.path.exists(pathing):
            return rcm, None
        graph = load_graph_from_file(pathing)
    except Exception as e:
        logger.error(
            f"Error loading import tree: {e}, skipping step and setting import_tree to empty string"
        )
        return rcm, None
    files = set(list(graph.nodes()))
    files_uri_encoded = [urllib.parse.quote(file_path) for file_path in files]
    for file, file_uri_encoded in zip(files, files_uri_encoded):
        if (file in query or file_uri_encoded in query) and (
            file not in code_files_to_add
        ):
            rcm.append_relevant_file_paths(file)
    return rcm, graph


# do not ignore repo_context_manager
# @file_cache(ignore_params=["ticket_progress", "chat_logger"])
def get_relevant_context(
    query: str,
    repo_context_manager: RepoContextManager,
    ticket_progress: TicketProgress | None = None,
    chat_logger: ChatLogger = None,
    override_import_graph: nx.DiGraph = None,  # optional override import graph
):
    if chat_logger and chat_logger.use_faster_model():
        raise Exception(FASTER_MODEL_MESSAGE)
    model = DEFAULT_GPT4_32K_MODEL
    posthog.capture(
        chat_logger.data.get("username") if chat_logger is not None else "anonymous",
        "call_assistant_api",
        {
            "query": query,
            "model": model,
        },
    )
    client = get_client()
    try:
        # attempt to get import tree for relevant snippets that show up in the query
        repo_context_manager, _ = parse_query_for_files(
            query, repo_context_manager
        )
<<<<<<< HEAD
        # for any code file mentioned in the query, build its import tree
        repo_context_manager = build_import_trees(
            repo_context_manager,
            import_graph,
            override_import_graph=override_import_graph,
        )
=======
        # for any code file mentioned in the query, build its import tree - This is currently not used
        # repo_context_manager = build_import_trees(repo_context_manager, import_graph, override_import_graph=override_import_graph)
>>>>>>> 9efa823b
        # for any code file mentioned in the query add it to the top relevant snippets
        repo_context_manager = add_relevant_files_to_top_snippets(repo_context_manager)
        # add relevant files to dir_obj inside repo_context_manager, this is in case dir_obj is too large when as a string
        repo_context_manager.dir_obj.add_relevant_files(
            repo_context_manager.relevant_file_paths
        )

        user_prompt = repo_context_manager.format_context(
            unformatted_user_prompt=unformatted_user_prompt,
            query=query,
        )
        wrapper = textwrap.TextWrapper(width=MAX_CHARS, replace_whitespace=False)
        messages = wrapper.wrap(user_prompt)
        assistant = openai_retry_with_timeout(
            client.beta.assistants.create,
            name="Relevant Files Assistant",
            instructions=sys_prompt,
            tools=tools,
            model=model,
        )
        thread = openai_retry_with_timeout(client.beta.threads.create)
        for content in messages:
            _ = openai_retry_with_timeout(
                client.beta.threads.messages.create,
                thread.id,
                role="user",
                content=content,
            )
        run = openai_retry_with_timeout(
            client.beta.threads.runs.create,
            thread_id=thread.id,
            assistant_id=assistant.id,
        )
        old_top_snippets = [
            snippet for snippet in repo_context_manager.current_top_snippets
        ]
        try:
            modify_context(
                thread, run, repo_context_manager, ticket_progress, model=model
            )
        except openai.BadRequestError as e:  # sometimes means that run has expired
            logger.exception(e)
        if len(repo_context_manager.current_top_snippets) == 0:
            repo_context_manager.current_top_snippets = old_top_snippets
            if ticket_progress:
                discord_log_error(
                    f"Context manager empty ({ticket_progress.tracking_id})"
                )
        return repo_context_manager
    except Exception as e:
        logger.exception(e)
        return repo_context_manager


def update_assistant_conversation(
    run: Run,
    thread: Thread,
    ticket_progress: TicketProgress,
    repo_context_manager: RepoContextManager,
):
    assistant_conversation = AssistantConversation.from_ids(
        assistant_id=run.assistant_id,
        run_id=run.id,
        thread_id=thread.id,
    )
    if ticket_progress:
        if assistant_conversation:
            ticket_progress.search_progress.pruning_conversation = (
                assistant_conversation
            )
        ticket_progress.search_progress.repo_tree = str(repo_context_manager.dir_obj)
        ticket_progress.search_progress.final_snippets = (
            repo_context_manager.current_top_snippets
        )
        ticket_progress.save()


def modify_context(
    thread: Thread,
    run: Run,
    repo_context_manager: RepoContextManager,
    ticket_progress: TicketProgress,
    model: str = "gpt-4-1106-preview",
) -> bool | None:
    max_iterations = 200
    directories_to_expand = []
    repo_context_manager.current_top_snippets = []
    initial_file_paths = repo_context_manager.top_snippet_paths
    paths_to_add = []
    num_tool_calls_made = 0
    client = get_client()
    for iter in range(max_iterations):
        run = openai_retry_with_timeout(
            client.beta.threads.runs.retrieve,
            thread_id=thread.id,
            run_id=run.id,
        )
        if iter % 5 == 0:
            update_assistant_conversation(
                run, thread, ticket_progress, repo_context_manager
            )
            logger.info("iteration: " + str(iter) + f" run status {run.status}")
        if run.status == "completed" or run.status == "failed":
            break
        if (
            run.status != "requires_action"
            or run.required_action is None
            or run.required_action.submit_tool_outputs is None
            or run.required_action.submit_tool_outputs.tool_calls is None
        ):
            time.sleep(3)
            continue
        num_tool_calls_made += 1
        tool_calls = run.required_action.submit_tool_outputs.tool_calls
        tool_outputs = []
        for tool_call in tool_calls:
            try:
                tool_call_arguments = re.sub(r"\\+'", "", tool_call.function.arguments)
                function_input = json.loads(tool_call_arguments)
            except Exception:
                logger.warning(
                    f"Could not parse function arguments: {tool_call_arguments}"
                )
                tool_outputs.append(
                    {
                        "tool_call_id": tool_call.id,
                        "output": "FAILURE: Could not parse function arguments.",
                    }
                )
                continue
            current_top_snippets_string = "\n".join(
                [
                    "- " + snippet.xml
                    for snippet in repo_context_manager.current_top_snippets
                ]
            )
            logger.info(f"Tool Call: {tool_call.function.name} {function_input}")
            function_path_or_dir = function_input.get(
                "file_path"
            ) or function_input.get("directory_path")
            valid_path = False
            output = ""
            if tool_call.function.name == "file_search":
                error_message = ""
                try:
                    similar_file_paths = "\n".join(
                        [
                            f"- {path}"
                            for path in repo_context_manager.cloned_repo.get_similar_file_paths(
                                function_path_or_dir
                            )
                        ]
                    )
                    valid_path = True
                except Exception:
                    similar_file_paths = ""
                    error_message = "FAILURE: This file path does not exist."
                if error_message:
                    output = error_message
                else:
                    output = (
                        f"SUCCESS: Here are the most similar file paths to {function_path_or_dir}:\n{similar_file_paths}"
                        if valid_path
                        else "FAILURE: This file path does not exist. Please try a new path."
                    )
            elif tool_call.function.name == "view_file_snippet":
                error_message = ""
                for key in ["start_line", "end_line"]:
                    if key not in function_input:
                        logger.warning(
                            f"Key {key} not in function input {function_input}"
                        )
                        error_message = "FAILURE: Please provide a start and end line."
                start_line = int(function_input["start_line"])
                end_line = int(function_input["end_line"])
                try:
                    file_contents = repo_context_manager.cloned_repo.get_file_contents(
                        function_path_or_dir
                    )
                    valid_path = True
                except Exception:
                    file_contents = ""
                    similar_file_paths = "\n".join(
                        [
                            f"- {path}"
                            for path in repo_context_manager.cloned_repo.get_similar_file_paths(
                                function_path_or_dir
                            )
                        ]
                    )
                    error_message = f"FAILURE: This file path does not exist. Did you mean:\n{similar_file_paths}"
                if start_line >= end_line:
                    error_message = "FAILURE: Start line must be less than end line."
                if error_message:
                    output = error_message
                else:
                    end_line = min(end_line, len(file_contents.splitlines()))
                    logger.info(f"start_line: {start_line}, end_line: {end_line}")
                    selected_file_contents = ""
                    lines = file_contents.splitlines()
                    expansion_width = 25
                    start_index = max(0, start_line - expansion_width)
                    for i, line in enumerate(lines[start_index:start_line]):
                        selected_file_contents += f"{i + start_index} | {line}\n"
                    selected_file_contents += "\n===START OF SNIPPET===\n"
                    for i, line in enumerate(lines[start_line:end_line]):
                        selected_file_contents += f"{i + start_line} | {line}\n"
                    selected_file_contents += "\n===END OF SNIPPET===\n"
                    for i, line in enumerate(
                        lines[end_line : end_line + expansion_width]
                    ):
                        selected_file_contents += f"{i + end_line} | {line}\n"
                    output = (
                        f'Here are the contents of `{function_path_or_dir}:{start_line}:{end_line}`\n```\n{selected_file_contents}\n```\nCheck if there is additional relevant context surrounding the snippet BETWEEN the START and END tags necessary to solve the user request. If so, call view_file_snippet again with a larger span. If you are CERTAIN this snippet is COMPLETELY SUFFICIENT and RELEVANT, and no surrounding lines provide ANY additional relevant context, call store_file_snippet with the same parameters ({{"file_path": "{function_path_or_dir}", "start_line": "{start_line}", "end_line": "{end_line}"}}).'
                        if valid_path
                        else "FAILURE: This file path does not exist. Please try a new path."
                    )
            elif tool_call.function.name == "store_file_snippet":
                error_message = ""
                for key in ["start_line", "end_line"]:
                    if key not in function_input:
                        logger.warning(
                            f"Key {key} not in function input {function_input}"
                        )
                        error_message = "FAILURE: Please provide a start and end line."
                start_line = int(function_input["start_line"])
                end_line = int(function_input["end_line"])
                if end_line - start_line > 1000:
                    error_message = (
                        "FAILURE: Please provide a snippet of 1000 lines or less."
                    )
                if start_line >= end_line:
                    error_message = "FAILURE: Start line must be less than end line."

                try:
                    file_contents = repo_context_manager.cloned_repo.get_file_contents(
                        function_path_or_dir
                    )
                    valid_path = True
                except Exception:
                    file_contents = ""
                    similar_file_paths = "\n".join(
                        [
                            f"- {path}"
                            for path in repo_context_manager.cloned_repo.get_similar_file_paths(
                                function_path_or_dir
                            )
                        ]
                    )
                    error_message = f"FAILURE: This file path does not exist. Did you mean:\n{similar_file_paths}"
                if error_message:
                    output = error_message
                else:
                    end_line = min(end_line, len(file_contents.splitlines()))
                    logger.info(f"start_line: {start_line}, end_line: {end_line}")
                    snippet = Snippet(
                        file_path=function_path_or_dir,
                        start=start_line,
                        end=end_line,
                        content=file_contents,
                    )
                    repo_context_manager.add_snippets([snippet])
                    paths_to_add.append(function_path_or_dir)
                    output = (
                        f"SUCCESS: {function_path_or_dir} was added with contents\n```\n{snippet.xml}\n```. Here are the current selected snippets:\n{current_top_snippets_string}"
                        if valid_path
                        else "FAILURE: This file path does not exist. Please try a new path."
                    )
            elif tool_call.function.name == "expand_directory":
                valid_path = repo_context_manager.is_path_valid(
                    function_path_or_dir, directory=True
                )
                repo_context_manager.expand_all_directories([function_path_or_dir])
                dir_string = str(repo_context_manager.dir_obj)
                output = (
                    f"SUCCESS: New repo_tree\n{dir_string}"
                    if valid_path
                    else "FAILURE: Invalid directory path. Please try a new path."
                )
                if valid_path:
                    directories_to_expand.append(function_path_or_dir)
            elif tool_call.function.name == "preview_file":
                error_message = ""
                try:
                    code = repo_context_manager.cloned_repo.get_file_contents(
                        function_path_or_dir
                    )
                    valid_path = True
                except Exception:
                    code = ""
                    similar_file_paths = "\n".join(
                        [
                            f"- {path}"
                            for path in repo_context_manager.cloned_repo.get_similar_file_paths(
                                function_path_or_dir
                            )
                        ]
                    )
                    error_message = f"FAILURE: This file path does not exist. Did you mean:\n{similar_file_paths}"
                if error_message:
                    output = error_message
                else:
                    file_preview = CodeTree.from_code(code).get_preview()
                    output = f"SUCCESS: Previewing file {function_path_or_dir}:\n\n{file_preview}"
            else:
                output = f"FAILURE: Invalid tool name {tool_call.function.name}"
            logger.info(output)
            logger.info("Current top snippets:")
            for snippet in repo_context_manager.current_top_snippets:
                logger.info(snippet.denotation)
            logger.info("Paths to add:")
            for snippet in paths_to_add:
                logger.info(snippet)
            tool_outputs.append(
                {
                    "tool_call_id": tool_call.id,
                    "output": output,
                }
            )
            justification = (
                function_input["justification"]
                if "justification" in function_input
                else ""
            )
            logger.info(
                f"Tool Call: {tool_call.function.name} {function_path_or_dir} {justification} Valid Tool Call: {valid_path}"
            )
        run = openai_retry_with_timeout(
            client.beta.threads.runs.submit_tool_outputs,
            thread_id=thread.id,
            run_id=run.id,
            tool_outputs=tool_outputs,
        )
    else:
        logger.warning(
            f"Context pruning iteration taking too long. Status: {run.status}"
        )
    assistant_conversation = AssistantConversation.from_ids(
        assistant_id=run.assistant_id,
        run_id=run.id,
        thread_id=thread.id,
    )
    if ticket_progress:
        if assistant_conversation:
            ticket_progress.search_progress.pruning_conversation = (
                assistant_conversation
            )
        ticket_progress.save()
    logger.info(
        f"Context Management End:\npaths_to_add: {paths_to_add}\ndirectories_to_expand: {directories_to_expand}"
    )
    if directories_to_expand:
        repo_context_manager.expand_all_directories(directories_to_expand)
    logger.info(
        f"Context Management End:\ncurrent snippet paths: {repo_context_manager.top_snippet_paths}"
    )
    paths_changed = set(initial_file_paths) != set(
        repo_context_manager.top_snippet_paths
    )
    repo_context_manager.current_top_snippets = [
        snippet
        for snippet in repo_context_manager.current_top_snippets
        if snippet.file_path != "sweep.yaml"
    ]
    # if the paths have not changed or all tools were empty, we are done
    return not (paths_changed and (paths_to_add or directories_to_expand))


if __name__ == "__main__":
    try:
        import os

        from sweepai.utils.github_utils import get_installation_id
        from sweepai.utils.ticket_utils import prep_snippets

        organization_name = "sweepai"
        installation_id = get_installation_id(organization_name)
        cloned_repo = ClonedRepo("sweepai/sweep", installation_id, "main")
        query = "allow sweep.yaml to be read from the user/organization's .github repository"
        # golden response is
        # sweepai/handlers/create_pr.py:401-428
        # sweepai/config/client.py:178-282
        ticket_progress = TicketProgress(
            tracking_id="test",
        )
        repo_context_manager = prep_snippets(cloned_repo, query, ticket_progress)
        rcm = get_relevant_context(
            query,
            repo_context_manager,
            ticket_progress,
            chat_logger=ChatLogger({"username": "wwzeng1"}),
        )
        for snippet in rcm.current_top_snippets:
            print(snippet.denotation)
        # run with no chat_logger and ticket_progress
        repo_context_manager = prep_snippets(cloned_repo, query)
        rcm = get_relevant_context(
            query,
            repo_context_manager,
        )
    except Exception as e:
        logger.error(f"context_pruning.py failed to run successfully with error: {e}")
        raise e<|MERGE_RESOLUTION|>--- conflicted
+++ resolved
@@ -288,7 +288,9 @@
 
     # does the same thing as add_snippets but adds it to the beginning of the list
     def boost_snippets_to_top(self, snippets_to_boost: list[Snippet]):
-        self.dir_obj.add_file_paths([snippet.file_path for snippet in snippets_to_boost])
+        self.dir_obj.add_file_paths(
+            [snippet.file_path for snippet in snippets_to_boost]
+        )
         for snippet in snippets_to_boost:
             self.current_top_snippets.insert(0, snippet)
 
@@ -501,20 +503,9 @@
     client = get_client()
     try:
         # attempt to get import tree for relevant snippets that show up in the query
-        repo_context_manager, _ = parse_query_for_files(
-            query, repo_context_manager
-        )
-<<<<<<< HEAD
-        # for any code file mentioned in the query, build its import tree
-        repo_context_manager = build_import_trees(
-            repo_context_manager,
-            import_graph,
-            override_import_graph=override_import_graph,
-        )
-=======
+        repo_context_manager, _ = parse_query_for_files(query, repo_context_manager)
         # for any code file mentioned in the query, build its import tree - This is currently not used
         # repo_context_manager = build_import_trees(repo_context_manager, import_graph, override_import_graph=override_import_graph)
->>>>>>> 9efa823b
         # for any code file mentioned in the query add it to the top relevant snippets
         repo_context_manager = add_relevant_files_to_top_snippets(repo_context_manager)
         # add relevant files to dir_obj inside repo_context_manager, this is in case dir_obj is too large when as a string
