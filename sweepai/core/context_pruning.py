from copy import deepcopy
from math import log
import os
import subprocess
import urllib
from dataclasses import dataclass, field

import networkx as nx
import openai
from loguru import logger
from openai.types.beta.thread import Thread
from openai.types.beta.threads.run import Run

from sweepai.config.client import SweepConfig
from sweepai.core.chat import ChatGPT
from sweepai.core.entities import Message, Snippet
from sweepai.logn.cache import file_cache
from sweepai.utils.chat_logger import ChatLogger
from sweepai.utils.convert_openai_anthropic import AnthropicFunctionCall, mock_function_calls_to_string
from sweepai.utils.github_utils import ClonedRepo
from sweepai.utils.modify_utils import post_process_rg_output
from sweepai.utils.openai_listwise_reranker import listwise_rerank_snippets
from sweepai.utils.progress import AssistantConversation, TicketProgress
from sweepai.utils.tree_utils import DirectoryTree

ASSISTANT_MAX_CHARS = 4096 * 4 * 0.95  # ~95% of 4k tokens
NUM_SNIPPETS_TO_SHOW_AT_START = 15
MAX_REFLECTIONS = 1
MAX_ITERATIONS = 25
NUM_ROLLOUTS = 1 # dev speed
SCORE_THRESHOLD = 8 # good score
STOP_AFTER_SCORE_THRESHOLD_IDX = 0 # stop after the first good score and past this index
MAX_PARALLEL_FUNCTION_CALLS = 1
NUM_BAD_FUNCTION_CALLS = 5

# TODO:
# - Add self-evaluation / chain-of-verification

anthropic_function_calls = """<tool_description>
<tool_name>code_search</tool_name>
<description>
Passes the code_entity into ripgrep to search the entire codebase and return a list of files and line numbers where it appears. Useful for finding definitions, usages, and references to types, classes, functions, and other entities that may be relevant. Review the search results using `view_files` to determine relevance and discover new files to explore.
</description>
<parameters>
<parameter>
<name>analysis</name>
<type>string</type>
<description>Explain what new information you expect to discover from this search and why it's needed to get to the root of the issue. Focus on unknowns rather than already stored information.</description>
</parameter>
<parameter>
<name>code_entity</name>
<type>string</type>
<description>
The code entity to search for. This must be a distinctive name, not a generic term. For functions, search for the definition syntax, e.g. 'def foo' in Python or 'function bar' or 'const bar' in JavaScript. Trace dependencies of critical functions/classes, follow imports to find definitions, and explore how key entities are used across the codebase.
</description>
</parameter>
</parameters>
</tool_description>

<tool_description>
<tool_name>view_files</tool_name>
<description>
Retrieves the contents of the specified file(s). After viewing new files, use `code_search` on relevant entities to continue discovering potentially relevant files. You may view three files per tool call. Prioritize viewing new files over ones that are already stored.
</description>
<parameters>
<parameter>
<name>analysis</name>
<type>string</type>
<description>Explain what new information viewing these files will provide and why it's necessary to resolve the issue. Avoid restating already known information.</description>
</parameter>
<parameter>
<name>first_file_path</name>
<type>string</type>
<description>The path of a new file to view.</description>
</parameter>
<parameter>
<name>second_file_path</name>
<type>string</type>
<description>The path of another new file to view (optional).</description>
</parameter>
<parameter>
<name>third_file_path</name>
<type>string</type>
<description>The path of a third new file to view (optional).</description>
</parameter>
</parameters>
</tool_description>

<tool_description>
<tool_name>store_file</tool_name>
<description>
Adds a newly discovered file that provides important context or may need modifications to the list of stored files. You may only store one new file per tool call. Avoid storing files that have already been added.
</description>
<parameters>
<parameter>
<name>analysis</name>
<type>string</type>
<description>Explain what new information this file provides, why it's important for understanding and resolving the issue, and what potentially needs to be modified. Include a brief supporting code excerpt.</description>
</parameter>
<parameter>
<name>file_path</name>
<type>string</type>
<description>The path of the newly discovered relevant file to store.</description>
</parameter>
</parameters>
</tool_description>

You MUST call the tools using this exact XML format:

<function_call>
<invoke>
<tool_name>$TOOL_NAME</tool_name>
<parameters>
<$PARAMETER_NAME>$PARAMETER_VALUE</$PARAMETER_NAME>
...
</parameters>
</invoke>
</function_call>

Here is an example illustrating a complex code search to discover new relevant information:

<example>
<function_call>
<invoke>
<tool_name>code_search</tool_name>
<parameters>
<analysis>The get_user_by_id method likely queries from a User model or database table. I need to search for references to "User" to find where and how user records are defined, queried and filtered in order to determine what changes are needed to support excluding deleted users from the get_user_by_id results.</analysis>
<code_entity>User</code_entity>
</parameters>
</invoke>
</function_call>
</example>

Remember, your goal is to discover and store ALL files that are relevant to solving the issue. Perform targeted searches to uncover new information, view new files to understand the codebase, and avoid re-analyzing already stored files."""

sys_prompt = """You are a brilliant engineer assigned to solve the following GitHub issue. Your task is to search through the codebase and locate ALL files that are RELEVANT to resolving the issue. A file is considered RELEVANT if it provides important context or may need to be modified as part of the solution.

You will begin with a small set of stored relevant files. However, it is critical that you identify every additional relevant file by exhaustively searching the codebase. Your goal is to generate an extremely comprehensive list of files for an intern engineer who is completely unfamiliar with the codebase. Prioritize finding all relevant files over perfect precision - it's better to include a few extra files than to miss a key one.

To accomplish this, you will iteratively search for and view new files to gather all the necessary information. Follow these steps:

1. Perform targeted code searches to find definitions, usages, and references for ALL unknown variables, classes, attributes, functions and other entities that may be relevant based on the currently stored files and issue description. Be creative and think critically about what to search for to get to the root of the issue. 

2. View new files from the search results that seem relevant. Avoid viewing files that are already stored, and instead focus on discovering new information.

3. Store additional files that provide important context or may need changes based on the search results, viewed files, and issue description. 

Repeat steps 1-3, searching and exploring the codebase exhaustively until you are confident you have found all relevant files. Prioritize discovering new information over re-analyzing what is already known.

Here are the tools at your disposal:
""" + anthropic_function_calls

unformatted_user_prompt = """\
## Stored Files
DO NOT CALL THE STORE OR VIEW TOOLS ON THEM AGAIN AS THEY HAVE ALREADY BEEN STORED.
<stored_files>
{snippets_in_repo}
</stored_files>

{import_tree_prompt}
## User Request
<user_request>
{query}
<user_request>"""

PLAN_SUBMITTED_MESSAGE = "SUCCESS: Report and plan submitted."

def escape_ripgrep(text):
    # Special characters to escape
    special_chars = ["(", "{"]
    for s in special_chars:
        text = text.replace(s, "\\" + s)
    return text

@staticmethod
def can_add_snippet(snippet: Snippet, current_snippets: list[Snippet]):
    return (
        len(snippet.xml) + sum([len(snippet.xml) for snippet in current_snippets])
        <= ASSISTANT_MAX_CHARS
    )


@dataclass
class RepoContextManager:
    dir_obj: DirectoryTree
    current_top_tree: str
    snippets: list[Snippet]
    snippet_scores: dict[str, float]
    cloned_repo: ClonedRepo
    current_top_snippets: list[Snippet] = field(default_factory=list)
    read_only_snippets: list[Snippet] = field(default_factory=list)
    issue_report_and_plan: str = ""
    import_trees: str = ""
    relevant_file_paths: list[str] = field(
        default_factory=list
    )  # a list of file paths that appear in the user query

    @property
    def top_snippet_paths(self):
        return [snippet.file_path for snippet in self.current_top_snippets]

    @property
    def relevant_read_only_snippet_paths(self):
        return [snippet.file_path for snippet in self.read_only_snippets]

    def expand_all_directories(self, directories_to_expand: list[str]):
        self.dir_obj.expand_directory(directories_to_expand)

    def is_path_valid(self, path: str, directory: bool = False):
        if directory:
            return any(snippet.file_path.startswith(path) for snippet in self.snippets)
        return any(snippet.file_path == path for snippet in self.snippets)

    def format_context(
        self,
        unformatted_user_prompt: str,
        query: str,
    ):
        files_in_repo_str = ""
        stored_files = set()
        for idx, snippet in enumerate(list(dict.fromkeys(self.current_top_snippets))[:NUM_SNIPPETS_TO_SHOW_AT_START]):
            if snippet.file_path in stored_files:
                continue
            stored_files.add(snippet.file_path)
            snippet_str = \
f'''
<stored_file index="{idx + 1}">
<file_path>{snippet.file_path}</file_path>
<source>
{snippet.content}
</source>
</stored_file>
'''
            files_in_repo_str += snippet_str
        repo_tree = str(self.dir_obj)
        import_tree_prompt = """
## Import trees for code files in the user request
<import_trees>
{import_trees}
</import_trees>
"""
        import_tree_prompt = (
            import_tree_prompt.format(import_trees=self.import_trees.strip("\n"))
            if self.import_trees
            else ""
        )
        user_prompt = unformatted_user_prompt.format(
            query=query,
            snippets_in_repo=files_in_repo_str,
            repo_tree=repo_tree,
            import_tree_prompt=import_tree_prompt,
            file_paths_in_query=", ".join(self.relevant_file_paths),
        )
        return user_prompt

    def get_highest_scoring_snippet(self, file_path: str) -> Snippet:
        def snippet_key(snippet):
            return snippet.denotation

        filtered_snippets = [
            snippet
            for snippet in self.snippets
            if snippet.file_path == file_path
            and snippet not in self.current_top_snippets
        ]
        if not filtered_snippets:
            return None
        highest_scoring_snippet = max(
            filtered_snippets,
            key=lambda snippet: (
                self.snippet_scores[snippet_key(snippet)]
                if snippet_key(snippet) in self.snippet_scores
                else 0
            ),
        )
        return highest_scoring_snippet

    def add_snippets(self, snippets_to_add: list[Snippet]):
        # self.dir_obj.add_file_paths([snippet.file_path for snippet in snippets_to_add])
        for snippet in snippets_to_add:
            self.current_top_snippets.append(snippet)

    # does the same thing as add_snippets but adds it to the beginning of the list
    def boost_snippets_to_top(self, snippets_to_boost: list[Snippet]):
        # self.dir_obj.add_file_paths([snippet.file_path for snippet in snippets_to_boost])
        for snippet in snippets_to_boost:
            self.current_top_snippets.insert(0, snippet)

    def add_import_trees(self, import_trees: str):
        self.import_trees += "\n" + import_trees

    def append_relevant_file_paths(self, relevant_file_paths: str):
        # do not use append, it modifies the list in place and will update it for ALL instances of RepoContextManager
        self.relevant_file_paths = self.relevant_file_paths + [relevant_file_paths]

    def set_relevant_paths(self, relevant_file_paths: list[str]):
        self.relevant_file_paths = relevant_file_paths

    def update_issue_report_and_plan(self, new_issue_report_and_plan: str):
        self.issue_report_and_plan = new_issue_report_and_plan


"""
Dump the import tree to a string
Ex:
main.py
├── database.py
│   └── models.py
└── utils.py
    └── models.py
"""

def build_full_hierarchy(
    graph: nx.DiGraph, start_node: str, k: int, prefix="", is_last=True, level=0
):
    if level > k:
        return ""
    if level == 0:
        hierarchy = f"{start_node}\n"
    else:
        hierarchy = f"{prefix}{'└── ' if is_last else '├── '}{start_node}\n"
    child_prefix = prefix + ("    " if is_last else "│   ")
    try:
        successors = {
            node
            for node, length in nx.single_source_shortest_path_length(
                graph, start_node, cutoff=1
            ).items()
            if length == 1
        }
    except Exception as e:
        print("error occured while fetching successors:", e)
        return hierarchy
    sorted_successors = sorted(successors)
    for idx, child in enumerate(sorted_successors):
        child_is_last = idx == len(sorted_successors) - 1
        hierarchy += build_full_hierarchy(
            graph, child, k, child_prefix, child_is_last, level + 1
        )
    if level == 0:
        try:
            predecessors = {
                node
                for node, length in nx.single_source_shortest_path_length(
                    graph.reverse(), start_node, cutoff=1
                ).items()
                if length == 1
            }
        except Exception as e:
            print("error occured while fetching predecessors:", e)
            return hierarchy
        sorted_predecessors = sorted(predecessors)
        for idx, parent in enumerate(sorted_predecessors):
            parent_is_last = idx == len(sorted_predecessors) - 1
            # Prepend parent hierarchy to the current node's hierarchy
            hierarchy = (
                build_full_hierarchy(graph, parent, k, "", parent_is_last, level + 1)
                + hierarchy
            )
    return hierarchy


def load_graph_from_file(filename):
    G = nx.DiGraph()
    current_node = None
    with open(filename, "r") as file:
        for line in file:
            if not line:
                continue
            if line.startswith(" "):
                line = line.strip()
                if current_node:
                    G.add_edge(current_node, line)
            else:
                line = line.strip()
                current_node = line
                if current_node:
                    G.add_node(current_node)
    return G

@file_cache(ignore_params=["rcm", "G"])
def graph_retrieval(formatted_query: str, top_k_paths: list[str], rcm: RepoContextManager, G: nx.DiGraph):
    # TODO: tune these params
    top_paths_cutoff = 25
    num_rerank = 30
    selected_paths = rcm.top_snippet_paths[:10]
    top_k_paths = top_k_paths[:top_paths_cutoff]

    snippet_scores = rcm.snippet_scores
    for snippet, score in snippet_scores.items():
        if snippet.split(":")[0] in top_k_paths:
            snippet_scores[snippet] += 1

    personalization = {}

    for snippet in selected_paths:
        personalization[snippet] = 1
    try:
        @file_cache()
        def get_distilled_file_paths(formatted_query, top_k_paths):
            personalized_pagerank_scores = nx.pagerank(G, personalization=personalization, alpha=0.85)
            unpersonalized_pagerank_scores = nx.pagerank(G, alpha=0.85)

            # tfidf style
            normalized_pagerank_scores = {path: score * log(1 / (1e-6 + unpersonalized_pagerank_scores[path])) for path, score in personalized_pagerank_scores.items()}

            top_pagerank_scores = sorted(normalized_pagerank_scores.items(), key=lambda x: x[1], reverse=True)
            
            top_pagerank_paths = [path for path, _score in top_pagerank_scores]

            distilled_file_path_list = []

            for file_path, score in top_pagerank_scores:
                if file_path.endswith(".js") and file_path.replace(".js", ".ts") in top_pagerank_paths:
                    continue
                if file_path in top_k_paths:
                    continue
                if "generated" in file_path or "mock" in file_path or "test" in file_path:
                    continue
                try:
                    rcm.cloned_repo.get_file_contents(file_path)
                except FileNotFoundError:
                    continue
                distilled_file_path_list.append(file_path)
            return distilled_file_path_list
        distilled_file_path_list = get_distilled_file_paths(formatted_query, top_k_paths)
        # Rerank once
        reranked_snippets = []
        for file_path in distilled_file_path_list[:num_rerank]:
            contents = rcm.cloned_repo.get_file_contents(file_path)
            reranked_snippets.append(Snippet(
                content=contents,
                start=0,
                end=contents.count("\n") + 1,
                file_path=file_path,
            ))
        reranked_snippets = listwise_rerank_snippets(formatted_query, reranked_snippets, prompt_type="graph")
        distilled_file_path_list[:num_rerank] = [snippet.file_path for snippet in reranked_snippets]

        return distilled_file_path_list
    except Exception as e:
        logger.error(e)
        return []

# @file_cache(ignore_params=["repo_context_manager", "override_import_graph"]) # can't cache this because rcm is stateful
def integrate_graph_retrieval(formatted_query: str, repo_context_manager: RepoContextManager, override_import_graph: nx.DiGraph = None):
    num_graph_retrievals = 25
    repo_context_manager, import_graph = parse_query_for_files(formatted_query, repo_context_manager)
    if override_import_graph:
        import_graph = override_import_graph
    if import_graph:
        # Graph retrieval can fail and return [] if the graph is not found or pagerank does not converge
        # Happens especially when graph has multiple components
        graph_retrieved_files = graph_retrieval(formatted_query, sorted(repo_context_manager.top_snippet_paths), repo_context_manager, import_graph) # sort input for caching
        if graph_retrieved_files:
            sorted_snippets = sorted(
                repo_context_manager.snippets,
                key=lambda snippet: repo_context_manager.snippet_scores[snippet.denotation],
                reverse=True,
            )
            snippets = []
            for file_path in graph_retrieved_files:
                for snippet in sorted_snippets[50 - num_graph_retrievals:]:
                    if snippet.file_path == file_path:
                        snippets.append(snippet)
                        break
            graph_retrieved_files = graph_retrieved_files[:num_graph_retrievals]
            repo_context_manager.read_only_snippets = snippets[:len(graph_retrieved_files)]
            repo_context_manager.current_top_snippets = repo_context_manager.current_top_snippets[:50 - num_graph_retrievals]
    return repo_context_manager, import_graph

# add import trees for any relevant_file_paths (code files that appear in query)
def build_import_trees(
    rcm: RepoContextManager,
    import_graph: nx.DiGraph,
    override_import_graph: nx.DiGraph = None,
) -> tuple[RepoContextManager]:
    if import_graph is None and override_import_graph is None:
        return rcm
    if override_import_graph:
        import_graph = override_import_graph
    # if we have found relevant_file_paths in the query, we build their import trees
    code_files_in_query = rcm.relevant_file_paths
    # graph_retrieved_files = graph_retrieval(rcm.top_snippet_paths, rcm, import_graph)[:15]
    graph_retrieved_files = [snippet.file_path for snippet in rcm.read_only_snippets]
    if code_files_in_query:
        for file in code_files_in_query:
            # fetch direct parent and children
            representation = (
                f"\nThe file '{file}' has the following import structure: \n"
                + build_full_hierarchy(import_graph, file, 2)
            )
            if graph_retrieved_files:
                representation += "\n\nThe following modules may contain helpful services or utility functions:\n- " + "\n- ".join(graph_retrieved_files)
            rcm.add_import_trees(representation)
    # if there are no code_files_in_query, we build import trees for the top 5 snippets
    else:
        for snippet in rcm.current_top_snippets[:5]:
            file_path = snippet.file_path
            representation = (
                f"\nThe file '{file_path}' has the following import structure: \n"
                + build_full_hierarchy(import_graph, file_path, 2)
            )
            if graph_retrieved_files:
                representation += "\n\nThe following modules may contain helpful services or utility functions:\n- " + "\n-".join(graph_retrieved_files)
            rcm.add_import_trees(representation)
    return rcm


# add any code files that appear in the query to current_top_snippets
def add_relevant_files_to_top_snippets(rcm: RepoContextManager) -> RepoContextManager:
    code_files_in_query = rcm.relevant_file_paths
    for file in code_files_in_query:
        current_top_snippet_paths = [
            snippet.file_path for snippet in rcm.current_top_snippets
        ]
        # if our mentioned code file isnt already in the current_top_snippets we add it
        if file not in current_top_snippet_paths:
            try:
                code_snippets = [
                    snippet for snippet in rcm.snippets if snippet.file_path == file
                ]
                rcm.boost_snippets_to_top(code_snippets)
            except Exception as e:
                logger.error(
                    f"Tried to add code file found in query but recieved error: {e}, skipping and continuing to next one."
                )
    return rcm


# fetch all files mentioned in the user query
def parse_query_for_files(
    query: str, rcm: RepoContextManager
) -> tuple[RepoContextManager, nx.DiGraph]:
    # use cloned_repo to attempt to find any files names that appear in the query
    repo_full_name = rcm.cloned_repo.repo_full_name
    repo_name = repo_full_name.split("/")[-1]
    repo_group_name = repo_full_name.split("/")[0]
    code_files_to_add = set([])
    code_files_to_check = set(list(rcm.cloned_repo.get_file_list()))
    code_files_uri_encoded = [
        urllib.parse.quote(file_path) for file_path in code_files_to_check
    ]
    # check if any code files are mentioned in the query
    for file, file_uri_encoded in zip(code_files_to_check, code_files_uri_encoded):
        if file in query or file_uri_encoded in query:
            code_files_to_add.add(file)
    for code_file in code_files_to_add:
        rcm.append_relevant_file_paths(code_file)
    # only for enterprise
    try:
        pathing = (
            f"{repo_group_name}_import_graphs/{repo_name}/{repo_name}_import_tree.txt"
        )
        if not os.path.exists(pathing):
            return rcm, None
        graph = load_graph_from_file(pathing)
    except Exception as e:
        logger.error(
            f"Error loading import tree: {e}, skipping step and setting import_tree to empty string"
        )
        return rcm, None
    files = set(list(graph.nodes()))
    files_uri_encoded = [urllib.parse.quote(file_path) for file_path in files]
    for file, file_uri_encoded in zip(files, files_uri_encoded):
        if (file in query or file_uri_encoded in query) and (
            file not in code_files_to_add
        ):
            rcm.append_relevant_file_paths(file)
    return rcm, graph


# do not ignore repo_context_manager
# @file_cache(ignore_params=["seed", "ticket_progress", "chat_logger"])
def get_relevant_context(
    query: str,
    repo_context_manager: RepoContextManager,
    seed: int = None,
    import_graph: nx.DiGraph = None,
    num_rollouts: int = NUM_ROLLOUTS,
    ticket_progress = None,
    chat_logger = None,
) -> RepoContextManager:
    logger.info("Seed: " + str(seed))
    try:
        # for any code file mentioned in the query, build its import tree - This is currently not used
        repo_context_manager = build_import_trees(
            repo_context_manager,
            import_graph,
        )
        # for any code file mentioned in the query add it to the top relevant snippets
        repo_context_manager = add_relevant_files_to_top_snippets(repo_context_manager)
        # add relevant files to dir_obj inside repo_context_manager, this is in case dir_obj is too large when as a string
        repo_context_manager.dir_obj.add_relevant_files(
            repo_context_manager.relevant_file_paths
        )

        user_prompt = repo_context_manager.format_context(
            unformatted_user_prompt=unformatted_user_prompt,
            query=query,
        )
        chat_gpt = ChatGPT()
        chat_gpt.messages = [Message(role="system", content=sys_prompt)]
        old_relevant_snippets = deepcopy(repo_context_manager.current_top_snippets)
        old_read_only_snippets = deepcopy(repo_context_manager.read_only_snippets)
        try:
            repo_context_manager = context_dfs(
                user_prompt,
                repo_context_manager,
                problem_statement=query,
                num_rollouts=num_rollouts,
            )
        except openai.BadRequestError as e:  # sometimes means that run has expired
            logger.exception(e)
<<<<<<< HEAD
        # repo_context_manager.current_top_snippets += old_relevant_snippets[:25 - len(repo_context_manager.current_top_snippets)]
        # Add stuffing until context limit
        max_chars = 140000 * 3.5 # 120k tokens
        counter = sum([len(snippet.expand(300).get_snippet(False, False)) for snippet in repo_context_manager.current_top_snippets]) + sum(
            [len(snippet.expand(300).get_snippet(False, False)) for snippet in repo_context_manager.read_only_snippets]
        )
        for snippet, read_only_snippet in zip_longest(old_relevant_snippets, old_read_only_snippets, fillvalue=None):
            if snippet and not any(context_snippet.file_path == snippet.file_path for context_snippet in repo_context_manager.current_top_snippets):
                counter += len(snippet.expand(300).get_snippet(False, False))
                if counter > max_chars:
                    break
                repo_context_manager.current_top_snippets.append(snippet)
            if read_only_snippet and not any(context_snippet.file_path == read_only_snippet.file_path for context_snippet in repo_context_manager.read_only_snippets):
                counter += len(read_only_snippet.expand(300).get_snippet(False, False))
                if counter > max_chars:
                    break
                repo_context_manager.read_only_snippets.append(read_only_snippet)
=======
        repo_context_manager.current_top_snippets.extend(old_relevant_snippets)
        repo_context_manager.read_only_snippets.extend(old_read_only_snippets)
>>>>>>> a165879b
        return repo_context_manager
    except Exception as e:
        logger.exception(e)
        return repo_context_manager


def update_assistant_conversation(
    run: Run,
    thread: Thread,
    ticket_progress: TicketProgress,
    repo_context_manager: RepoContextManager,
):
    assistant_conversation = AssistantConversation.from_ids(
        assistant_id=run.assistant_id,
        run_id=run.id,
        thread_id=thread.id,
    )
    if ticket_progress:
        if assistant_conversation:
            ticket_progress.search_progress.pruning_conversation = (
                assistant_conversation
            )
        ticket_progress.search_progress.repo_tree = str(repo_context_manager.dir_obj)
        ticket_progress.search_progress.final_snippets = (
            repo_context_manager.current_top_snippets
        )
        ticket_progress.save()


CLAUDE_MODEL = "claude-3-haiku-20240307"


def validate_and_parse_function_calls(
    function_calls_string: str, chat_gpt: ChatGPT
) -> list[AnthropicFunctionCall]:
    function_calls = AnthropicFunctionCall.mock_function_calls_from_string(
        function_calls_string.strip("\n") + "\n</function_call>"
    )  # add end tag
    if len(function_calls) > 0:
        chat_gpt.messages[-1].content = (
            chat_gpt.messages[-1].content.rstrip("\n") + "\n</function_call>"
        )  # add end tag to assistant message
        return function_calls

    # try adding </invoke> tag as well
    function_calls = AnthropicFunctionCall.mock_function_calls_from_string(
        function_calls_string.strip("\n") + "\n</invoke>\n</function_call>"
    )
    if len(function_calls) > 0:
        # update state of chat_gpt
        chat_gpt.messages[-1].content = (
            chat_gpt.messages[-1].content.rstrip("\n") + "\n</invoke>\n</function_call>"
        )
        return function_calls
    # try adding </parameters> tag as well
    function_calls = AnthropicFunctionCall.mock_function_calls_from_string(
        function_calls_string.strip("\n")
        + "\n</parameters>\n</invoke>\n</function_call>"
    )
    if len(function_calls) > 0:
        # update state of chat_gpt
        chat_gpt.messages[-1].content = (
            chat_gpt.messages[-1].content.rstrip("\n")
            + "\n</parameters>\n</invoke>\n</function_call>"
        )
    return function_calls


def handle_function_call(
    repo_context_manager: RepoContextManager, function_call: AnthropicFunctionCall, llm_state: dict[str, str]
):
    function_name = function_call.function_name
    function_input = function_call.function_parameters
    logger.info(f"Tool Call: {function_name} {function_input}")
    file_path = function_input.get("file_path", None)
    valid_path = False
    output_prefix = f"Output for {function_name}:\n"
    output = ""
    current_top_snippets_string = "\n".join(
        list(dict.fromkeys([snippet.file_path for snippet in repo_context_manager.current_top_snippets]))
    )
    if function_name == "code_search":
        code_entity = f'"{function_input["code_entity"]}"'  # handles cases with two words
        code_entity = escape_ripgrep(code_entity) # escape special characters
        rg_command = [
            "rg",
            "-n",
            "-i",
            code_entity,
            repo_context_manager.cloned_repo.repo_dir,
        ]
        try:
            result = subprocess.run(
                " ".join(rg_command), text=True, shell=True, capture_output=True
            )
            rg_output = result.stdout
            if rg_output:
                # post process rip grep output to be more condensed
                rg_output_pretty, file_output_dict, file_to_num_occurrences = post_process_rg_output(
                    repo_context_manager.cloned_repo.repo_dir, SweepConfig(), rg_output
                )
                # return results first by occurrences then by alphabetical order
                non_stored_files = sorted([
                    file_path
                    for file_path in file_output_dict
                    if file_path not in repo_context_manager.top_snippet_paths
                ], key=lambda x: (-file_to_num_occurrences[x], x))
                non_stored_files = [file_path + f" ({file_to_num_occurrences[file_path]} occurrences)" for file_path in non_stored_files]
                non_stored_files_string = "These search results have not been stored:\n<non_stored_search_results>\n" + "\n".join(non_stored_files) + "\n</non_stored_search_results>\n" if non_stored_files else "All of the files above have already been stored. Search for a new term.\n"
                if len(file_output_dict) <= 10:
                    output = (
                        f"SUCCESS: Here are the code_search results:\n<code_search_results>\n{rg_output_pretty}<code_search_results>\n" +
                        non_stored_files_string + 
                        "Use the `view_files` tool to read the most relevant non-stored files. Use `store_file` to add any important non-stored files to the context. DO NOT VIEW FILES THAT HAVE BEEN STORED."
                    )
                else:
                    output = (
                        f"SUCCESS: Here are the code_search results:\n<code_search_results>\n{rg_output_pretty}<code_search_results>\n" +
                        non_stored_files_string + "Prioritize viewing the non-stored files with the most occurrences. Use the `view_files` tool to read the most relevant non-stored files. Use `store_file` to add any important non-stored files to the context. DO NOT VIEW FILES THAT HAVE BEEN STORED."
                    )
                # too many prompt it to search more specific
            else:
                output = f"FAILURE: No results found for code_entity: {code_entity} in the entire codebase. Please try a new code_entity. Consider trying different whitespace or a truncated version of this code_entity."
        except Exception as e:
            logger.error(
                f"FAILURE: An Error occured while trying to find the code_entity {code_entity}: {e}"
            )
            output = f"FAILURE: No results found for code_entity: {code_entity} in the entire codebase. Please try a new code_entity. Consider trying different whitespace or a truncated version of this code_entity."
    elif function_name == "view_files":
        output = ""
        all_viewed_files = [function_input.get("first_file_path", ""), function_input.get("second_file_path", ""), function_input.get("file_path", "")]
        all_viewed_files = [file_path for file_path in all_viewed_files if file_path]
        for file_path in all_viewed_files:
            try:
                file_contents = repo_context_manager.cloned_repo.get_file_contents(
                    file_path
                )
                # check if file has been viewed already
                # function_call_history = llm_state.get("function_call_history", [])
                # # unnest 2d list
                # previous_function_calls = [
                #     call for sublist in function_call_history for call in sublist
                # ]
                # previously_viewed_files = list(dict.fromkeys(previously_viewed_files))
                # if file_path in previously_viewed_files:
                #     previously_viewed_files_str = "\n".join(previously_viewed_files)
                #     output = f"WARNING: `{file_path}` has already been viewed. Please refer to the file in your previous function call. These files have already been viewed:\n{previously_viewed_files_str}"
                if file_path not in [snippet.file_path for snippet in repo_context_manager.current_top_snippets]:
                    output += f'SUCCESS: Here are the contents of `{file_path}`:\n<source>\n{file_contents}\n</source>\nYou can use the `store_file` tool to add this file to the context.'
                else:
                    output += f"FAILURE: {file_path} has already been stored. Please view a new file."
            except FileNotFoundError:
                file_contents = ""
                similar_file_paths = "\n".join(
                    [
                        f"- {path}"
                        for path in repo_context_manager.cloned_repo.get_similar_file_paths(
                            file_path
                        )
                    ]
                )
                output += f"FAILURE: {file_path} does not exist. Did you mean:\n{similar_file_paths}\n"
    elif function_name == "store_file":
        try:
            file_contents = repo_context_manager.cloned_repo.get_file_contents(
                file_path
            )
            valid_path = True
        except Exception:
            file_contents = ""
            similar_file_paths = "\n".join(
                [
                    f"- {path}"
                    for path in repo_context_manager.cloned_repo.get_similar_file_paths(
                        file_path
                    )
                ]
            )
            output = f"FAILURE: This file path does not exist. Did you mean:\n{similar_file_paths}"
        else:
            snippet = Snippet(
                file_path=file_path,
                start=0,
                end=len(file_contents.splitlines()),
                content=file_contents,
            )
            if snippet.file_path in current_top_snippets_string:
                output = f"FAILURE: {get_stored_files(repo_context_manager)}"
            else:
                repo_context_manager.add_snippets([snippet])
                current_top_snippets_string = "\n".join(
                    list(dict.fromkeys([snippet.file_path for snippet in repo_context_manager.current_top_snippets]))
                )
                output = (
                    f"SUCCESS: {file_path} was added to the stored_files. It will be used as a reference or modified to resolve the issue."
                    if valid_path
                    else f"FAILURE: The file path '{file_path}' does not exist. Please check the path and try again."
                )
    elif function_name == "submit":
        plan = function_input.get("plan")
        repo_context_manager.update_issue_report_and_plan(f"# Highly Suggested Plan:\n\n{plan}\n\n")
        output = PLAN_SUBMITTED_MESSAGE
    else:
        output = f"FAILURE: Invalid tool name {function_name}"
    analysis = (
        function_input["analysis"] if "analysis" in function_input else ""
    )
    logger.info(
        f"Tool Call: {function_name}\n{analysis}\n{output}"
    )
    return (output_prefix + output)


reflections_prompt_prefix = """
CRITICAL FEEDBACK - READ CAREFULLY AND ADDRESS ALL POINTS
<critical_feedback_to_address>
Here is the feedback from your previous attempt. You MUST read this extremely carefully and follow ALL of the reviewer's advice. If they tell you to store specific files, view store them first. If you do not fully address this feedback you will fail to retrieve all of the relevant files.
{all_reflections}
</critical_feedback_to_address>"""

reflection_prompt = """<attempt_and_feedback_{idx}>
<previous_files_stored>
Files stored from previous attempt:
{files_read}
</previous_files_stored>
<rating>
Rating from previous attempt: {score} / 10
</rating>
<feedback>
Reviewer feedback on previous attempt:
{reflections_string}
</feedback>
</attempt_and_feedback_{idx}>"""

def format_reflections(reflections_to_gathered_files: dict[str, tuple[list[str], int]]) -> str:
    formatted_reflections_prompt = ""
    if not reflections_to_gathered_files:
        return formatted_reflections_prompt
    all_reflections_string = "\n"
    # take only the MAX_REFLECTIONS sorted by score
    top_reflections = sorted(
        reflections_to_gathered_files.items(), key=lambda x: x[1][1] * 100 + len(x[1][0]), reverse=True # break ties by number of files stored
    )[:MAX_REFLECTIONS]
    for idx, (reflection, (gathered_files, score)) in enumerate(top_reflections):
        formatted_reflection = reflection_prompt.format(
            files_read="\n".join(gathered_files),
            reflections_string=reflection,
            score=str(score),
            idx=str(idx + 1),
        )
        all_reflections_string += f"\n{formatted_reflection}"
    formatted_reflections_prompt = reflections_prompt_prefix.format(
        all_reflections=all_reflections_string
    )
    return formatted_reflections_prompt

def render_all_attempts(function_call_histories: list[list[list[AnthropicFunctionCall]]]) -> str:
    formatted_attempts = ""
    for idx, function_call_history in enumerate(function_call_histories):
        formatted_function_calls = render_function_calls_for_attempt(function_call_history)
        formatted_attempts += f"<attempt_{idx}>\n{formatted_function_calls}\n</attempt_{idx}>"
    return formatted_attempts

def render_function_calls_for_attempt(function_call_history: list[list[AnthropicFunctionCall]]) -> str:
    formatted_function_calls = ""
    idx = 0
    for function_calls in function_call_history:
        for function_call in function_calls:
            function_call.function_parameters.pop("analysis", None) # remove analysis
            function_call_cleaned_string = function_call.function_name + " | " + "\n".join([str(k) + " | " + str(v) for k, v in function_call.function_parameters.items()])
            formatted_function_calls += f"- {function_call_cleaned_string}\n"
        if function_calls:
            idx += 1
    return formatted_function_calls

def get_stored_files(repo_context_manager: RepoContextManager) -> str:
    fetched_files_that_are_stored = list(dict.fromkeys([snippet.file_path for snippet in repo_context_manager.current_top_snippets]))
    joined_files_string = "\n".join(fetched_files_that_are_stored)
    stored_files_string = f'The following files have been stored already. DO NOT CALL THE STORE OR VIEW TOOLS ON THEM AGAIN. \n<stored_files>\n{joined_files_string}\n</stored_files>\n' if fetched_files_that_are_stored else ""
    return stored_files_string

def search_for_context_with_reflection(repo_context_manager: RepoContextManager, reflections_to_read_files: dict[str, tuple[list[str], int]], user_prompt: str, rollout_function_call_histories: list[list[list[AnthropicFunctionCall]]], problem_statement: str) -> tuple[list[Message], list[list[AnthropicFunctionCall]]]:
    try:
        _, function_call_history = perform_rollout(repo_context_manager, reflections_to_read_files, user_prompt)
        rollout_function_call_histories.append(function_call_history)
    except Exception as e:
        logger.error(f"Error in perform_rollout: {e}")
    rollout_stored_files = [snippet.file_path for snippet in repo_context_manager.current_top_snippets]
    # truncated_message_results = message_results[1:] # skip system prompt
    # joined_messages = "\n\n".join([message.content for message in truncated_message_results])
    # overall_score, message_to_contractor = EvaluatorAgent().evaluate_run(
    #     problem_statement=problem_statement, 
    #     run_text=joined_messages,
    #     stored_files=rollout_stored_files,
    # )
    return 0, "", repo_context_manager, rollout_stored_files

def perform_rollout(repo_context_manager: RepoContextManager, reflections_to_gathered_files: dict[str, tuple[list[str], int]], user_prompt: str) -> list[Message]:
    function_call_history = []
    formatted_reflections_prompt = format_reflections(reflections_to_gathered_files)
    updated_user_prompt = user_prompt + formatted_reflections_prompt
    chat_gpt = ChatGPT()
    chat_gpt.messages = [Message(role="system", content=sys_prompt + formatted_reflections_prompt)]
    function_calls_string = chat_gpt.chat_anthropic(
        content=updated_user_prompt,
        stop_sequences=["</function_call>"],
        model=CLAUDE_MODEL,
        message_key="user_request",
        assistant_message_content="<function_call>",
    )
    bad_call_count = 0
    llm_state = {} # persisted across one rollout
    llm_state["function_call_history"] = {}
    for _ in range(MAX_ITERATIONS):
        function_calls = validate_and_parse_function_calls(
            function_calls_string, chat_gpt
        )
        function_outputs = ""
        for function_call in function_calls[:MAX_PARALLEL_FUNCTION_CALLS]:
            function_outputs += handle_function_call(repo_context_manager, function_call, llm_state) + "\n"
            logger.info(f"Function outputs: {function_outputs}")
            logger.info("Function call: " + str(function_call))
            llm_state["function_call_history"] = function_call_history
            if PLAN_SUBMITTED_MESSAGE in function_outputs:
                return chat_gpt.messages, function_call_history
        function_call_history.append(function_calls)
        if len(function_calls) == 0:
            function_outputs = "REMINDER: No function calls were made or your last function call was incorrectly formatted. The correct syntax for function calling is this:\n" \
                + "<function_call>\n<invoke>\n<tool_name>tool_name</tool_name>\n<parameters>\n<param_name>param_value</param_name>\n</parameters>\n</invoke>\n</function_call>" + "\nRemember to gather ALL relevant files. " + get_stored_files(repo_context_manager)
            bad_call_count += 1
        if function_outputs.startswith("FAILURE"):
            bad_call_count += 1
        if bad_call_count >= NUM_BAD_FUNCTION_CALLS:
            return chat_gpt.messages, function_call_history
        if len(function_calls) > MAX_PARALLEL_FUNCTION_CALLS:
            remaining_function_calls = function_calls[MAX_PARALLEL_FUNCTION_CALLS:]
            remaining_function_calls_string = mock_function_calls_to_string(remaining_function_calls)
            function_outputs += "WARNING: You requested more than 1 function call at once. Only the first function call has been processed. The unprocessed function calls were:\n<unprocessed_function_call>\n" + remaining_function_calls_string + "\n</unprocessed_function_call>"
        try:
            function_calls_string = chat_gpt.chat_anthropic(
                content=function_outputs,
                model=CLAUDE_MODEL,
                stop_sequences=["</function_call>"],
                assistant_message_content="<function_call>",
            )
        except Exception as e:
            logger.error(f"Error in chat_anthropic: {e}")
            # return all but the last message because it likely causes an error
            return chat_gpt.messages[:-1], function_call_history
    return chat_gpt.messages, function_call_history

def context_dfs(
    user_prompt: str,
    repo_context_manager: RepoContextManager,
    problem_statement: str,
    num_rollouts: int,
) -> bool | None:
    # initial function call
    reflections_to_read_files = {}
    rollouts_to_scores_and_rcms = {}
    rollout_function_call_histories = []
    for rollout_idx in range(num_rollouts):
        overall_score, message_to_contractor, repo_context_manager, rollout_stored_files = search_for_context_with_reflection(
            repo_context_manager=repo_context_manager,
            reflections_to_read_files=reflections_to_read_files,
            user_prompt=user_prompt,
            rollout_function_call_histories=rollout_function_call_histories,
            problem_statement=problem_statement
        )
        logger.info(f"Completed run {rollout_idx} with score: {overall_score} and reflection: {message_to_contractor}")
        if overall_score is None or message_to_contractor is None:
            continue # can't get any reflections here
        # reflections_to_read_files[message_to_contractor] = rollout_stored_files, overall_score
        rollouts_to_scores_and_rcms[rollout_idx] = (overall_score, repo_context_manager)
        if overall_score >= SCORE_THRESHOLD and len(rollout_stored_files) > STOP_AFTER_SCORE_THRESHOLD_IDX:
            break
    # if we reach here, we have not found a good enough solution
    # select rcm from the best rollout
    logger.info(f"{render_all_attempts(rollout_function_call_histories)}")
    all_scores_and_rcms = list(rollouts_to_scores_and_rcms.values())
    best_score, best_rcm = max(all_scores_and_rcms, key=lambda x: x[0] * 100 + len(x[1].current_top_snippets)) # sort first on the highest score, break ties with length of current_top_snippets
    for score, rcm in all_scores_and_rcms:
        logger.info(f"Rollout score: {score}, Rollout files: {[snippet.file_path for snippet in rcm.current_top_snippets]}")
    logger.info(f"Best score: {best_score}, Best files: {[snippet.file_path for snippet in best_rcm.current_top_snippets]}")
    return best_rcm

if __name__ == "__main__":
    try:
        from sweepai.utils.github_utils import get_installation_id
        from sweepai.utils.ticket_utils import prep_snippets

        organization_name = "sweepai"
        installation_id = get_installation_id(organization_name)
        cloned_repo = ClonedRepo("sweepai/sweep", installation_id, "main")
        query = "allow 'sweep.yaml' to be read from the user/organization's .github repository. this is found in client.py and we need to change this to optionally read from .github/sweep.yaml if it exists there"
        # golden response is
        # sweepai/handlers/create_pr.py:401-428
        # sweepai/config/client.py:178-282
        ticket_progress = TicketProgress(
            tracking_id="test",
        )
        repo_context_manager = prep_snippets(cloned_repo, query, ticket_progress)
        rcm = get_relevant_context(
            query,
            repo_context_manager,
            ticket_progress,
            chat_logger=ChatLogger({"username": "wwzeng1"}),
        )
        for snippet in rcm.current_top_snippets:
            print(snippet.denotation)
    except Exception as e:
        logger.error(f"context_pruning.py failed to run successfully with error: {e}")
        raise e<|MERGE_RESOLUTION|>--- conflicted
+++ resolved
@@ -612,28 +612,8 @@
             )
         except openai.BadRequestError as e:  # sometimes means that run has expired
             logger.exception(e)
-<<<<<<< HEAD
-        # repo_context_manager.current_top_snippets += old_relevant_snippets[:25 - len(repo_context_manager.current_top_snippets)]
-        # Add stuffing until context limit
-        max_chars = 140000 * 3.5 # 120k tokens
-        counter = sum([len(snippet.expand(300).get_snippet(False, False)) for snippet in repo_context_manager.current_top_snippets]) + sum(
-            [len(snippet.expand(300).get_snippet(False, False)) for snippet in repo_context_manager.read_only_snippets]
-        )
-        for snippet, read_only_snippet in zip_longest(old_relevant_snippets, old_read_only_snippets, fillvalue=None):
-            if snippet and not any(context_snippet.file_path == snippet.file_path for context_snippet in repo_context_manager.current_top_snippets):
-                counter += len(snippet.expand(300).get_snippet(False, False))
-                if counter > max_chars:
-                    break
-                repo_context_manager.current_top_snippets.append(snippet)
-            if read_only_snippet and not any(context_snippet.file_path == read_only_snippet.file_path for context_snippet in repo_context_manager.read_only_snippets):
-                counter += len(read_only_snippet.expand(300).get_snippet(False, False))
-                if counter > max_chars:
-                    break
-                repo_context_manager.read_only_snippets.append(read_only_snippet)
-=======
         repo_context_manager.current_top_snippets.extend(old_relevant_snippets)
         repo_context_manager.read_only_snippets.extend(old_read_only_snippets)
->>>>>>> a165879b
         return repo_context_manager
     except Exception as e:
         logger.exception(e)
