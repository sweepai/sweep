"""
This file contains the on_merge handler which is called when a pull request is merged to master.
on_merge is called by sweepai/api.py
"""
import copy
import time

from sweepai.logn import logger
from sweepai.config.client import SweepConfig, get_rules, get_blocked_dirs
from sweepai.core.post_merge import PostMerge
from sweepai.handlers.pr_utils import make_pr
from sweepai.utils.chat_logger import ChatLogger
from sweepai.utils.event_logger import posthog
from sweepai.utils.github_utils import get_github_client

# change threshold for number of lines changed
CHANGE_BOUNDS = (25, 1500)

# dictionary to map from github repo to the last time a rule was activated
merge_rule_debounce = {}

# debounce time in seconds
DEBOUNCE_TIME = 120

diff_section_prompt = """
<file_diff file="{diff_file_path}">
{diffs}
</file_diff>"""

def comparison_to_diff(comparison, blocked_dirs):
    pr_diffs = []
    for file in comparison.files:
        if (
            file.status == "added"
            or file.status == "modified"
            or file.status == "removed"
        ):
<<<<<<< HEAD
            pr_diffs.append((file.filename, file.patch))
=======
            if any(file.filename.startswith(dir) for dir in blocked_dirs):
                continue
            pr_diffs.append((file.filename, diff))
>>>>>>> ee105b89
        else:
            logger.info(
                f"File status {file.status} not recognized"
            )  # TODO(sweep): We don't handle renamed files
    formatted_diffs = []
    for file_name, file_patch in pr_diffs:
        format_diff = diff_section_prompt.format(
            diff_file_path=file_name, diffs=file_patch
        )
        formatted_diffs.append(format_diff)
    return "\n".join(formatted_diffs)

def on_merge(request_dict: dict, chat_logger: ChatLogger):
    before_sha = request_dict['before']
    after_sha = request_dict['after']
    commit_author = request_dict['sender']['login']
    ref = request_dict["ref"]
    if not ref.startswith("refs/heads/"): return
    user_token, g = get_github_client(request_dict["installation"]["id"])
    repo = g.get_repo(request_dict["repository"]["full_name"]) # do this after checking ref
    if ref[len("refs/heads/"):] != SweepConfig.get_branch(repo):
        return
<<<<<<< HEAD
    comparison = repo.compare(before_sha, after_sha, context_lines=2)
    commits_diff = comparison_to_diff(comparison)
=======
    blocked_dirs = get_blocked_dirs(repo)
    comparison = repo.compare(before_sha, after_sha)
    commits_diff = comparison_to_diff(comparison, blocked_dirs)
>>>>>>> ee105b89
    # check if the current repo is in the merge_rule_debounce dictionary
    # and if the difference between the current time and the time stored in the dictionary is less than DEBOUNCE_TIME seconds
    if (
        repo.full_name in merge_rule_debounce
        and time.time() - merge_rule_debounce[repo.full_name] < DEBOUNCE_TIME
    ):
        return
    merge_rule_debounce[repo.full_name] = time.time()
    if not (commits_diff.count("\n") > CHANGE_BOUNDS[0] and commits_diff.count("\n") < CHANGE_BOUNDS[1]):
        return
    
    rules = get_rules(repo)
    if not rules:
        return
    for rule in rules:
        chat_logger.data["title"] = f"Sweep Rules - {rule}"
        changes_required, issue_title, issue_description = PostMerge(
            chat_logger=chat_logger
        ).check_for_issues(rule=rule, diff=commits_diff)
        if changes_required:
            make_pr(
                title="[Sweep Rules] " + issue_title,
                repo_description=repo.description,
                summary=issue_description,
                repo_full_name=request_dict["repository"]["full_name"],
                installation_id=request_dict["installation"]["id"],
                user_token=user_token,
                use_faster_model=chat_logger.use_faster_model(g),
                username=commit_author,
                chat_logger=chat_logger,
                rule=rule,
            )
            posthog.capture(
                commit_author,
                "rule_pr_created"
            )<|MERGE_RESOLUTION|>--- conflicted
+++ resolved
@@ -35,13 +35,9 @@
             or file.status == "modified"
             or file.status == "removed"
         ):
-<<<<<<< HEAD
-            pr_diffs.append((file.filename, file.patch))
-=======
             if any(file.filename.startswith(dir) for dir in blocked_dirs):
                 continue
             pr_diffs.append((file.filename, diff))
->>>>>>> ee105b89
         else:
             logger.info(
                 f"File status {file.status} not recognized"
@@ -64,14 +60,9 @@
     repo = g.get_repo(request_dict["repository"]["full_name"]) # do this after checking ref
     if ref[len("refs/heads/"):] != SweepConfig.get_branch(repo):
         return
-<<<<<<< HEAD
-    comparison = repo.compare(before_sha, after_sha, context_lines=2)
-    commits_diff = comparison_to_diff(comparison)
-=======
     blocked_dirs = get_blocked_dirs(repo)
     comparison = repo.compare(before_sha, after_sha)
     commits_diff = comparison_to_diff(comparison, blocked_dirs)
->>>>>>> ee105b89
     # check if the current repo is in the merge_rule_debounce dictionary
     # and if the difference between the current time and the time stored in the dictionary is less than DEBOUNCE_TIME seconds
     if (
