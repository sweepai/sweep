--- conflicted
+++ resolved
@@ -113,12 +113,8 @@
         runs = list(repo.get_commit(current_commit).get_check_runs())
         suite_runs = list(repo.get_workflow_runs(branch=pull_request.head.ref, head_sha=pull_request.head.sha))
         # if all runs have succeeded or have no result, break
-<<<<<<< HEAD
         if all([run.conclusion in ["success", "skipped", None] and run.status not in ["in_progress", "waiting", "pending", "requested", "queued"] for run in runs]):
-=======
-        if all([run.conclusion in ["success", None] and run.status not in ["in_progress", "waiting", "pending", "requested", "queued"] for run in runs]):
             logger.info("All Github Actions have succeeded or have no result.")
->>>>>>> f7ea6d9f
             break
         logger.debug(f"Run statuses: {[run.conclusion for run in runs]}")
         # if any of them have failed we retry
