--- conflicted
+++ resolved
@@ -7,11 +7,8 @@
 import modal
 import openai
 from loguru import logger
-<<<<<<< HEAD
-=======
 import modal
 from tabulate import tabulate
->>>>>>> 13a6f3b6
 
 from sweepai.core.entities import Snippet
 from sweepai.core.prompts import issue_comment_prompt
@@ -19,12 +16,9 @@
     reply_prompt,
 )
 from sweepai.core.sweep_bot import SweepBot
-<<<<<<< HEAD
 from sweepai.handlers.create_pr import create_pr
-=======
 from sweepai.core.prompts import issue_comment_prompt
 from sweepai.handlers.create_pr import create_pr, create_config_pr, safe_delete_sweep_branch
->>>>>>> 13a6f3b6
 from sweepai.handlers.on_comment import on_comment
 from sweepai.handlers.on_review import review_pr
 from sweepai.utils.chat_logger import ChatLogger
@@ -32,13 +26,9 @@
 from sweepai.utils.event_logger import posthog
 from sweepai.utils.github_utils import get_github_client, search_snippets
 from sweepai.utils.prompt_constructor import HumanMessagePrompt
-<<<<<<< HEAD
-=======
-from sweepai.utils.constants import DB_NAME, PREFIX, UTILS_NAME, SWEEP_LOGIN
 from sweepai.utils.chat_logger import ChatLogger, discord_log_error
 from sweepai.utils.config import SweepConfig
 import traceback
->>>>>>> 13a6f3b6
 
 github_access_token = GITHUB_BOT_TOKEN
 openai.api_key = OPENAI_API_KEY
@@ -269,7 +259,7 @@
         )
         log_error("File Fetch", str(e))
         raise e
-    
+
     snippets = post_process_snippets(snippets)
 
     human_message = HumanMessagePrompt(
