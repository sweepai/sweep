--- conflicted
+++ resolved
@@ -419,11 +419,7 @@
     if (repo_name != "sweep" and "sweep" in repo_name.lower()) or (
         repo_name != "test-canary" and "test" in repo_name.lower()
     ):
-<<<<<<< HEAD
         logger.info("Test repository detected")
-=======
-        # Todo(kevinlu1248): Instead of blocking, use faster model.
->>>>>>> 5b7fef0e
         edit_sweep_comment(
             "Sweep does not work on test repositories. Please create an issue on a real repository. If you think this is a mistake, please report this at https://discord.gg/sweep.",
             -1,
