'''
On Github ticket, get ChatGPT to deal with it
'''

# TODO: Add file validation

import traceback
import modal
import openai
from loguru import logger
from tabulate import tabulate

from sweepai.core.entities import Snippet, NoFilesException
from sweepai.core.external_searcher import ExternalSearcher
from sweepai.core.issue_rewrite import IssueRewriter
from sweepai.core.slow_mode_expand import SlowModeBot
from sweepai.core.sweep_bot import SweepBot, MaxTokensExceeded
from sweepai.core.prompts import issue_comment_prompt
from sweepai.handlers.create_pr import create_pr_changes, create_config_pr, safe_delete_sweep_branch
from sweepai.handlers.on_comment import on_comment
from sweepai.handlers.on_review import review_pr
from sweepai.utils.chat_logger import ChatLogger, discord_log_error
from sweepai.utils.config.client import SweepConfig
from sweepai.utils.config.server import PREFIX, DB_MODAL_INST_NAME, UTILS_MODAL_INST_NAME, OPENAI_API_KEY, \
    GITHUB_BOT_TOKEN, \
    GITHUB_BOT_USERNAME, GITHUB_LABEL_NAME
from sweepai.utils.event_logger import posthog
from sweepai.utils.github_utils import get_github_client, search_snippets
from sweepai.utils.prompt_constructor import HumanMessagePrompt

github_access_token = GITHUB_BOT_TOKEN
openai.api_key = OPENAI_API_KEY

update_index = modal.Function.lookup(DB_MODAL_INST_NAME, "update_index")

sep = "\n---\n"
bot_suffix_starring = "⭐ If you are enjoying Sweep, please [star our repo](https://github.com/sweepai/sweep) so more people can hear about us!"
bot_suffix = f"\n{sep} To recreate the pull request, leave a comment prefixed with \"sweep:\" or edit the issue."
discord_suffix = f'\n<sup>[Join Our Discord](https://discord.com/invite/sweep-ai)'

stars_suffix = "⭐ In the meantime, consider [starring our repo](https://github.com/sweepai/sweep) so more people can hear about us!"

collapsible_template = '''
<details>
  <summary>{summary}</summary>

  {body}
</details>
'''

chunker = modal.Function.lookup(UTILS_MODAL_INST_NAME, "chunk")

num_of_snippets_to_query = 30
total_number_of_snippet_tokens = 15_000
num_full_files = 2

ordinal = lambda n: str(n) + ("th" if 4 <= n <= 20 else {1: "st", 2: "nd", 3: "rd"}.get(n % 10, "th"))

def post_process_snippets(snippets: list[Snippet], max_num_of_snippets: int = 5):
    snippets = [snippet for snippet in snippets if not any(snippet.file_path.endswith(ext) for ext in SweepConfig().exclude_exts)]
    for snippet in snippets[:num_full_files]:
        snippet = snippet.expand()

    # snippet fusing
    i = 0
    while i < len(snippets):
        j = i + 1
        while j < len(snippets):
            if snippets[i] ^ snippets[j]:  # this checks for overlap
                snippets[i] = snippets[i] | snippets[j]  # merging
                snippets.pop(j)
            else:
                j += 1
        i += 1

    # truncating snippets based on character length
    result_snippets = []
    total_length = 0
    for snippet in snippets:
        total_length += len(snippet.get_snippet())
        if total_length > total_number_of_snippet_tokens * 5:
            break
        result_snippets.append(snippet)
    return result_snippets[:max_num_of_snippets]


def on_ticket(
        title: str,
        summary: str,
        issue_number: int,
        issue_url: str,
        username: str,
        repo_full_name: str,
        repo_description: str,
        installation_id: int,
        comment_id: int = None
):
    # Check if the title starts with "sweep" or "sweep: " and remove it
    slow_mode = False
    if title.lower().startswith("sweep: "):
        title = title[7:]
    elif title.lower().startswith("sweep "):
        title = title[6:]
    elif title.lower().startswith("sweep(slow): "):
        title = title[13:]
        slow_mode = True
    elif title.lower().startswith("sweep(slow) "):
        title = title[12:]
        slow_mode = True
    elif title.lower().startswith("sweep (slow): "):
        title = title[14:]
        slow_mode = True
    elif title.lower().startswith("sweep (slow) "):
        title = title[13:]
        slow_mode = True

    # Flow:
    # 1. Get relevant files
    # 2: Get human message
    # 3. Get files to change
    # 4. Get file changes
    # 5. Create PR

    organization, repo_name = repo_full_name.split("/")
    metadata = {
        "issue_url": issue_url,
        "repo_name": repo_name,
        "repo_description": repo_description,
        "username": username,
        "installation_id": installation_id,
        "function": "on_ticket",
        "mode": PREFIX,
    }
    posthog.capture(username, "started", properties=metadata)

    g = get_github_client(installation_id)

    logger.info(f"Getting repo {repo_full_name}")
    repo = g.get_repo(repo_full_name)
    current_issue = repo.get_issue(number=issue_number)
    if current_issue.state == 'closed':
        logger.warning(f"Issue {issue_number} is closed")
        posthog.capture(username, "issue_closed", properties=metadata)
        return {"success": False, "reason": "Issue is closed"}
    item_to_react_to = current_issue.get_comment(comment_id) if comment_id else current_issue
    replies_text = ""
    comments = list(current_issue.get_comments())
    if comment_id:
        logger.info(f"Replying to comment {comment_id}...")
        replies_text = "\nComments:\n" + "\n".join(
            [
                issue_comment_prompt.format(
                    username=comment.user.login,
                    reply=comment.body,
                ) for comment in comments if comment.user.type == "User"
            ]
        )
    summary = summary if summary else ""
    chat_logger = ChatLogger({
        'repo_name': repo_name,
        'title': title,
        'summary': summary + replies_text,
        "issue_number": issue_number,
        "issue_url": issue_url,
        "username": username,
        "repo_full_name": repo_full_name,
        "repo_description": repo_description,
        "installation_id": installation_id,
        "comment_id": comment_id,
    })

    # Check if branch was already created for this issue
    preexisting_branch = None
    prs = repo.get_pulls(state='open', sort='created', base=SweepConfig.get_branch(repo))
    for pr in prs:
        # Check if this issue is mentioned in the PR, and pr is owned by bot
        # This is done in create_pr, (pr_description = ...)
        if pr.user.login == GITHUB_BOT_USERNAME and f'Fixes #{issue_number}.\n' in pr.body:
            success = safe_delete_sweep_branch(pr, repo)

    # Add emojis
    eyes_reaction = item_to_react_to.create_reaction("eyes")
    # If SWEEP_BOT reacted to item_to_react_to with "rocket", then remove it.
    reactions = item_to_react_to.get_reactions()
    for reaction in reactions:
        if reaction.content == "rocket" and reaction.user.login == GITHUB_BOT_USERNAME:
            item_to_react_to.delete_reaction(reaction.id)

    # Creates progress bar ASCII for 0-5 states
    progress_headers = [
        None,
        "Step 1: 🔍 Code Search",
        "Step 2: 🧐 Snippet Analysis",
        "Step 3: 📝 Planning",
        "Step 4: ⌨️ Coding",
        "Step 5: 🔁 Code Review"
    ]

    config_pr_url = None

    # Find the first comment made by the bot
    issue_comment = None
    is_paying_user = chat_logger.is_paying_user()
    tickets_allocated = 120 if is_paying_user else 5
    ticket_count = max(tickets_allocated - chat_logger.get_ticket_count(), 0)
    use_faster_model = chat_logger.use_faster_model()

    slow_mode = slow_mode and not use_faster_model

    model_name = "GPT-3.5" if use_faster_model else "GPT-4"
    payment_link = "https://buy.stripe.com/9AQ8zB26letOgzC5kp"
    user_type = "💎 Sweep Pro" if is_paying_user else "⚡ Sweep Free Trial"
    payment_message = f"{user_type}: I used {model_name} to create this ticket. You have {ticket_count} GPT-4 tickets left." + (f" For more GPT-4 tickets, visit [our payment portal.]({payment_link})" if not is_paying_user else "")
    slow_mode_status = "using slow mode" if slow_mode else ""
    payment_message_start = f"{user_type}: I'm creating this ticket using {model_name} {slow_mode_status}. You have {ticket_count} GPT-4 tickets left." + (f" For more GPT-4 tickets, visit [our payment portal.]({payment_link})" if not is_paying_user else "")
    def get_comment_header(index, errored=False, pr_message=""):
        config_pr_message = (
            "\n" + f"* Install Sweep Configs: [Pull Request]({config_pr_url})" if config_pr_url is not None else ""
        )
        config_pr_message = "To get Sweep to recreate this ticket, leave a comment prefixed with \"sweep:\" or edit the issue.\n" + config_pr_message
        if index < 0: index = 0
        if index == 6:
            return pr_message + config_pr_message
        index *= 20
        index = min(100, index)
        if errored:
            return f"![{index}%](https://progress-bar.dev/{index}/?&title=Errored&width=600)"
        return f"![{index}%](https://progress-bar.dev/{index}/?&title=Progress&width=600)" + (
            "\n" + stars_suffix if index != -1 else "") + "\n" + payment_message_start + config_pr_message
    first_comment = f"{get_comment_header(0)}\n{sep}I am currently looking into this ticket!. I will update the progress of the ticket in this comment. I am currently searching through your code, looking for relevant snippets.\n{sep}## {progress_headers[1]}\nWorking on it...{bot_suffix}{discord_suffix}"
    for comment in comments:
        if comment.user.login == GITHUB_BOT_USERNAME:
            issue_comment = comment
            issue_comment.edit(first_comment)
            break
    if issue_comment is None:
        issue_comment = current_issue.create_comment(first_comment)

    # Comment edit function
    past_messages = {}
    current_index = 0

    # Random variables to save in case of errors
    table = None  # Show plan so user can finetune prompt

    def edit_sweep_comment(message: str, index: int, pr_message=""):
        nonlocal current_index
        # -1 = error, -2 = retry
        # Only update the progress bar if the issue generation errors.
        errored = (index == -1)
        if index >= 0:
            past_messages[index] = message
            current_index = index

        agg_message = None
        # Include progress history
        # index = -2 is reserved for
        for i in range(current_index + 2):  # go to next header (for Working on it... text)
            if i == 0 or i >= len(progress_headers): continue  # skip None header
            header = progress_headers[i]
            if header is not None:
                header = "## " + header + "\n"
            else:
                header = "No header\n"
            msg = header + (past_messages.get(i) or "Working on it...")
            if agg_message is None:
                agg_message = msg
            else:
                agg_message = agg_message + f"\n{sep}" + msg

        suffix = bot_suffix + discord_suffix
        if errored:
            agg_message = "## ❌ Unable to Complete PR" + '\n' + message + "\n\nFor bonus GPT-4 tickets, please report this bug on **[Discord](https://discord.com/invite/sweep-ai)**."
            if table is not None:
                agg_message = agg_message + f'\n{sep}Please look at the generated plan. If something looks wrong, please add more details to your issue.\n\n{table}'
            suffix = bot_suffix # don't include discord suffix for error messages

        # Update the issue comment
        issue_comment.edit(f"{get_comment_header(current_index, errored, pr_message)}\n{sep}{agg_message}{suffix}")

    def log_error(error_type, exception):
        content = f"**{error_type} Error**\n{username}: {issue_url}\n```{exception}```"
        discord_log_error(content)

    def fetch_file_contents_with_retry():
        retries = 1
        error = None
        for i in range(retries):
            try:
                logger.info(f"Fetching relevant files for the {i}th time...")
                return search_snippets(
                    repo,
                    f"{title}\n{summary}\n{replies_text}",
                    num_files=num_of_snippets_to_query,
                    branch=None,
                    installation_id=installation_id,
                )
            except Exception as e:
                error = e
                continue
        posthog.capture(
            username, "fetching_failed", properties={"error": error, **metadata}
        )
        raise error

    logger.info("Fetching relevant files...")
    try:
        snippets, tree = fetch_file_contents_with_retry()
        assert len(snippets) > 0
    except Exception as e:
        trace = traceback.format_exc()
        logger.error(e)
        logger.error(trace)
        edit_sweep_comment(
            "It looks like an issue has occurred around fetching the files. Perhaps the repo has not been initialized: try removing this repo and adding it back. I'll try again in a minute. If this error persists contact team@sweep.dev.",
            -1
        )
        log_error("File Fetch", str(e) + "\n" + traceback.format_exc())
        raise e

    snippets = post_process_snippets(snippets,
                                     max_num_of_snippets=2 if use_faster_model else 5)

    if not repo_description:
        repo_description = "No description provided."

    message_summary = summary + replies_text
    external_results = ExternalSearcher.extract_summaries(message_summary)
    if external_results:
        message_summary += "\n\n" + external_results

    human_message = HumanMessagePrompt(
        repo_name=repo_name,
        issue_url=issue_url,
        username=username,
        repo_description=repo_description,
        title=title,
        summary=message_summary,
        snippets=snippets,
        tree=tree,
    )

    if slow_mode and not use_faster_model:
        slow_mode_bot = SlowModeBot()
        queries, additional_plan = slow_mode_bot.expand_plan(human_message)

        snippets, tree = search_snippets(
            repo,
            f"{title}\n{summary}\n{replies_text}",
            num_files=num_of_snippets_to_query,
            branch=None,
            installation_id=installation_id,
            multi_query=queries,
        )
        snippets = post_process_snippets(snippets,
                                        max_num_of_snippets=5)
        human_message = HumanMessagePrompt(
                repo_name=repo_name,
                issue_url=issue_url,
                username=username,
                repo_description=repo_description,
                title=title,
                summary=message_summary + additional_plan,
                snippets=snippets,
                tree=tree,
            )

    sweep_bot = SweepBot.from_system_message_content(
        human_message=human_message, repo=repo, is_reply=bool(comments), chat_logger=chat_logger
    )

    # Check repository for sweep.yml file.
    sweep_yml_exists = False
    for content_file in repo.get_contents(""):
        if content_file.name == "sweep.yaml":
            sweep_yml_exists = True
            break

    # If sweep.yaml does not exist, then create a new PR that simply creates the sweep.yaml file.
    if not sweep_yml_exists:
        try:
            logger.info("Creating sweep.yaml file...")
            config_pr = create_config_pr(sweep_bot)
            config_pr_url = config_pr.html_url
            edit_sweep_comment(message="", index=-2)
        except Exception as e:
            logger.error("Failed to create new branch for sweep.yaml file.\n", e, traceback.format_exc())
    else:
        logger.info("sweep.yaml file already exists.")

    try:
        # ANALYZE SNIPPETS
        if sweep_bot.model == "gpt-4-32k-0613":
            logger.info("CoT retrieval...")
            sweep_bot.cot_retrieval()
        else:
            logger.info("Did not execute CoT retrieval...")

        newline = '\n'
        edit_sweep_comment(
            "I found the following snippets in your repository. I will now analyze these snippets and come up with a plan."
            + "\n\n"
            + collapsible_template.format(
                summary="Some code snippets I looked at (click to expand). If some file is missing from here, you can mention the path in the ticket description.",
                body="\n".join(
                    [
                        f"https://github.com/{organization}/{repo_name}/blob/{repo.get_commits()[0].sha}/{snippet.file_path}#L{max(snippet.start, 1)}-L{min(snippet.end, snippet.content.count(newline))}\n"
                        for snippet in snippets
                    ]
                ),
            )
            + (f"I also found the following external resources that might be helpful:\n\n{external_results}\n\n" if external_results else ""),
            1
        )

        # COMMENT ON ISSUE
        # TODO: removed issue commenting here
        logger.info("Fetching files to modify/create...")
        file_change_requests, create_thoughts, modify_thoughts = sweep_bot.get_files_to_change()

        sweep_bot.summarize_snippets(create_thoughts, modify_thoughts)

        file_change_requests = sweep_bot.validate_file_change_requests(file_change_requests)
        table = tabulate(
            [[f"`{file_change_request.filename}`", file_change_request.instructions.replace('\n', '<br/>').replace('```', '\\```')] for file_change_request in
             file_change_requests],
            headers=["File Path", "Proposed Changes"],
            tablefmt="pipe"
        )
        edit_sweep_comment(
            "From looking through the relevant snippets, I decided to make the following modifications:\n\n" + table + "\n\n",
            2
        )

        # TODO(lukejagg): Generate PR after modifications are made
        # CREATE PR METADATA
        logger.info("Generating PR...")
        pull_request = sweep_bot.generate_pull_request()
        pull_request_content = pull_request.content.strip().replace("\n", "\n>")
        pull_request_summary = f"**{pull_request.title}**\n`{pull_request.branch_name}`\n>{pull_request_content}\n"
        edit_sweep_comment(
            f"I have created a plan for writing the pull request. I am now working my plan and coding the required changes to address this issue. Here is the planned pull request:\n\n{pull_request_summary}",
            3
        )

        logger.info("Making PR...")

        files_progress = [(file_change_request.filename, file_change_request.instructions, "⏳") for file_change_request in file_change_requests]

        generator = create_pr_changes(file_change_requests, pull_request, sweep_bot, username, installation_id, issue_number)
        message = tabulate([(f"`{filename}`", instructions, progress) for filename, instructions, progress in files_progress], headers=["File", "Instructions", "Progress"], tablefmt="pipe")
        edit_sweep_comment(message, 4)
        response = None
        for item in generator:
            if isinstance(item, dict):
                response = item
                break
            file_change_request, changed_file = item
            if changed_file:
                # message += f":heavy_check_mark: Edited {file_change_request.filename}\n"
                files_progress = [(file, instructions, "✅") if file_change_request.filename == file else (file, instructions, progress) for file, instructions, progress in files_progress]
            else:
                # message += f"❌ Did not edit {file_change_request.filename}\n"
                files_progress = [(file, instructions, "❌") if file_change_request.filename == file else (file, instructions, progress) for file, instructions, progress in files_progress]
            logger.info(f"Edited {file_change_request.filename}")
            message = tabulate([(f"`{filename}`", instructions, progress) for filename, instructions, progress in files_progress], headers=["File", "Instructions", "Progress"], tablefmt="pipe")
            edit_sweep_comment(message, 4)
        if not response or not response["success"]:
            raise Exception(f"Failed to create PR: {response['error']}")
        pr_changes = response["pull_request"]

        edit_sweep_comment(
            message + "I have finished coding the issue. I am now reviewing it for completeness.",
            4
        )

        review_message = f"Here are the my self-reviews of my changes at [`{pr_changes.pr_head}`](https://github.com/kevinlu1248/pyepsilla/commits/{pr_changes.pr_head}).\n\n"

        try:
            current_issue.delete_reaction(eyes_reaction.id)
        except:
            pass

        for i in range(1 if not slow_mode else 3):
            try:
                # CODE REVIEW
                changes_required, review_comment = review_pr(repo=repo, pr=pr_changes, issue_url=issue_url, username=username,
                    repo_description=repo_description, title=title,
                    summary=summary, replies_text=replies_text, tree=tree)
<<<<<<< HEAD
                review_message += f"Here is the {i + 1}th review:\n> " + review_comment.replace("\n", "\n> ") + "\n\n"
                edit_sweep_comment(review_message + "\n\nI'm currently addressing these suggestions.", 5)
=======
                review_message += f"Here is the {ordinal(i + 1)} review\n> " + review_comment.replace("\n", "\n> ") + "\n\n"
                edit_sweep_comment(review_message, 4)
>>>>>>> fa817526
                logger.info(f"Addressing review comment {review_comment}")
                if changes_required:
                    on_comment(repo_full_name=repo_full_name,
                               repo_description=repo_description,
                               comment=review_comment,
                               username=username,
                               installation_id=installation_id,
                               pr_path=None,
                               pr_line_position=None,
                               pr_number=None,
                               pr=pr_changes)
                else:
                    break
            except Exception as e:
                logger.error(traceback.format_exc())
                logger.error(e)
                break

        edit_sweep_comment(review_message + "\n\nI finished incorporating these changes.", 5)

        pr = repo.create_pull(
            title=pr_changes.title,
            body=pr_changes.body,
            head=pr_changes.pr_head,
            base=SweepConfig.get_branch(repo)
        )
        # Get the branch (SweepConfig.get_branch(repo))'s sha
        sha = repo.get_branch(SweepConfig.get_branch(repo)).commit.sha

        pr.add_to_labels(GITHUB_LABEL_NAME)
        chat_logger.add_successful_ticket()
        current_issue.create_reaction("rocket")

        logger.info("Running github actions...")
        try:
            commit = pr.get_commits().reversed[0]
            check_runs = commit.get_check_runs()

            for check_run in check_runs:
                check_run.rerequest()
        except Exception as e:
            logger.error(e)

        # Completed code review
        edit_sweep_comment(
            review_message + "\n\nSuccess! 🚀",
            6,
            pr_message=f"## Here's the PR! [{pr.html_url}]({pr.html_url}).\n{payment_message}",
        )

        logger.info("Add successful ticket to counter")
        chat_logger.add_successful_ticket()
    except MaxTokensExceeded as e:
        logger.info("Max tokens exceeded")
        log_error("Max Tokens Exceeded", str(e) + "\n" + traceback.format_exc())
        if chat_logger.is_paying_user():
            edit_sweep_comment(f"Sorry, I could not edit `{e.filename}` as this file is too long. We are currently working on improved file streaming to address this issue.\n", -1)
        else:
            edit_sweep_comment(f"Sorry, I could not edit `{e.filename}` as this file is too long.\n\nIf this file is incorrect, please describe the desired file in the prompt. However, if you would like to edit longer files, consider upgrading to [Sweep Pro](https://sweep.dev/) for longer context lengths.\n", -1)
        raise e
    except NoFilesException as e:
        logger.info("Sweep could not find files to modify")
        log_error("Sweep could not find files to modify", str(e) + "\n" + traceback.format_exc())
        edit_sweep_comment("Sorry, Sweep could not find any appropriate files to edit to address this issue. If this is a mistake, please provide more context and I will retry!", -1)
        raise e
    except openai.error.InvalidRequestError as e:
        logger.error(traceback.format_exc())
        logger.error(e)
        edit_sweep_comment(
            "I'm sorry, but it looks our model has ran out of context length. We're trying to make this happen less, but one way to mitigate this is to code smaller files. If this error persists contact team@sweep.dev.",
            -1
        )
        log_error("Context Length", str(e) + "\n" + traceback.format_exc())
        posthog.capture(
            username,
            "failed",
            properties={
                "error": str(e),
                "reason": "Invalid request error / context length",
                **metadata,
            },
        )
        raise e
    except Exception as e:
        logger.error(traceback.format_exc())
        logger.error(e)
        edit_sweep_comment(
            "I'm sorry, but it looks like an error has occurred. Try changing the issue description to re-trigger Sweep. If this error persists contact team@sweep.dev.",
            -1
        )
        log_error("Workflow", str(e) + "\n" + traceback.format_exc())
        posthog.capture(
            username,
            "failed",
            properties={"error": str(e), "reason": "Generic error", **metadata},
        )
        raise e
    else:
        try:
            item_to_react_to.delete_reaction(eyes_reaction.id)
            item_to_react_to.create_reaction("rocket")
        except Exception as e:
            logger.error(e)

    posthog.capture(username, "success", properties={**metadata})
    logger.info("on_ticket success")
    return {"success": True}<|MERGE_RESOLUTION|>--- conflicted
+++ resolved
@@ -487,13 +487,8 @@
                 changes_required, review_comment = review_pr(repo=repo, pr=pr_changes, issue_url=issue_url, username=username,
                     repo_description=repo_description, title=title,
                     summary=summary, replies_text=replies_text, tree=tree)
-<<<<<<< HEAD
-                review_message += f"Here is the {i + 1}th review:\n> " + review_comment.replace("\n", "\n> ") + "\n\n"
+                review_message += f"Here is the {ordinal(i + 1)} review\n> " + review_comment.replace("\n", "\n> ") + "\n\n"
                 edit_sweep_comment(review_message + "\n\nI'm currently addressing these suggestions.", 5)
-=======
-                review_message += f"Here is the {ordinal(i + 1)} review\n> " + review_comment.replace("\n", "\n> ") + "\n\n"
-                edit_sweep_comment(review_message, 4)
->>>>>>> fa817526
                 logger.info(f"Addressing review comment {review_comment}")
                 if changes_required:
                     on_comment(repo_full_name=repo_full_name,
