"""
on_ticket is the main function that is called when a new issue is created.
It is only called by the webhook handler in sweepai/api.py.
"""

import difflib
import io
import os
import re
import traceback
from typing import Any
import zipfile
from time import time

import markdown
import openai
import requests
import yaml
import yamllint.config as yamllint_config
from github import BadCredentialsException, Github, Repository
from github.Issue import Issue
from github.PullRequest import PullRequest as GithubPullRequest
from loguru import logger
from tabulate import tabulate
from tqdm import tqdm
from yamllint import linter

from sweepai.agents.pr_description_bot import PRDescriptionBot
from sweepai.config.client import (
    DEFAULT_RULES,
    RESET_FILE,
    RESTART_SWEEP_BUTTON,
    REVERT_CHANGED_FILES_TITLE,
    RULES_LABEL,
    RULES_TITLE,
    SWEEP_BAD_FEEDBACK,
    SWEEP_GOOD_FEEDBACK,
    SweepConfig,
    get_documentation_dict,
    get_gha_enabled,
    get_rules,
)
from sweepai.config.server import (
    DEPLOYMENT_GHA_ENABLED,
    DISCORD_FEEDBACK_WEBHOOK_URL,
    ENV,
    GITHUB_LABEL_NAME,
    IS_SELF_HOSTED,
    MONGODB_URI,
    PROGRESS_BASE_URL,
)
from sweepai.core.context_pruning import get_relevant_context
from sweepai.core.entities import (
    AssistantRaisedException,
    FileChangeRequest,
    MaxTokensExceeded,
    NoFilesException,
    PullRequest,
    SandboxResponse,
)
from sweepai.core.entities import create_error_logs as entities_create_error_logs
from sweepai.core.pr_reader import PRReader
from sweepai.core.sweep_bot import SweepBot, get_files_to_change, validate_file_change_requests
from sweepai.handlers.create_pr import (
    create_config_pr,
    create_pr_changes,
    safe_delete_sweep_branch,
)
from sweepai.handlers.on_check_suite import clean_gh_logs
from sweepai.utils.buttons import Button, ButtonList, create_action_buttons
from sweepai.utils.chat_logger import ChatLogger
from sweepai.utils.diff import generate_diff
from sweepai.utils.event_logger import posthog
from sweepai.utils.github_utils import (
    CURRENT_USERNAME,
    ClonedRepo,
    convert_pr_draft_field,
    get_github_client,
)
from sweepai.utils.progress import (
    AssistantConversation,
    PaymentContext,
    TicketContext,
    TicketProgress,
    TicketProgressStatus,
)
from sweepai.utils.prompt_constructor import HumanMessagePrompt
from sweepai.utils.str_utils import (
    BOT_SUFFIX,
    FASTER_MODEL_MESSAGE,
    UPDATES_MESSAGE,
    blockquote,
    bot_suffix,
    checkbox_template,
    clean_logs,
    collapsible_template,
    create_checkbox,
    create_collapsible,
    discord_suffix,
    format_sandbox_success,
    get_hash,
    sep,
    stars_suffix,
    strip_sweep,
    to_branch_name,
)
from sweepai.utils.ticket_utils import (
    center,
    fetch_relevant_files,
    fire_and_forget_wrapper,
    log_error,
    prep_snippets,
)
from sweepai.utils.user_settings import UserSettings

# from sandbox.sandbox_utils import Sandbox


sweeping_gif = """<a href="https://github.com/sweepai/sweep"><img class="swing" src="https://raw.githubusercontent.com/sweepai/sweep/main/.assets/sweeping.gif" width="100" style="width:50px; margin-bottom:10px" alt="Sweeping"></a>"""


custom_config = """
extends: relaxed

rules:
    line-length: disable
    indentation: disable
"""

INSTRUCTIONS_FOR_REVIEW = """\
### 💡 To get Sweep to edit this pull request, you can:
* Comment below, and Sweep can edit the entire PR
* Comment on a file, Sweep will only modify the commented file
* Edit the original issue to get Sweep to recreate the PR from scratch"""

email_template = """Hey {name},
<br/><br/>
🚀 I just finished creating a pull request for your issue ({repo_full_name}#{issue_number}) at <a href="{pr_url}">{repo_full_name}#{pr_number}</a>!

<br/><br/>
You can view how I created this pull request <a href="{progress_url}">here</a>.

<h2>Summary</h2>
<blockquote>
{summary}
</blockquote>

<h2>Files Changed</h2>
<ul>
{files_changed}
</ul>

{sweeping_gif}
<br/>
Cheers,
<br/>
Sweep
<br/>"""

FAILING_GITHUB_ACTION_PROMPT = """\
The following Github Actions failed on a previous attempt at fixing this issue.
Propose a fix to the failing github actions. You must edit the source code, not the github action itself.
{github_action_log}
"""


# Add :eyes: emoji to ticket
def add_emoji(issue: Issue, comment_id: int = None, reaction_content="eyes"):
    item_to_react_to = issue.get_comment(comment_id) if comment_id else issue
    item_to_react_to.create_reaction("eyes")


# If SWEEP_BOT reacted to item_to_react_to with "rocket", then remove it.
def remove_emoji(issue: Issue, comment_id: int = None, content_to_delete="eyes"):
    item_to_react_to = issue.get_comment(comment_id) if comment_id else issue
    reactions = item_to_react_to.get_reactions()
    for reaction in reactions:
        if (
            reaction.content == content_to_delete
            and reaction.user.login == CURRENT_USERNAME
        ):
            item_to_react_to.delete_reaction(reaction.id)


def create_error_logs(
    commit_url_display: str,
    sandbox_response: SandboxResponse,
    status: str = "✓",
):
    return (
        (
            "<br/>"
            + create_collapsible(
                f"Sandbox logs for {commit_url_display} {status}",
                blockquote(
                    "\n\n".join(
                        [
                            create_collapsible(
                                f"<code>{output}</code> {i + 1}/{len(sandbox_response.outputs)} {format_sandbox_success(sandbox_response.success)}",
                                f"<pre>{clean_logs(output)}</pre>",
                                i == len(sandbox_response.outputs) - 1,
                            )
                            for i, output in enumerate(sandbox_response.outputs)
                            if len(sandbox_response.outputs) > 0
                        ]
                    )
                ),
                opened=True,
            )
        )
        if sandbox_response
        else ""
    )


# takes in a list of workflow runs and returns a list of messages containing the logs of the failing runs
def get_failing_gha_logs(runs) -> str:
    all_logs = ""
    for run in runs:
        # jobs_url
        jobs_url = run.jobs_url
        jobs_response = requests.get(
            jobs_url,
            headers={
                "Accept": "application/vnd.github+json",
                "X-Github-Api-Version": "2022-11-28",
                "Authorization": "Bearer " + os.environ["GITHUB_PAT"],
            },
        )
        if jobs_response.status_code == 200:
            failed_jobs = []
            jobs = jobs_response.json()["jobs"]
            for job in jobs:
                if job["conclusion"] == "failure":
                    failed_jobs.append(job)

            failed_jobs_name_list = []
            for job in failed_jobs:
                # add failed steps
                for step in job["steps"]:
                    if step["conclusion"] == "failure":
                        failed_jobs_name_list.append(
                            f"{job['name']}/{step['number']}_{step['name']}"
                        )
        else:
            logger.error(
                "Failed to get jobs for failing github actions, possible a credentials issue"
            )
            return all_logs
        # logs url
        logs_url = run.logs_url
        logs_response = requests.get(
            logs_url,
            headers={
                "Accept": "application/vnd.github+json",
                "X-Github-Api-Version": "2022-11-28",
                "Authorization": "Bearer " + os.environ["GITHUB_PAT"],
            },
            allow_redirects=True,
        )
        # Check if the request was successful
        if logs_response.status_code == 200:
            zip_data = io.BytesIO(logs_response.content)
            zip_file = zipfile.ZipFile(zip_data, "r")
            zip_file_names = zip_file.namelist()
            for file in failed_jobs_name_list:
                if f"{file}.txt" in zip_file_names:
                    logs = zip_file.read(f"{file}.txt").decode("utf-8")
                    logs_prompt = clean_gh_logs(logs)
                    all_logs += logs_prompt + "\n"
        else:
            logger.error(
                "Failed to get logs for failing github actions, likely a credentials issue"
            )
            return all_logs
    return all_logs


def delete_old_prs(repo: Repository, issue_number: int):
    logger.info("Deleting old PRs...")
    prs = repo.get_pulls(
        state="open",
        sort="created",
        direction="desc",
        base=SweepConfig.get_branch(repo),
    )
    for pr in tqdm(prs.get_page(0)):
        # # Check if this issue is mentioned in the PR, and pr is owned by bot
        # # This is done in create_pr, (pr_description = ...)
        if pr.user.login == CURRENT_USERNAME and f"Fixes #{issue_number}.\n" in pr.body:
            safe_delete_sweep_branch(pr, repo)
            break

def construct_sweep_bot(
        repo: Repository,
        repo_name: str,
        issue_url: str,
        repo_description: str,
        title: str,
        message_summary: str,
        cloned_repo: ClonedRepo,
        ticket_progress: TicketProgress,
        chat_logger: ChatLogger,
        snippets: Any = None,
        tree: Any = None,
        comments: Any = None,
    ) -> SweepBot:
    human_message = HumanMessagePrompt(
        repo_name=repo_name,
        issue_url=issue_url,
        repo_description=repo_description.strip(),
        title=title,
        summary=message_summary,
        snippets=snippets,
        tree=tree,
    )
    sweep_bot = SweepBot.from_system_message_content(
        human_message=human_message,
        repo=repo,
        is_reply=bool(comments),
        chat_logger=chat_logger,
        cloned_repo=cloned_repo,
        ticket_progress=ticket_progress,
    )
    return sweep_bot


def get_comment_header(
    index: int,
    g: Github,
    repo_full_name: str,
    user_settings: UserSettings,
    progress_headers: list[None | str],
    tracking_id: str | None,
    payment_message_start: str,
    user_settings_message: str,
    errored: bool = False,
    pr_message: str = "",
    done: bool = False,
    initial_sandbox_response: int | SandboxResponse = -1,
    initial_sandbox_response_file=None,
    config_pr_url: str | None = None,
):
    config_pr_message = (
        "\n"
        + f"<div align='center'>Install Sweep Configs: <a href='{config_pr_url}'>Pull Request</a></div>"
        if config_pr_url is not None
        else ""
    )
    actions_message = create_action_buttons(
        [
            RESTART_SWEEP_BUTTON,
        ]
    )

    sandbox_execution_message = "\n\n## GitHub Actions failed\n\nThe sandbox appears to be unavailable or down.\n\n"

    if initial_sandbox_response == -1:
        sandbox_execution_message = ""
    elif initial_sandbox_response is not None:
        repo = g.get_repo(repo_full_name)
        commit_hash = repo.get_commits()[0].sha
        success = initial_sandbox_response.outputs and initial_sandbox_response.success
        status = "✓" if success else "X"
        sandbox_execution_message = (
            "\n\n## GitHub Actions"
            + status
            + "\n\nHere are the GitHub Actions logs prior to making any changes:\n\n"
        )
        sandbox_execution_message += entities_create_error_logs(
            f'<a href="https://github.com/{repo_full_name}/commit/{commit_hash}"><code>{commit_hash[:7]}</code></a>',
            initial_sandbox_response,
            initial_sandbox_response_file,
        )
        if success:
            sandbox_execution_message += f"\n\nSandbox passed on the latest `{repo.default_branch}`, so sandbox checks will be enabled for this issue."
        else:
            sandbox_execution_message += "\n\nSandbox failed, so all sandbox checks will be disabled for this issue."

    if index < 0:
        index = 0
    if index == 4:
        return (
            pr_message
            + config_pr_message
            + f"\n\n---\n{user_settings.get_message(completed=True)}"
            + f"\n\n---\n{actions_message}"
            + sandbox_execution_message
        )

    total = len(progress_headers)
    index += 1 if done else 0
    index *= 100 / total
    index = int(index)
    index = min(100, index)
    if errored:
        pbar = f"\n\n<img src='https://progress-bar.dev/{index}/?&title=Errored&width=600' alt='{index}%' />"
        return (
            f"{center(sweeping_gif)}<br/>{center(pbar)}\n\n"
            + f"\n\n---\n{actions_message}"
            + sandbox_execution_message
        )
    pbar = f"\n\n<img src='https://progress-bar.dev/{index}/?&title=Progress&width=600' alt='{index}%' />"
    return (
        f"{center(sweeping_gif)}"
        + (
            center(
                f'\n\n<h2>✨ Track Sweep\'s progress on our <a href="{PROGRESS_BASE_URL}/issues/{tracking_id}">progress dashboard</a>!</h2>'
            )
            if MONGODB_URI is not None
            else ""
        )
        + f"<br/>{center(pbar)}"
        + ("\n" + stars_suffix if index != -1 else "")
        + "\n"
        + center(payment_message_start)
        + f"\n\n---\n{user_settings_message}"
        + config_pr_message
        + f"\n\n---\n{actions_message}"
        + sandbox_execution_message
    )


def on_ticket(
    title: str,
    summary: str,
    issue_number: int,
    issue_url: str, # purely for logging purposes
    username: str,
    repo_full_name: str,
    repo_description: str,
    installation_id: int,
    comment_id: int = None,
    edited: bool = False,
    tracking_id: str | None = None,
):
    with logger.contextualize(
        tracking_id=tracking_id,
    ):
        if tracking_id is None:
            tracking_id = get_hash()
        on_ticket_start_time = time()
        logger.info(f"Starting on_ticket with title {title} and summary {summary}")
        (
            title,
            slow_mode,
            do_map,
            subissues_mode,
            sandbox_mode,
            fast_mode,
            lint_mode,
        ) = strip_sweep(title)

        summary = summary or ""
        summary = re.sub(
            "<details (open)?>(\r)?\n<summary>Checklist</summary>.*",
            "",
            summary,
            flags=re.DOTALL,
        ).strip()
        summary = re.sub(
            "---\s+Checklist:(\r)?\n(\r)?\n- \[[ X]\].*",
            "",
            summary,
            flags=re.DOTALL,
        ).strip()
        summary = re.sub(
            "### Details\n\n_No response_", "", summary, flags=re.DOTALL
        )
        summary = re.sub("\n\n", "\n", summary, flags=re.DOTALL)

        repo_name = repo_full_name
        user_token, g = get_github_client(installation_id)
        repo = g.get_repo(repo_full_name)
        current_issue: Issue = repo.get_issue(number=issue_number)
        assignee = current_issue.assignee.login if current_issue.assignee else None
        if assignee is None:
            assignee = current_issue.user.login

        ticket_progress = TicketProgress(
            tracking_id=tracking_id,
            username=username,
            context=TicketContext(
                title=title,
                description=summary,
                repo_full_name=repo_full_name,
                issue_number=issue_number,
                is_public=repo.private is False,
                start_time=int(time()),
            ),
        )
        branch_match = re.search(
            r"([B|b]ranch:) *(?P<branch_name>.+?)(\s|$)", summary
        )
        overrided_branch_name = None
        if branch_match and "branch_name" in branch_match.groupdict():
            overrided_branch_name = (
                branch_match.groupdict()["branch_name"].strip().strip("`\"'")
            )
            # TODO: this code might be finicky, might have missed edge cases
            if overrided_branch_name.startswith("https://github.com/"):
                overrided_branch_name = overrided_branch_name.split("?")[0].split(
                    "tree/"
                )[-1]
            SweepConfig.get_branch(repo, overrided_branch_name)

        chat_logger = (
            ChatLogger(
                {
                    "repo_name": repo_name,
                    "title": title,
                    "summary": summary,
                    "issue_number": issue_number,
                    "issue_url": issue_url,
                    "username": (
                        username if not username.startswith("sweep") else assignee
                    ),
                    "repo_full_name": repo_full_name,
                    "repo_description": repo_description,
                    "installation_id": installation_id,
                    "type": "ticket",
                    "mode": ENV,
                    "comment_id": comment_id,
                    "edited": edited,
                    "tracking_id": tracking_id,
                },
                active=True,
            )
            if MONGODB_URI
            else None
        )

        if chat_logger and not IS_SELF_HOSTED:
            is_paying_user = chat_logger.is_paying_user()
            is_consumer_tier = chat_logger.is_consumer_tier()
            use_faster_model = chat_logger.use_faster_model()
        else:
            is_paying_user = True
            is_consumer_tier = False
            use_faster_model = False

        if use_faster_model:
            raise Exception(FASTER_MODEL_MESSAGE)

        if fast_mode:
            use_faster_model = True

        if not comment_id and not edited and chat_logger and not sandbox_mode:
            fire_and_forget_wrapper(chat_logger.add_successful_ticket)(
                gpt3=use_faster_model
            )

        organization, repo_name = repo_full_name.split("/")
        metadata = {
            "issue_url": issue_url,
            "repo_full_name": repo_full_name,
            "organization": organization,
            "repo_name": repo_name,
            "repo_description": repo_description,
            "username": username,
            "comment_id": comment_id,
            "title": title,
            "installation_id": installation_id,
            "function": "on_ticket",
            "edited": edited,
            "model": "gpt-3.5" if use_faster_model else "gpt-4",
            "tier": "pro" if is_paying_user else "free",
            "mode": ENV,
            "slow_mode": slow_mode,
            "do_map": do_map,
            "subissues_mode": subissues_mode,
            "sandbox_mode": sandbox_mode,
            "fast_mode": fast_mode,
            "is_self_hosted": IS_SELF_HOSTED,
            "tracking_id": tracking_id,
        }
        fire_and_forget_wrapper(posthog.capture)(
            username, "started", properties=metadata
        )

        try:
            if current_issue.state == "closed":
                fire_and_forget_wrapper(posthog.capture)(
                    username,
                    "issue_closed",
                    properties={
                        **metadata,
                        "duration": round(time() - on_ticket_start_time),
                    },
                )
                return {"success": False, "reason": "Issue is closed"}

            fire_and_forget_wrapper(add_emoji)(current_issue, comment_id)
            fire_and_forget_wrapper(remove_emoji)(
                current_issue, comment_id, content_to_delete="rocket"
            )
            fire_and_forget_wrapper(current_issue.edit)(body=summary)

            replies_text = ""
            summary = summary if summary else ""

            fire_and_forget_wrapper(delete_old_prs)(repo, issue_number)

            if not sandbox_mode:
                progress_headers = [
                    None,
                    "Step 1: 🔎 Searching",
                    "Step 2: ⌨️ Coding",
                    "Step 3: 🔁 Code Review",
                ]
            else:
                progress_headers = [
                    None,
                    "📖 Reading File",
                    "🛠️ Executing Sandbox",
                ]

            issue_comment = None
            payment_message, payment_message_start = get_payment_messages(
                chat_logger
            )

            ticket_progress.context.payment_context = PaymentContext(
                use_faster_model=use_faster_model,
                pro_user=is_paying_user,
                daily_tickets_used=(
                    chat_logger.get_ticket_count(use_date=True)
                    if chat_logger
                    else 0
                ),
                monthly_tickets_used=(
                    chat_logger.get_ticket_count() if chat_logger else 0
                ),
            )
            ticket_progress.save()

            config_pr_url = None
            user_settings = UserSettings.from_username(username=username)
            user_settings_message = user_settings.get_message()

            cloned_repo = ClonedRepo(
                repo_full_name,
                installation_id=installation_id,
                token=user_token,
                repo=repo,
                branch=overrided_branch_name,
            )
            # check that repo's directory is non-empty
            if os.listdir(cloned_repo.cached_dir) == []:
                logger.info("Empty repo")
                first_comment = (
                    "Sweep is currently not supported on empty repositories. Please add some"
                    f" code to your repository and try again.\n{sep}##"
                    f" {progress_headers[1]}\n{bot_suffix}{discord_suffix}"
                )
                if issue_comment is None:
                    issue_comment = current_issue.create_comment(
                        first_comment + BOT_SUFFIX
                    )
                else:
                    issue_comment.edit(first_comment + BOT_SUFFIX)
                return {"success": False}
            indexing_message = (
                "I'm searching for relevant snippets in your repository. If this is your first"
                " time using Sweep, I'm indexing your repository. You can monitor the progress using the progress dashboard"
            )
            first_comment = (
                f"{get_comment_header(0, g, repo_full_name, user_settings, progress_headers, tracking_id, payment_message_start, user_settings_message)}\n{sep}I am currently looking into this ticket! I"
                " will update the progress of the ticket in this comment. I am currently"
                f" searching through your code, looking for relevant snippets.\n{sep}##"
                f" {progress_headers[1]}\n{indexing_message}{bot_suffix}{discord_suffix}"
            )
            # Find Sweep's previous comment
            comments = []
            for comment in current_issue.get_comments():
                comments.append(comment)
                if comment.user.login == CURRENT_USERNAME:
                    issue_comment = comment
                    break
            if issue_comment is None:
                issue_comment = current_issue.create_comment(first_comment)
            else:
                fire_and_forget_wrapper(issue_comment.edit)(first_comment)
            old_edit = issue_comment.edit
            issue_comment.edit = lambda msg: old_edit(msg + BOT_SUFFIX)
            past_messages = {}
            current_index = 0
            table = None
            initial_sandbox_response = -1
            initial_sandbox_response_file = None

            def refresh_token():
                user_token, g = get_github_client(installation_id)
                repo = g.get_repo(repo_full_name)
                return user_token, g, repo

            def edit_sweep_comment(
                message: str,
                index: int,
                pr_message="",
                done=False,
                add_bonus_message=True,
            ):
                nonlocal current_index, user_token, g, repo, issue_comment, initial_sandbox_response, initial_sandbox_response_file
                # -1 = error, -2 = retry
                # Only update the progress bar if the issue generation errors.
                errored = index == -1
                if index >= 0:
                    past_messages[index] = message
                    current_index = index

                agg_message = None
                # Include progress history
                # index = -2 is reserved for
                for i in range(
                    current_index + 2
                ):  # go to next header (for Working on it... text)
                    if i == 0 or i >= len(progress_headers):
                        continue  # skip None header
                    header = progress_headers[i]
                    if header is not None:
                        header = "## " + header + "\n"
                    else:
                        header = "No header\n"
                    msg = header + (past_messages.get(i) or "Working on it...")
                    if agg_message is None:
                        agg_message = msg
                    else:
                        agg_message = agg_message + f"\n{sep}" + msg

                suffix = bot_suffix + discord_suffix
                if errored:
                    agg_message = (
                        "## ❌ Unable to Complete PR"
                        + "\n"
                        + message
                        + (
                            "\n\nFor bonus GPT-4 tickets, please report this bug on"
                            f" **[Discord](https://discord.gg/invite/sweep)** (tracking ID: `{tracking_id}`)."
                            if add_bonus_message
                            else ""
                        )
                    )
                    if table is not None:
                        agg_message = (
                            agg_message
                            + f"\n{sep}Please look at the generated plan. If something looks"
                            f" wrong, please add more details to your issue.\n\n{table}"
                        )
                    suffix = bot_suffix  # don't include discord suffix for error messages

                # Update the issue comment
                msg = f"{get_comment_header(current_index, g, repo_full_name, user_settings, progress_headers, tracking_id, payment_message_start, user_settings_message, errored=errored, pr_message=pr_message, done=done, initial_sandbox_response=initial_sandbox_response, initial_sandbox_response_file=initial_sandbox_response_file, config_pr_url=config_pr_url)}\n{sep}{agg_message}{suffix}"
                try:
                    issue_comment.edit(msg)
                except BadCredentialsException:
                    logger.error(
                        f"Bad credentials, refreshing token (tracking ID: `{tracking_id}`)"
                    )
                    user_token, g = get_github_client(installation_id)
                    repo = g.get_repo(repo_full_name)

                    issue_comment = None
                    for comment in comments:
                        if comment.user.login == CURRENT_USERNAME:
                            issue_comment = comment
                    current_issue = repo.get_issue(number=issue_number)
                    if issue_comment is None:
                        issue_comment = current_issue.create_comment(msg)
                    else:
                        issue_comment = [
                            comment
                            for comment in current_issue.get_comments()
                            if comment.user.login == CURRENT_USERNAME
                        ][0]
                        issue_comment.edit(msg)

            if use_faster_model:
                edit_sweep_comment(
                    FASTER_MODEL_MESSAGE, -1, add_bonus_message=False
                )
                posthog.capture(
                    username,
                    "ran_out_of_tickets",
                    properties={
                        **metadata,
                        "duration": round(time() - on_ticket_start_time),
                    },
                )
                return {
                    "success": False,
                    "error_message": "We deprecated supporting GPT 3.5.",
                }

            if sandbox_mode:
                handle_sandbox_mode(
                    title, repo_full_name, repo, ticket_progress, edit_sweep_comment
                )
                return {"success": True}

            if len(title + summary) < 20:
                logger.info("Issue too short")
                edit_sweep_comment(
                    (
                        f"Please add more details to your issue. I need at least 20 characters"
                        f" to generate a plan. Please join our Discord server for support (tracking_id={tracking_id})"
                    ),
                    -1,
                )
                posthog.capture(
                    username,
                    "issue_too_short",
                    properties={
                        **metadata,
                        "duration": round(time() - on_ticket_start_time),
                    },
                )
                return {"success": True}

            prs_extracted = PRReader.extract_prs(repo, summary)
            message_summary = summary
            if prs_extracted:
                message_summary += "\n\n" + prs_extracted
                edit_sweep_comment(
                    create_collapsible(
                        "I found that you mentioned the following Pull Requests that might be important:",
                        blockquote(
                            prs_extracted,
                        ),
                    ),
                    1,
                )

<<<<<<< HEAD
                # Fetch git commit history
                if not repo_description:
                    repo_description = "No description provided."

                message_summary += replies_text
                # removed external search as it provides no real value and only adds noise
                # external_results = ExternalSearcher.extract_summaries(message_summary)
                # if external_results:
                #     message_summary += "\n\n" + external_results

                get_documentation_dict(repo)
                docs_results = ""
                human_message = HumanMessagePrompt(
                    repo_name=repo_name,
                    username=username,
                    repo_description=repo_description.strip(),
                    title=title,
                    summary=message_summary,
                    snippets=snippets,
                    tree=tree,
=======
            try:
                # search/context manager
                logger.info("Searching for relevant snippets...")
                snippets, tree, _, repo_context_manager = fetch_relevant_files(
                    cloned_repo,
                    title,
                    message_summary,
                    replies_text,
                    username,
                    metadata,
                    on_ticket_start_time,
                    tracking_id,
                    is_paying_user,
                    is_consumer_tier,
                    issue_url,
                    chat_logger,
                    ticket_progress,
>>>>>>> 6fbfddac
                )
                cloned_repo = repo_context_manager.cloned_repo
            except Exception as e:
                edit_sweep_comment(
                    (
                        "It looks like an issue has occurred around fetching the files."
                        " Perhaps the repo failed to initialized. If this error persists"
                        f" contact team@sweep.dev.\n\n> @{username}, editing this issue description to include more details will automatically make me relaunch. Please join our Discord server for support (tracking_id={tracking_id})"
                    ),
                    -1,
                )
                raise Exception("Failed to fetch files") from e
            _user_token, g = get_github_client(installation_id)
            user_token, g, repo = refresh_token()
            cloned_repo.token = user_token
            repo = g.get_repo(repo_full_name)
            ticket_progress.search_progress.indexing_progress = (
                ticket_progress.search_progress.indexing_total
            )
            ticket_progress.status = TicketProgressStatus.PLANNING
            ticket_progress.save()

            # Fetch git commit history
            if not repo_description:
                repo_description = "No description provided."

            message_summary += replies_text
            # removed external search as it provides no real value and only adds noise
            # external_results = ExternalSearcher.extract_summaries(message_summary)
            # if external_results:
            #     message_summary += "\n\n" + external_results

            get_documentation_dict(repo)
            docs_results = ""
            sweep_bot = construct_sweep_bot(
                repo=repo,
                repo_name=repo_name,
                issue_url=issue_url,
                repo_description=repo_description,
                title=title,
                message_summary=message_summary,
                cloned_repo=cloned_repo,
                ticket_progress=ticket_progress,
                chat_logger=chat_logger,
                snippets=snippets,
                tree=tree,
                comments=comments,
            )
            # Check repository for sweep.yml file.
            sweep_yml_exists = False
            sweep_yml_failed = False
            for content_file in repo.get_contents(""):
                if content_file.name == "sweep.yaml":
                    sweep_yml_exists = True

                    # Check if YAML is valid
                    yaml_content = content_file.decoded_content.decode("utf-8")
                    sweep_yaml_dict = {}
                    try:
                        sweep_yaml_dict = yaml.safe_load(yaml_content)
                    except Exception:
                        logger.error(f"Failed to load YAML file: {yaml_content}")
                    if len(sweep_yaml_dict) > 0:
                        break
                    linter_config = yamllint_config.YamlLintConfig(custom_config)
                    problems = list(linter.run(yaml_content, linter_config))
                    if problems:
                        errors = [
                            f"Line {problem.line}: {problem.desc} (rule: {problem.rule})"
                            for problem in problems
                        ]
                        error_message = "\n".join(errors)
                        markdown_error_message = f"**There is something wrong with your [sweep.yaml](https://github.com/{repo_full_name}/blob/main/sweep.yaml):**\n```\n{error_message}\n```"
                        sweep_yml_failed = True
                        logger.error(markdown_error_message)
                        edit_sweep_comment(markdown_error_message, -1)
                    else:
                        logger.info("The YAML file is valid. No errors found.")
                    break

            # If sweep.yaml does not exist, then create a new PR that simply creates the sweep.yaml file.
            if not sweep_yml_exists:
                try:
                    logger.info("Creating sweep.yaml file...")
                    config_pr = create_config_pr(sweep_bot, cloned_repo=cloned_repo)
                    config_pr_url = config_pr.html_url
                    edit_sweep_comment(message="", index=-2)
                except SystemExit:
                    raise SystemExit
                except Exception as e:
                    logger.error(
                        "Failed to create new branch for sweep.yaml file.\n",
                        e,
                        traceback.format_exc(),
                    )
            else:
                logger.info("sweep.yaml file already exists.")

            try:
                # ANALYZE SNIPPETS
                newline = "\n"
                edit_sweep_comment(
                    "I found the following snippets in your repository. I will now analyze"
                    " these snippets and come up with a plan."
                    + "\n\n"
                    + create_collapsible(
                        "Some code snippets I think are relevant in decreasing order of relevance (click to expand). If some file is missing from here, you can mention the path in the ticket description.",
                        "\n".join(
                            [
                                f"https://github.com/{organization}/{repo_name}/blob/{repo.get_commits()[0].sha}/{snippet.file_path}#L{max(snippet.start, 1)}-L{min(snippet.end, snippet.content.count(newline) - 1)}\n"
                                for snippet in snippets
                            ]
                        ),
                    )
                    + (
                        create_collapsible(
                            "I also found that you mentioned the following Pull Requests that may be helpful:",
                            blockquote(prs_extracted),
                        )
                        if prs_extracted
                        else ""
                    )
                    + (f"\n\n{docs_results}\n\n" if docs_results else ""),
                    1,
                )

                logger.info("Fetching files to modify/create...")
                file_change_requests, plan = get_files_to_change(
                    relevant_snippets=repo_context_manager.relevant_snippets,
                    read_only_snippets=repo_context_manager.read_only_snippets,
                    problem_statement=f"{title}\n\n{summary}",
                    repo_name=repo_full_name,
                )
                validate_file_change_requests(file_change_requests, cloned_repo)
                ticket_progress.planning_progress.file_change_requests = (
                    file_change_requests
                )
                ticket_progress.coding_progress.file_change_requests = (
                    file_change_requests
                )
                ticket_progress.coding_progress.assistant_conversations = [
                    AssistantConversation() for fcr in file_change_requests
                ]
                ticket_progress.status = TicketProgressStatus.CODING
                ticket_progress.save()

                if not file_change_requests:
                    if len(title + summary) < 60:
                        edit_sweep_comment(
                            (
                                "Sorry, I could not find any files to modify, can you please"
                                " provide more details? Please make sure that the title and"
                                " summary of the issue are at least 60 characters."
                            ),
                            -1,
                        )
                    else:
                        edit_sweep_comment(
                            (
                                "Sorry, I could not find any files to modify, can you please"
                                " provide more details?"
                            ),
                            -1,
                        )
                    raise Exception("No files to modify.")

                file_change_requests: list[
                    FileChangeRequest
                ] = sweep_bot.validate_file_change_requests(
                    file_change_requests,
                )
                ticket_progress.planning_progress.file_change_requests = (
                    file_change_requests
                )
                ticket_progress.coding_progress.assistant_conversations = [
                    AssistantConversation() for fcr in file_change_requests
                ]
                ticket_progress.save()

                table = tabulate(
                    [
                        [
                            file_change_request.entity_display,
                            file_change_request.instructions_display.replace(
                                "\n", "<br/>"
                            ).replace("```", "\\```"),
                        ]
                        for file_change_request in file_change_requests
                        if file_change_request.change_type != "check"
                    ],
                    headers=["File Path", "Proposed Changes"],
                    tablefmt="pipe",
                )

                logger.info("Generating PR...")
                pull_request = PullRequest(
                    title="Sweep: " + title,
                    branch_name="sweep/" + to_branch_name(title),
                    content="",
                )
                logger.info("Making PR...")

                ticket_progress.context.branch_name = pull_request.branch_name
                ticket_progress.save()

                files_progress: list[tuple[str, str, str, str]] = [
                    (
                        file_change_request.entity_display,
                        file_change_request.instructions_display,
                        "⏳ In Progress",
                        "",
                    )
                    for file_change_request in file_change_requests
                ]

                checkboxes_progress: list[tuple[str, str, str]] = [
                    (
                        file_change_request.entity_display,
                        file_change_request.instructions_display,
                        " ",
                    )
                    for file_change_request in file_change_requests
                    if not file_change_request.change_type == "check"
                ]
                checkboxes_contents = "\n".join(
                    [
                        create_checkbox(
                            f"`{filename}`", blockquote(instructions), check == "X"
                        )
                        for filename, instructions, check in checkboxes_progress
                    ]
                )
                create_collapsible("Checklist", checkboxes_contents, opened=True)

                file_change_requests[0].status = "running"

                condensed_checkboxes_contents = "\n".join(
                    [
                        create_checkbox(f"`{filename}`", "", check == "X").strip()
                        for filename, instructions, check in checkboxes_progress
                    ]
                )
                condensed_checkboxes_collapsible = create_collapsible(
                    "Checklist", condensed_checkboxes_contents, opened=True
                )

                current_issue = repo.get_issue(number=issue_number)
                current_issue.edit(
                    body=summary + "\n\n" + condensed_checkboxes_collapsible
                )

                delete_branch = False

                generator = create_pr_changes(
                    file_change_requests,
                    pull_request,
                    sweep_bot,
                    username,
                    installation_id,
                    issue_number,
                    chat_logger=chat_logger,
                    base_branch=overrided_branch_name,
                    additional_messages=[],
                )
                edit_sweep_comment(checkboxes_contents, 2)
                if not file_change_requests:
                    raise NoFilesException()
                response = {
                    "error": Exception(
                        f"Sweep failed to generate any file change requests! This could mean that Sweep failed to find the correct lines of code to modify or that GPT-4 did not respond in our specified format. Sometimes, retrying will fix this error. Otherwise, reach out to our Discord server for support (tracking_id={tracking_id})."
                    )
                }

                changed_files = []
                for item in generator:
                    if isinstance(item, dict):
                        response = item
                        break
                    (
                        new_file_contents,
                        _,
                        commit,
                        file_change_requests,
                    ) = item
                    # append all files that have been changed
                    if new_file_contents:
                        for file_name, _ in new_file_contents.items():
                            changed_files.append(file_name)
                    commit_hash: str = (
                        commit
                        if isinstance(commit, str)
                        else (
                            commit.sha
                            if commit is not None
                            else repo.get_branch(
                                pull_request.branch_name
                            ).commit.sha
                        )
                    )
                    commit_url = (
                        f"https://github.com/{repo_full_name}/commit/{commit_hash}"
                    )
                    commit_url_display = (
                        f"<a href='{commit_url}'><code>{commit_hash[:7]}</code></a>"
                    )
                    create_error_logs(
                        commit_url_display,
                        None,
                        status=(
                            "✓"
                        ),
                    )
                    checkboxes_progress = [
                        (
                            file_change_request.display_summary
                            + " "
                            + file_change_request.status_display
                            + " "
                            + (file_change_request.commit_hash_url or "")
                            + f" [Edit]({file_change_request.get_edit_url(repo.full_name, pull_request.branch_name)})",
                            file_change_request.instructions_ticket_display
                            + f"\n\n{file_change_request.diff_display}",
                            (
                                "X"
                                if file_change_request.status
                                in ("succeeded", "failed")
                                else " "
                            ),
                        )
                        for file_change_request in file_change_requests
                    ]
                    checkboxes_contents = "\n".join(
                        [
                            checkbox_template.format(
                                check=check,
                                filename=filename,
                                instructions=blockquote(instructions),
                            )
                            for filename, instructions, check in checkboxes_progress
                        ]
                    )
                    collapsible_template.format(
                        summary="Checklist",
                        body=checkboxes_contents,
                        opened="open",
                    )
                    condensed_checkboxes_contents = "\n".join(
                        [
                            checkbox_template.format(
                                check=check,
                                filename=filename,
                                instructions="",
                            ).strip()
                            for filename, instructions, check in checkboxes_progress
                            if not instructions.lower().startswith("run")
                        ]
                    )
                    condensed_checkboxes_collapsible = collapsible_template.format(
                        summary="Checklist",
                        body=condensed_checkboxes_contents,
                        opened="open",
                    )

                    try:
                        current_issue = repo.get_issue(number=issue_number)
                    except BadCredentialsException:
                        user_token, g, repo = refresh_token()
                        cloned_repo.token = user_token

                    current_issue.edit(
                        body=summary + "\n\n" + condensed_checkboxes_collapsible
                    )

                    logger.info(files_progress)
                    edit_sweep_comment(checkboxes_contents, 2)
                if not response.get("success"):
                    raise Exception(f"Failed to create PR: {response.get('error')}")

                checkboxes_contents = "\n".join(
                    [
                        checkbox_template.format(
                            check=check,
                            filename=filename,
                            instructions=blockquote(instructions),
                        )
                        for filename, instructions, check in checkboxes_progress
                    ]
                )
                condensed_checkboxes_contents = "\n".join(
                    [
                        checkbox_template.format(
                            check=check,
                            filename=filename,
                            instructions="",
                        ).strip()
                        for filename, instructions, check in checkboxes_progress
                        if not instructions.lower().startswith("run")
                    ]
                )
                condensed_checkboxes_collapsible = collapsible_template.format(
                    summary="Checklist",
                    body=condensed_checkboxes_contents,
                    opened="open",
                )
                for _ in range(3):
                    try:
                        current_issue.edit(
                            body=summary + "\n\n" + condensed_checkboxes_collapsible
                        )
                        break
                    except Exception:
                        from time import sleep

                        sleep(1)
                edit_sweep_comment(checkboxes_contents, 2)

                pr_changes = response["pull_request"]
                # change the body here
                diff_text = get_branch_diff_text(
                    repo=repo,
                    branch=pull_request.branch_name,
                    base_branch=overrided_branch_name,
                )
                new_description = PRDescriptionBot().describe_diffs(
                    diff_text,
                    pull_request.title,
                )
                # TODO: update the title as well
                if new_description:
                    pr_changes.body = (
                        f"{new_description}\n\nFixes"
                        f" #{issue_number}.\n\n---\n\n{UPDATES_MESSAGE}\n\n---\n\n{INSTRUCTIONS_FOR_REVIEW}{BOT_SUFFIX}"
                    )

                edit_sweep_comment(
                    "I have finished coding the issue. I am now reviewing it for completeness.",
                    3,
                )
                change_location = f" [`{pr_changes.pr_head}`](https://github.com/{repo_full_name}/commits/{pr_changes.pr_head}).\n\n"
                review_message = (
                    "Here are my self-reviews of my changes at" + change_location
                )

                try:
                    fire_and_forget_wrapper(remove_emoji)(content_to_delete="eyes")
                except SystemExit:
                    raise SystemExit
                except Exception:
                    pass

                changes_required, review_message = False, ""
                if changes_required:
                    edit_sweep_comment(
                        review_message
                        + "\n\nI finished incorporating these changes.",
                        3,
                    )
                else:
                    edit_sweep_comment(
                        f"I have finished reviewing the code for completeness. I did not find errors for {change_location}",
                        3,
                    )

                pr_actions_message = (
                    create_action_buttons(
                        [
                            SWEEP_GOOD_FEEDBACK,
                            SWEEP_BAD_FEEDBACK,
                        ],
                        header="### PR Feedback (click)\n",
                    )
                    + "\n"
                    if DISCORD_FEEDBACK_WEBHOOK_URL is not None
                    else ""
                )
                revert_buttons = []
                for changed_file in set(changed_files):
                    revert_buttons.append(
                        Button(label=f"{RESET_FILE} {changed_file}")
                    )
                revert_buttons_list = ButtonList(
                    buttons=revert_buttons, title=REVERT_CHANGED_FILES_TITLE
                )

                rule_buttons = []
                repo_rules = get_rules(repo) or []
                if repo_rules != [""] and repo_rules != []:
                    for rule in repo_rules or []:
                        if rule:
                            rule_buttons.append(
                                Button(label=f"{RULES_LABEL} {rule}")
                            )
                    if len(repo_rules) == 0:
                        for rule in DEFAULT_RULES:
                            rule_buttons.append(
                                Button(label=f"{RULES_LABEL} {rule}")
                            )

                rules_buttons_list = ButtonList(
                    buttons=rule_buttons, title=RULES_TITLE
                )

                sandbox_passed = None
                for file_change_request in file_change_requests:
                    if file_change_request.change_type == "check":
                        if (
                            file_change_request.sandbox_response
                            and file_change_request.sandbox_response.error_messages
                        ):
                            sandbox_passed = False
                        elif sandbox_passed is None:
                            sandbox_passed = True

                # delete failing sweep yaml if applicable
                if sweep_yml_failed:
                    try:
                        repo.delete_file(
                            "sweep.yaml",
                            "Delete failing sweep.yaml",
                            branch=pr_changes.pr_head,
                            sha=repo.get_contents("sweep.yaml").sha,
                        )
                    except Exception:
                        pass

                # create draft pr, then convert to regular pr later
                pr: GithubPullRequest = repo.create_pull(
                    title=pr_changes.title,
                    body=pr_actions_message + pr_changes.body,
                    head=pr_changes.pr_head,
                    base=overrided_branch_name or SweepConfig.get_branch(repo),
                    # TODO: reenable it later
                    draft=True,
                )

                try:
                    pr.add_to_assignees(username)
                except Exception as e:
                    logger.error(
                        f"Failed to add assignee {username}: {e}, probably a bot."
                    )

                ticket_progress.status = TicketProgressStatus.COMPLETE
                ticket_progress.context.done_time = time()
                ticket_progress.context.pr_id = pr.number
                ticket_progress.save()

                if revert_buttons:
                    pr.create_issue_comment(
                        revert_buttons_list.serialize() + BOT_SUFFIX
                    )
                if rule_buttons:
                    pr.create_issue_comment(
                        rules_buttons_list.serialize() + BOT_SUFFIX
                    )

                # add comments before labelling
                pr.add_to_labels(GITHUB_LABEL_NAME)
                current_issue.create_reaction("rocket")
                heres_pr_message = f'<h1 align="center">🚀 Here\'s the PR! <a href="{pr.html_url}">#{pr.number}</a></h1>'
                progress_message = f'<div align="center"><b>See Sweep\'s progress at <a href="{PROGRESS_BASE_URL}/issues/{tracking_id}">the progress dashboard</a>!</b></div>'
                edit_sweep_comment(
                    review_message + "\n\nSuccess! 🚀",
                    4,
                    pr_message=(
                        f"{center(heres_pr_message)}\n{center(progress_message)}\n{center(payment_message_start)}"
                    ),
                    done=True,
                )

                user_settings = UserSettings.from_username(username=username)
                user = g.get_user(username)
                full_name = user.name or user.login
                name = full_name.split(" ")[0]
                files_changed = []
                for fcr in file_change_requests:
                    if fcr.change_type in ("create", "modify"):
                        diff = list(
                            difflib.unified_diff(
                                (fcr.old_content or "").splitlines() or [],
                                (fcr.new_content or "").splitlines() or [],
                                lineterm="",
                            )
                        )
                        added = sum(
                            1
                            for line in diff
                            if line.startswith("+") and not line.startswith("+++")
                        )
                        removed = sum(
                            1
                            for line in diff
                            if line.startswith("-") and not line.startswith("---")
                        )
                        files_changed.append(
                            f"<code>{fcr.filename}</code> (+{added}/-{removed})"
                        )
                user_settings.send_email(
                    subject=f"Sweep Pull Request Complete for {repo_name}#{issue_number} {title}",
                    html=email_template.format(
                        name=name,
                        pr_url=pr.html_url,
                        issue_number=issue_number,
                        repo_full_name=repo_full_name,
                        pr_number=pr.number,
                        progress_url=f"{PROGRESS_BASE_URL}/issues/{tracking_id}",
                        summary=markdown.markdown(pr_changes.body),
                        files_changed="\n".join(
                            [f"<li>{item}</li>" for item in files_changed]
                        ),
                        sweeping_gif=sweeping_gif,
                    ),
                )

                # poll for github to check when gha are done
                pr_created_successfully = False
                total_poll_attempts = 0
                total_edit_attempts = 0
                SLEEP_DURATION_SECONDS = 15
                GITHUB_ACTIONS_ENABLED = get_gha_enabled(repo=repo) and DEPLOYMENT_GHA_ENABLED
                MAX_EDIT_ATTEMPTS = 4 # max number of times to edit PR
                while True and GITHUB_ACTIONS_ENABLED:
                    logger.info(
                        f"Polling to see if Github Actions have finished... {total_poll_attempts}"
                    )
                    # we wait at most 60 minutes
                    if total_poll_attempts * SLEEP_DURATION_SECONDS // 60 >= 60:
                        pr_created_successfully = False
                        break
                    else:
                        # wait one minute between check attempts
                        total_poll_attempts += 1
                        from time import sleep

                        sleep(SLEEP_DURATION_SECONDS)
                    runs = list(repo.get_workflow_runs(branch=pr.head.ref, head_sha=pr.head.sha))
                    # if all runs have succeeded, break
                    if all([run.conclusion == "success" for run in runs]):
                        pr_created_successfully = True
                        break
                    # if any of them have failed we retry
                    if any([run.conclusion == "failure" for run in runs]):
                        pr_created_successfully = False
                        failed_runs = [
                            run for run in runs if run.conclusion == "failure"
                        ]

                        failed_gha_logs: list[str] = get_failing_gha_logs(
                            failed_runs
                        )
                        if failed_gha_logs:
                            # make edits to the PR
                            # TODO: look into rollbacks so we don't continue adding onto errors
                            cloned_repo = ClonedRepo( # reinitialize cloned_repo to avoid conflicts
                                repo_full_name,
                                installation_id=installation_id,
                                token=user_token,
                                repo=repo,
                                branch=pr.head.ref,
                            )
                            diffs = get_branch_diff_text(repo=repo, branch=pr.head.ref, base_branch=pr.base.ref)
                            problem_statement = f"{title}\n{summary}\n{replies_text}"
                            all_information_prompt = f"While trying to address the user request:\n<user_request>\n{problem_statement}\n</user_request>\n{failed_gha_logs}\nThese are the changes that were previously made:\n<diffs>\n{diffs}\n</diffs>\n\nFix the failing logs."
                            
                            repo_context_manager = prep_snippets(cloned_repo=cloned_repo, query=(title + summary + replies_text).strip("\n"), ticket_progress=ticket_progress) # need to do this, can use the old query for speed
                            repo_context_manager = get_relevant_context(
                                all_information_prompt,
                                repo_context_manager,
                                ticket_progress,
                                chat_logger=chat_logger,
                                import_graph=None,
                                num_rollouts=1,
                            )
                            sweep_bot: SweepBot = construct_sweep_bot(
                                repo=repo,
                                repo_name=repo_name,
                                issue_url=issue_url,
                                repo_description=repo_description,
                                title="Fix the following errors to complete the user request.",
                                message_summary=all_information_prompt,
                                cloned_repo=cloned_repo,
                                ticket_progress=ticket_progress,
                                chat_logger=chat_logger,
                                snippets=snippets,
                                tree=tree,
                                comments=comments,
                            )
                            file_change_requests, plan = get_files_to_change(
                                relevant_snippets=repo_context_manager.relevant_snippets,
                                read_only_snippets=repo_context_manager.read_only_snippets,
                                problem_statement=all_information_prompt,
                                repo_name=repo_full_name,
                            )
                            validate_file_change_requests(file_change_requests, cloned_repo)
                            previous_modify_files_dict: dict[str, dict[str, str | list[str]]] | None = None
                            sweep_bot.handle_modify_file_main(
                                branch=pr.head.ref,
                                assistant_conversation=None,
                                additional_messages=[],
                                previous_modify_files_dict=previous_modify_files_dict,
                                file_change_requests=file_change_requests
                            )
                            pr = repo.get_pull(pr.number) # IMPORTANT: resync PR otherwise you'll fetch old GHA runs
                            total_edit_attempts += 1
                            if total_edit_attempts >= MAX_EDIT_ATTEMPTS:
                                logger.info(f"Tried to edit PR {MAX_EDIT_ATTEMPTS} times, giving up.")
                                break
                        # clean up by closing pr and deleting branch associated with pr before restarting on_ticket logic
                        # unless this is sweep's last attempt
                    # if none of the runs have completed we wait and poll github
                    logger.info(
                        f"No Github Actions have failed yet and not all have succeeded yet, waiting for {SLEEP_DURATION_SECONDS} seconds before polling again..."
                    )
                # break from main for loop
                if pr_created_successfully:
                    logger.info(
                        f"All Github Actions have finished successfully! It took {total_poll_attempts + 1} minutes for all Github Actions to finish."
                    )
                    # convert draft pr to normal one
                    convert_pr_draft_field(pr, is_draft=False)
            except MaxTokensExceeded as e:
                logger.info("Max tokens exceeded")
                ticket_progress.status = TicketProgressStatus.ERROR
                ticket_progress.error_message = "Max tokens exceeded. Feel free to add more details to the issue descript for Sweep to better address it, or alternatively, reach out to Kevin or William for help at https://discord.gg/sweep."
                ticket_progress.save()
                log_error(
                    is_paying_user,
                    is_consumer_tier,
                    username,
                    issue_url,
                    "Max Tokens Exceeded",
                    str(e) + "\n" + traceback.format_exc(),
                    priority=2,
                )
                if chat_logger and chat_logger.is_paying_user():
                    edit_sweep_comment(
                        (
                            f"Sorry, I could not edit `{e.filename}` as this file is too long."
                            " We are currently working on improved file streaming to address"
                            " this issue.\n"
                        ),
                        -1,
                    )
                else:
                    edit_sweep_comment(
                        (
                            f"Sorry, I could not edit `{e.filename}` as this file is too"
                            " long.\n\nIf this file is incorrect, please describe the desired"
                            " file in the prompt. However, if you would like to edit longer"
                            " files, consider upgrading to [Sweep Pro](https://sweep.dev/) for"
                            " longer context lengths.\n"
                        ),
                        -1,
                    )
                delete_branch = True
                raise e
            except NoFilesException as e:
                ticket_progress.status = TicketProgressStatus.ERROR
                ticket_progress.error_message = "Sweep could not find files to modify to address this issue. Feel free to add more details to the issue descript for Sweep to better address it, or alternatively, reach out to Kevin or William for help at https://discord.gg/sweep."
                ticket_progress.save()

                logger.info("Sweep could not find files to modify")
                log_error(
                    is_paying_user,
                    is_consumer_tier,
                    username,
                    issue_url,
                    "Sweep could not find files to modify",
                    str(e) + "\n" + traceback.format_exc(),
                    priority=2,
                )
                edit_sweep_comment(
                    (
                        "Sorry, Sweep could not find any appropriate files to edit to address"
                        " this issue. If this is a mistake, please provide more context and Sweep"
                        f" will retry!\n\n> @{username}, please edit the issue description to"
                        " include more details about this issue."
                    ),
                    -1,
                )
                delete_branch = True
                raise e
            except openai.BadRequestError as e:
                ticket_progress.status = TicketProgressStatus.ERROR
                ticket_progress.error_message = "Sorry, it looks like there is an error with communicating with OpenAI. If this error persists, reach out to Kevin or William for help at https://discord.gg/sweep."
                ticket_progress.save()

                logger.error(traceback.format_exc())
                logger.error(e)
                edit_sweep_comment(
                    (
                        "I'm sorry, but it looks our model has ran out of context length. We're"
                        " trying to make this happen less, but one way to mitigate this is to"
                        " code smaller files. If this error persists report it at"
                        " https://discord.gg/sweep."
                    ),
                    -1,
                )
                log_error(
                    is_paying_user,
                    is_consumer_tier,
                    username,
                    issue_url,
                    "Context Length",
                    str(e) + "\n" + traceback.format_exc(),
                    priority=2,
                )
                posthog.capture(
                    username,
                    "failed",
                    properties={
                        "error": str(e),
                        "trace": traceback.format_exc(),
                        "reason": "Invalid request error / context length",
                        **metadata,
                        "duration": round(time() - on_ticket_start_time),
                    },
                )
                delete_branch = True
                raise e
            except AssistantRaisedException as e:
                if ticket_progress is not None:
                    ticket_progress.status = TicketProgressStatus.ERROR
                    ticket_progress.error_message = f"Sweep raised an error with the following message: {e.message}. Feel free to add more details to the issue descript for Sweep to better address it, or alternatively, reach out to Kevin or William for help at https://discord.gg/sweep."
                    ticket_progress.save()

                logger.exception(e)
                edit_sweep_comment(
                    f"Sweep raised an error with the following message:\n{blockquote(e.message)}",
                    -1,
                )
                log_error(
                    is_paying_user,
                    is_consumer_tier,
                    username,
                    issue_url,
                    "Workflow",
                    str(e) + "\n" + traceback.format_exc(),
                    priority=1,
                )
                raise e
            except Exception as e:
                ticket_progress.status = TicketProgressStatus.ERROR
                ticket_progress.error_message = f"Internal server error: {str(e)}. Feel free to add more details to the issue descript for Sweep to better address it, or alternatively, reach out to Kevin or William for help at https://discord.gg/sweep."
                ticket_progress.save()

                logger.error(traceback.format_exc())
                logger.error(e)
                # title and summary are defined elsewhere
                if len(title + summary) < 60:
                    edit_sweep_comment(
                        (
                            "I'm sorry, but it looks like an error has occurred due to"
                            + " a planning failure. Feel free to add more details to the issue description"
                            + " so Sweep can better address it. Alternatively, reach out to Kevin or William for help at"
                            + " https://discord.gg/sweep."
                        ),
                        -1,
                    )
                else:
                    edit_sweep_comment(
                        (
                            "I'm sorry, but it looks like an error has occurred due to"
                            + " a planning failure. Feel free to add more details to the issue description"
                            + " so Sweep can better address it. Alternatively, reach out to Kevin or William for help at"
                            + " https://discord.gg/sweep."
                        ),
                        -1,
                    )
                log_error(
                    is_paying_user,
                    is_consumer_tier,
                    username,
                    issue_url,
                    "Workflow",
                    str(e) + "\n" + traceback.format_exc(),
                    priority=1,
                )
                raise e
            else:
                try:
                    fire_and_forget_wrapper(remove_emoji)(content_to_delete="eyes")
                    fire_and_forget_wrapper(add_emoji)("rocket")
                except SystemExit:
                    raise SystemExit
                except Exception as e:
                    logger.error(e)

            if delete_branch:
                try:
                    if pull_request.branch_name.startswith("sweep"):
                        repo.get_git_ref(
                            f"heads/{pull_request.branch_name}"
                        ).delete()
                    else:
                        raise Exception(
                            f"Branch name {pull_request.branch_name} does not start with sweep/"
                        )
                except SystemExit:
                    raise SystemExit
                except Exception as e:
                    logger.error(e)
                    logger.error(traceback.format_exc())
                    logger.info("Deleted branch", pull_request.branch_name)
        except Exception as e:
            posthog.capture(
                username,
                "failed",
                properties={
                    **metadata,
                    "error": str(e),
                    "trace": traceback.format_exc(),
                    "duration": round(time() - on_ticket_start_time),
                },
            )
            raise e
        posthog.capture(
            username,
            "success",
            properties={**metadata, "duration": round(time() - on_ticket_start_time)},
        )
        logger.info("on_ticket success in " + str(round(time() - on_ticket_start_time)))
        return {"success": True}


def handle_sandbox_mode(
    title, repo_full_name, repo, ticket_progress, edit_sweep_comment
):
    logger.info("Running in sandbox mode")
    sweep_bot = SweepBot(repo=repo, ticket_progress=ticket_progress)
    logger.info("Getting file contents")
    file_name = title.split(":")[1].strip()
    file_contents = sweep_bot.get_contents(file_name).decoded_content.decode("utf-8")
    try:
        ext = file_name.split(".")[-1]
    except Exception:
        ext = ""
    file_contents.replace("```", "\`\`\`")
    sha = repo.get_branch(repo.default_branch).commit.sha
    permalink = f"https://github.com/{repo_full_name}/blob/{sha}/{file_name}#L1-L{len(file_contents.splitlines())}"
    logger.info("Running sandbox")
    edit_sweep_comment(
        f"Running sandbox for {file_name}. Current Code:\n\n{permalink}",
        1,
    )
    updated_contents, sandbox_response = sweep_bot.check_sandbox(
        file_name, file_contents
    )
    logger.info("Sandbox finished")
    logs = (
        (
            "<br/>"
            + create_collapsible(
                "Sandbox logs",
                blockquote(
                    "\n\n".join(
                        [
                            create_collapsible(
                                f"<code>{output}</code> {i + 1}/{len(sandbox_response.outputs)} {format_sandbox_success(sandbox_response.success)}",
                                f"<pre>{clean_logs(output)}</pre>",
                                i == len(sandbox_response.outputs) - 1,
                            )
                            for i, output in enumerate(sandbox_response.outputs)
                            if len(sandbox_response.outputs) > 0
                        ]
                    )
                ),
                opened=True,
            )
        )
        if sandbox_response
        else ""
    )

    updated_contents = updated_contents.replace("```", "\`\`\`")
    diff = generate_diff(file_contents, updated_contents).replace("```", "\`\`\`")
    diff_display = (
        f"Updated Code:\n\n```{ext}\n{updated_contents}```\nDiff:\n```diff\n{diff}\n```"
        if diff
        else f"Sandbox made no changes to {file_name} (formatters were not configured or Sweep didn't make changes)."
    )

    edit_sweep_comment(
        f"{logs}\n{diff_display}",
        2,
    )
    edit_sweep_comment("N/A", 3)
    logger.info("Sandbox comments updated")


def get_branch_diff_text(repo, branch, base_branch=None):
    base_branch = base_branch or SweepConfig.get_branch(repo)
    comparison = repo.compare(base_branch, branch)
    file_diffs = comparison.files

    pr_diffs = []
    for file in file_diffs:
        diff = file.patch
        if (
            file.status == "added"
            or file.status == "modified"
            or file.status == "removed"
        ):
            pr_diffs.append((file.filename, diff))
        else:
            logger.info(
                f"File status {file.status} not recognized"
            )  # TODO(sweep): We don't handle renamed files
    return "\n".join([f"{filename}\n{diff}" for filename, diff in pr_diffs])


def get_payment_messages(chat_logger: ChatLogger):
    if chat_logger:
        is_paying_user = chat_logger.is_paying_user()
        is_consumer_tier = chat_logger.is_consumer_tier()
        use_faster_model = chat_logger.use_faster_model()
    else:
        is_paying_user = True
        is_consumer_tier = False
        use_faster_model = False

    tracking_id = chat_logger.data["tracking_id"] if MONGODB_URI is not None else None

    # Find the first comment made by the bot
    tickets_allocated = 5
    if is_consumer_tier:
        tickets_allocated = 15
    if is_paying_user:
        tickets_allocated = 500
    purchased_ticket_count = (
        chat_logger.get_ticket_count(purchased=True) if chat_logger else 0
    )
    ticket_count = (
        max(tickets_allocated - chat_logger.get_ticket_count(), 0)
        + purchased_ticket_count
        if chat_logger
        else 999
    )
    daily_ticket_count = (
        (3 - chat_logger.get_ticket_count(use_date=True) if not use_faster_model else 0)
        if chat_logger
        else 999
    )

    model_name = "GPT-4"
    single_payment_link = "https://buy.stripe.com/00g3fh7qF85q0AE14d"
    pro_payment_link = "https://buy.stripe.com/00g5npeT71H2gzCfZ8"
    daily_message = (
        f" and {daily_ticket_count} for the day"
        if not is_paying_user and not is_consumer_tier
        else ""
    )
    user_type = "💎 <b>Sweep Pro</b>" if is_paying_user else "⚡ <b>Sweep Basic Tier</b>"
    gpt_tickets_left_message = (
        f"{ticket_count} GPT-4 tickets left for the month"
        if not is_paying_user
        else "unlimited GPT-4 tickets"
    )
    purchase_message = f"<br/><br/> For more GPT-4 tickets, visit <a href={single_payment_link}>our payment portal</a>. For a one week free trial, try <a href={pro_payment_link}>Sweep Pro</a> (unlimited GPT-4 tickets)."
    payment_message = (
        f"{user_type}: I used {model_name} to create this ticket. You have {gpt_tickets_left_message}{daily_message}. (tracking ID: <code>{tracking_id}</code>)"
        + (purchase_message if not is_paying_user else "")
    )
    payment_message_start = (
        f"{user_type}: I'm using {model_name}. You have {gpt_tickets_left_message}{daily_message}. (tracking ID: <code>{tracking_id}</code>)"
        + (purchase_message if not is_paying_user else "")
    )

    return payment_message, payment_message_start<|MERGE_RESOLUTION|>--- conflicted
+++ resolved
@@ -831,28 +831,6 @@
                     1,
                 )
 
-<<<<<<< HEAD
-                # Fetch git commit history
-                if not repo_description:
-                    repo_description = "No description provided."
-
-                message_summary += replies_text
-                # removed external search as it provides no real value and only adds noise
-                # external_results = ExternalSearcher.extract_summaries(message_summary)
-                # if external_results:
-                #     message_summary += "\n\n" + external_results
-
-                get_documentation_dict(repo)
-                docs_results = ""
-                human_message = HumanMessagePrompt(
-                    repo_name=repo_name,
-                    username=username,
-                    repo_description=repo_description.strip(),
-                    title=title,
-                    summary=message_summary,
-                    snippets=snippets,
-                    tree=tree,
-=======
             try:
                 # search/context manager
                 logger.info("Searching for relevant snippets...")
@@ -870,7 +848,6 @@
                     issue_url,
                     chat_logger,
                     ticket_progress,
->>>>>>> 6fbfddac
                 )
                 cloned_repo = repo_context_manager.cloned_repo
             except Exception as e:
