"""
on_ticket is the main function that is called when a new issue is created.
It is only called by the webhook handler in sweepai/api.py.
"""

import difflib
import io
import os
import re
import traceback
from typing import Any
import zipfile
from time import time

import markdown
import openai
import requests
import yaml
import yamllint.config as yamllint_config
from github import BadCredentialsException, Github, Repository
from github.Issue import Issue
from github.PullRequest import PullRequest as GithubPullRequest
from loguru import logger
from tabulate import tabulate
from tqdm import tqdm
from yamllint import linter

from sweepai.agents.pr_description_bot import PRDescriptionBot
from sweepai.config.client import (
    DEFAULT_RULES,
    RESET_FILE,
    RESTART_SWEEP_BUTTON,
    REVERT_CHANGED_FILES_TITLE,
    RULES_LABEL,
    RULES_TITLE,
    SWEEP_BAD_FEEDBACK,
    SWEEP_GOOD_FEEDBACK,
    SweepConfig,
    get_documentation_dict,
    get_gha_enabled,
    get_rules,
)
from sweepai.config.server import (
    DEPLOYMENT_GHA_ENABLED,
    DISCORD_FEEDBACK_WEBHOOK_URL,
    ENV,
    GITHUB_LABEL_NAME,
    IS_SELF_HOSTED,
    MONGODB_URI,
    PROGRESS_BASE_URL,
)
from sweepai.core.context_pruning import get_relevant_context
from sweepai.core.entities import (
    AssistantRaisedException,
    FileChangeRequest,
    MaxTokensExceeded,
    NoFilesException,
    PullRequest,
    SandboxResponse,
)
from sweepai.core.entities import create_error_logs as entities_create_error_logs
from sweepai.core.pr_reader import PRReader
from sweepai.core.sweep_bot import SweepBot, get_files_to_change, validate_file_change_requests
from sweepai.handlers.create_pr import (
    create_config_pr,
    create_pr_changes,
    safe_delete_sweep_branch,
)
from sweepai.handlers.on_check_suite import clean_gh_logs
from sweepai.utils.buttons import Button, ButtonList, create_action_buttons
from sweepai.utils.chat_logger import ChatLogger
from sweepai.utils.diff import generate_diff
from sweepai.utils.event_logger import posthog
from sweepai.utils.github_utils import (
    CURRENT_USERNAME,
    ClonedRepo,
    convert_pr_draft_field,
    get_github_client,
)
from sweepai.utils.progress import (
    AssistantConversation,
    PaymentContext,
    TicketContext,
    TicketProgress,
    TicketProgressStatus,
)
from sweepai.utils.prompt_constructor import HumanMessagePrompt
from sweepai.utils.str_utils import (
    BOT_SUFFIX,
    FASTER_MODEL_MESSAGE,
    UPDATES_MESSAGE,
    blockquote,
    bot_suffix,
    checkbox_template,
    clean_logs,
    collapsible_template,
    create_checkbox,
    create_collapsible,
    discord_suffix,
    format_sandbox_success,
    get_hash,
    sep,
    stars_suffix,
    strip_sweep,
    to_branch_name,
)
from sweepai.utils.ticket_utils import (
    center,
    fetch_relevant_files,
    fire_and_forget_wrapper,
    log_error,
    prep_snippets,
)
from sweepai.utils.user_settings import UserSettings

# from sandbox.sandbox_utils import Sandbox


sweeping_gif = """<a href="https://github.com/sweepai/sweep"><img class="swing" src="https://raw.githubusercontent.com/sweepai/sweep/main/.assets/sweeping.gif" width="100" style="width:50px; margin-bottom:10px" alt="Sweeping"></a>"""


custom_config = """
extends: relaxed

rules:
    line-length: disable
    indentation: disable
"""

INSTRUCTIONS_FOR_REVIEW = """\
### 💡 To get Sweep to edit this pull request, you can:
* Comment below, and Sweep can edit the entire PR
* Comment on a file, Sweep will only modify the commented file
* Edit the original issue to get Sweep to recreate the PR from scratch"""

email_template = """Hey {name},
<br/><br/>
🚀 I just finished creating a pull request for your issue ({repo_full_name}#{issue_number}) at <a href="{pr_url}">{repo_full_name}#{pr_number}</a>!

<br/><br/>
You can view how I created this pull request <a href="{progress_url}">here</a>.

<h2>Summary</h2>
<blockquote>
{summary}
</blockquote>

<h2>Files Changed</h2>
<ul>
{files_changed}
</ul>

{sweeping_gif}
<br/>
Cheers,
<br/>
Sweep
<br/>"""

FAILING_GITHUB_ACTION_PROMPT = """\
The following Github Actions failed on a previous attempt at fixing this issue.
Propose a fix to the failing github actions. You must edit the source code, not the github action itself.
{github_action_log}
"""


# Add :eyes: emoji to ticket
def add_emoji(issue: Issue, comment_id: int = None, reaction_content="eyes"):
    item_to_react_to = issue.get_comment(comment_id) if comment_id else issue
    item_to_react_to.create_reaction("eyes")


# If SWEEP_BOT reacted to item_to_react_to with "rocket", then remove it.
def remove_emoji(issue: Issue, comment_id: int = None, content_to_delete="eyes"):
    item_to_react_to = issue.get_comment(comment_id) if comment_id else issue
    reactions = item_to_react_to.get_reactions()
    for reaction in reactions:
        if (
            reaction.content == content_to_delete
            and reaction.user.login == CURRENT_USERNAME
        ):
            item_to_react_to.delete_reaction(reaction.id)


def create_error_logs(
    commit_url_display: str,
    sandbox_response: SandboxResponse,
    status: str = "✓",
):
    return (
        (
            "<br/>"
            + create_collapsible(
                f"Sandbox logs for {commit_url_display} {status}",
                blockquote(
                    "\n\n".join(
                        [
                            create_collapsible(
                                f"<code>{output}</code> {i + 1}/{len(sandbox_response.outputs)} {format_sandbox_success(sandbox_response.success)}",
                                f"<pre>{clean_logs(output)}</pre>",
                                i == len(sandbox_response.outputs) - 1,
                            )
                            for i, output in enumerate(sandbox_response.outputs)
                            if len(sandbox_response.outputs) > 0
                        ]
                    )
                ),
                opened=True,
            )
        )
        if sandbox_response
        else ""
    )


# takes in a list of workflow runs and returns a list of messages containing the logs of the failing runs
def get_failing_gha_logs(runs) -> str:
    all_logs = ""
    for run in runs:
        # jobs_url
        jobs_url = run.jobs_url
        jobs_response = requests.get(
            jobs_url,
            headers={
                "Accept": "application/vnd.github+json",
                "X-Github-Api-Version": "2022-11-28",
                "Authorization": "Bearer " + os.environ["GITHUB_PAT"],
            },
        )
        if jobs_response.status_code == 200:
            failed_jobs = []
            jobs = jobs_response.json()["jobs"]
            for job in jobs:
                if job["conclusion"] == "failure":
                    failed_jobs.append(job)

            failed_jobs_name_list = []
            for job in failed_jobs:
                # add failed steps
                for step in job["steps"]:
                    if step["conclusion"] == "failure":
                        failed_jobs_name_list.append(
                            f"{job['name']}/{step['number']}_{step['name']}"
                        )
        else:
            logger.error(
                "Failed to get jobs for failing github actions, possible a credentials issue"
            )
            return all_logs
        # logs url
        logs_url = run.logs_url
        logs_response = requests.get(
            logs_url,
            headers={
                "Accept": "application/vnd.github+json",
                "X-Github-Api-Version": "2022-11-28",
                "Authorization": "Bearer " + os.environ["GITHUB_PAT"],
            },
            allow_redirects=True,
        )
        # Check if the request was successful
        if logs_response.status_code == 200:
            zip_data = io.BytesIO(logs_response.content)
            zip_file = zipfile.ZipFile(zip_data, "r")
            zip_file_names = zip_file.namelist()
            for file in failed_jobs_name_list:
                if f"{file}.txt" in zip_file_names:
                    logs = zip_file.read(f"{file}.txt").decode("utf-8")
                    logs_prompt = clean_gh_logs(logs)
                    all_logs += logs_prompt + "\n"
        else:
            logger.error(
                "Failed to get logs for failing github actions, likely a credentials issue"
            )
            return all_logs
    return all_logs


def delete_old_prs(repo: Repository, issue_number: int):
    logger.info("Deleting old PRs...")
    prs = repo.get_pulls(
        state="open",
        sort="created",
        direction="desc",
        base=SweepConfig.get_branch(repo),
    )
    for pr in tqdm(prs.get_page(0)):
        # # Check if this issue is mentioned in the PR, and pr is owned by bot
        # # This is done in create_pr, (pr_description = ...)
        if pr.user.login == CURRENT_USERNAME and f"Fixes #{issue_number}.\n" in pr.body:
            safe_delete_sweep_branch(pr, repo)
            break

def construct_sweep_bot(
        repo: Repository,
        repo_name: str,
        issue_url: str,
        repo_description: str,
        title: str,
        message_summary: str,
        cloned_repo: ClonedRepo,
        ticket_progress: TicketProgress,
        chat_logger: ChatLogger,
        snippets: Any = None,
        tree: Any = None,
        comments: Any = None,
    ) -> SweepBot:
    human_message = HumanMessagePrompt(
        repo_name=repo_name,
        issue_url=issue_url,
        repo_description=repo_description.strip(),
        title=title,
        summary=message_summary,
        snippets=snippets,
        tree=tree,
    )
    sweep_bot = SweepBot.from_system_message_content(
        human_message=human_message,
        repo=repo,
        is_reply=bool(comments),
        chat_logger=chat_logger,
        cloned_repo=cloned_repo,
        ticket_progress=ticket_progress,
    )
    return sweep_bot


def get_comment_header(
    index: int,
    g: Github,
    repo_full_name: str,
    user_settings: UserSettings,
    progress_headers: list[None | str],
    tracking_id: str | None,
    payment_message_start: str,
    user_settings_message: str,
    errored: bool = False,
    pr_message: str = "",
    done: bool = False,
    initial_sandbox_response: int | SandboxResponse = -1,
    initial_sandbox_response_file=None,
    config_pr_url: str | None = None,
):
    config_pr_message = (
        "\n"
        + f"<div align='center'>Install Sweep Configs: <a href='{config_pr_url}'>Pull Request</a></div>"
        if config_pr_url is not None
        else ""
    )
    actions_message = create_action_buttons(
        [
            RESTART_SWEEP_BUTTON,
        ]
    )

    sandbox_execution_message = "\n\n## GitHub Actions failed\n\nThe sandbox appears to be unavailable or down.\n\n"

    if initial_sandbox_response == -1:
        sandbox_execution_message = ""
    elif initial_sandbox_response is not None:
        repo = g.get_repo(repo_full_name)
        commit_hash = repo.get_commits()[0].sha
        success = initial_sandbox_response.outputs and initial_sandbox_response.success
        status = "✓" if success else "X"
        sandbox_execution_message = (
            "\n\n## GitHub Actions"
            + status
            + "\n\nHere are the GitHub Actions logs prior to making any changes:\n\n"
        )
        sandbox_execution_message += entities_create_error_logs(
            f'<a href="https://github.com/{repo_full_name}/commit/{commit_hash}"><code>{commit_hash[:7]}</code></a>',
            initial_sandbox_response,
            initial_sandbox_response_file,
        )
        if success:
            sandbox_execution_message += f"\n\nSandbox passed on the latest `{repo.default_branch}`, so sandbox checks will be enabled for this issue."
        else:
            sandbox_execution_message += "\n\nSandbox failed, so all sandbox checks will be disabled for this issue."

    if index < 0:
        index = 0
    if index == 4:
        return (
            pr_message
            + config_pr_message
            + f"\n\n---\n{user_settings.get_message(completed=True)}"
            + f"\n\n---\n{actions_message}"
            + sandbox_execution_message
        )

    total = len(progress_headers)
    index += 1 if done else 0
    index *= 100 / total
    index = int(index)
    index = min(100, index)
    if errored:
        pbar = f"\n\n<img src='https://progress-bar.dev/{index}/?&title=Errored&width=600' alt='{index}%' />"
        return (
            f"{center(sweeping_gif)}<br/>{center(pbar)}\n\n"
            + f"\n\n---\n{actions_message}"
            + sandbox_execution_message
        )
    pbar = f"\n\n<img src='https://progress-bar.dev/{index}/?&title=Progress&width=600' alt='{index}%' />"
    return (
        f"{center(sweeping_gif)}"
        + (
            center(
                f'\n\n<h2>✨ Track Sweep\'s progress on our <a href="{PROGRESS_BASE_URL}/issues/{tracking_id}">progress dashboard</a>!</h2>'
            )
            if MONGODB_URI is not None
            else ""
        )
        + f"<br/>{center(pbar)}"
        + ("\n" + stars_suffix if index != -1 else "")
        + "\n"
        + center(payment_message_start)
        + f"\n\n---\n{user_settings_message}"
        + config_pr_message
        + f"\n\n---\n{actions_message}"
        + sandbox_execution_message
    )


def on_ticket(
    title: str,
    summary: str,
    issue_number: int,
    issue_url: str,
    username: str,
    repo_full_name: str,
    repo_description: str,
    installation_id: int,
    comment_id: int = None,
    edited: bool = False,
    tracking_id: str | None = None,
):
    with logger.contextualize(
        tracking_id=tracking_id,
    ):
        if tracking_id is None:
            tracking_id = get_hash()
        on_ticket_start_time = time()
        logger.info(f"Starting on_ticket with title {title} and summary {summary}")
        (
            title,
            slow_mode,
            do_map,
            subissues_mode,
            sandbox_mode,
            fast_mode,
            lint_mode,
        ) = strip_sweep(title)

        summary = summary or ""
        summary = re.sub(
            "<details (open)?>(\r)?\n<summary>Checklist</summary>.*",
            "",
            summary,
            flags=re.DOTALL,
        ).strip()
        summary = re.sub(
            "---\s+Checklist:(\r)?\n(\r)?\n- \[[ X]\].*",
            "",
            summary,
            flags=re.DOTALL,
        ).strip()
        summary = re.sub(
            "### Details\n\n_No response_", "", summary, flags=re.DOTALL
        )
        summary = re.sub("\n\n", "\n", summary, flags=re.DOTALL)

        repo_name = repo_full_name
        user_token, g = get_github_client(installation_id)
        repo = g.get_repo(repo_full_name)
        current_issue: Issue = repo.get_issue(number=issue_number)
        assignee = current_issue.assignee.login if current_issue.assignee else None
        if assignee is None:
            assignee = current_issue.user.login

        ticket_progress = TicketProgress(
            tracking_id=tracking_id,
            username=username,
            context=TicketContext(
                title=title,
                description=summary,
                repo_full_name=repo_full_name,
                issue_number=issue_number,
                is_public=repo.private is False,
                start_time=int(time()),
            ),
        )
        branch_match = re.search(
            r"([B|b]ranch:) *(?P<branch_name>.+?)(\s|$)", summary
        )
        overrided_branch_name = None
        if branch_match and "branch_name" in branch_match.groupdict():
            overrided_branch_name = (
                branch_match.groupdict()["branch_name"].strip().strip("`\"'")
            )
            # TODO: this code might be finicky, might have missed edge cases
            if overrided_branch_name.startswith("https://github.com/"):
                overrided_branch_name = overrided_branch_name.split("?")[0].split(
                    "tree/"
                )[-1]
            SweepConfig.get_branch(repo, overrided_branch_name)

        chat_logger = (
            ChatLogger(
                {
                    "repo_name": repo_name,
                    "title": title,
                    "summary": summary,
                    "issue_number": issue_number,
                    "issue_url": issue_url,
                    "username": (
                        username if not username.startswith("sweep") else assignee
                    ),
                    "repo_full_name": repo_full_name,
                    "repo_description": repo_description,
                    "installation_id": installation_id,
                    "type": "ticket",
                    "mode": ENV,
                    "comment_id": comment_id,
                    "edited": edited,
                    "tracking_id": tracking_id,
                },
                active=True,
            )
            if MONGODB_URI
            else None
        )

        if chat_logger and not IS_SELF_HOSTED:
            is_paying_user = chat_logger.is_paying_user()
            is_consumer_tier = chat_logger.is_consumer_tier()
            use_faster_model = chat_logger.use_faster_model()
        else:
            is_paying_user = True
            is_consumer_tier = False
            use_faster_model = False

        if use_faster_model:
            raise Exception(FASTER_MODEL_MESSAGE)

        if fast_mode:
            use_faster_model = True

        if not comment_id and not edited and chat_logger and not sandbox_mode:
            fire_and_forget_wrapper(chat_logger.add_successful_ticket)(
                gpt3=use_faster_model
            )

        organization, repo_name = repo_full_name.split("/")
        metadata = {
            "issue_url": issue_url,
            "repo_full_name": repo_full_name,
            "organization": organization,
            "repo_name": repo_name,
            "repo_description": repo_description,
            "username": username,
            "comment_id": comment_id,
            "title": title,
            "installation_id": installation_id,
            "function": "on_ticket",
            "edited": edited,
            "model": "gpt-3.5" if use_faster_model else "gpt-4",
            "tier": "pro" if is_paying_user else "free",
            "mode": ENV,
            "slow_mode": slow_mode,
            "do_map": do_map,
            "subissues_mode": subissues_mode,
            "sandbox_mode": sandbox_mode,
            "fast_mode": fast_mode,
            "is_self_hosted": IS_SELF_HOSTED,
            "tracking_id": tracking_id,
        }
        fire_and_forget_wrapper(posthog.capture)(
            username, "started", properties=metadata
        )

        try:
            if current_issue.state == "closed":
                fire_and_forget_wrapper(posthog.capture)(
                    username,
                    "issue_closed",
                    properties={
                        **metadata,
                        "duration": round(time() - on_ticket_start_time),
                    },
                )
                return {"success": False, "reason": "Issue is closed"}

            fire_and_forget_wrapper(add_emoji)(current_issue, comment_id)
            fire_and_forget_wrapper(remove_emoji)(
                current_issue, comment_id, content_to_delete="rocket"
            )
            fire_and_forget_wrapper(current_issue.edit)(body=summary)

            replies_text = ""
            summary = summary if summary else ""

            fire_and_forget_wrapper(delete_old_prs)(repo, issue_number)

            if not sandbox_mode:
                progress_headers = [
                    None,
                    "Step 1: 🔎 Searching",
                    "Step 2: ⌨️ Coding",
                    "Step 3: 🔁 Code Review",
                ]
            else:
                progress_headers = [
                    None,
                    "📖 Reading File",
                    "🛠️ Executing Sandbox",
                ]

            issue_comment = None
            payment_message, payment_message_start = get_payment_messages(
                chat_logger
            )

            ticket_progress.context.payment_context = PaymentContext(
                use_faster_model=use_faster_model,
                pro_user=is_paying_user,
                daily_tickets_used=(
                    chat_logger.get_ticket_count(use_date=True)
                    if chat_logger
                    else 0
                ),
                monthly_tickets_used=(
                    chat_logger.get_ticket_count() if chat_logger else 0
                ),
            )
            ticket_progress.save()

            config_pr_url = None
            user_settings = UserSettings.from_username(username=username)
            user_settings_message = user_settings.get_message()

            cloned_repo = ClonedRepo(
                repo_full_name,
                installation_id=installation_id,
                token=user_token,
                repo=repo,
                branch=overrided_branch_name,
            )
            # check that repo's directory is non-empty
            if os.listdir(cloned_repo.cached_dir) == []:
                logger.info("Empty repo")
                first_comment = (
                    "Sweep is currently not supported on empty repositories. Please add some"
                    f" code to your repository and try again.\n{sep}##"
                    f" {progress_headers[1]}\n{bot_suffix}{discord_suffix}"
                )
                if issue_comment is None:
                    issue_comment = current_issue.create_comment(
                        first_comment + BOT_SUFFIX
                    )
                else:
                    issue_comment.edit(first_comment + BOT_SUFFIX)
                return {"success": False}
            indexing_message = (
                "I'm searching for relevant snippets in your repository. If this is your first"
                " time using Sweep, I'm indexing your repository. You can monitor the progress using the progress dashboard"
            )
            first_comment = (
                f"{get_comment_header(0, g, repo_full_name, user_settings, progress_headers, tracking_id, payment_message_start, user_settings_message)}\n{sep}I am currently looking into this ticket! I"
                " will update the progress of the ticket in this comment. I am currently"
                f" searching through your code, looking for relevant snippets.\n{sep}##"
                f" {progress_headers[1]}\n{indexing_message}{bot_suffix}{discord_suffix}"
            )
            # Find Sweep's previous comment
            comments = []
            for comment in current_issue.get_comments():
                comments.append(comment)
                if comment.user.login == CURRENT_USERNAME:
                    issue_comment = comment
                    break
            if issue_comment is None:
                issue_comment = current_issue.create_comment(first_comment)
            else:
                fire_and_forget_wrapper(issue_comment.edit)(first_comment)
            old_edit = issue_comment.edit
            issue_comment.edit = lambda msg: old_edit(msg + BOT_SUFFIX)
            past_messages = {}
            current_index = 0
            table = None
            initial_sandbox_response = -1
            initial_sandbox_response_file = None

            def refresh_token():
                user_token, g = get_github_client(installation_id)
                repo = g.get_repo(repo_full_name)
                return user_token, g, repo

            def edit_sweep_comment(
                message: str,
                index: int,
                pr_message="",
                done=False,
                add_bonus_message=True,
            ):
                nonlocal current_index, user_token, g, repo, issue_comment, initial_sandbox_response, initial_sandbox_response_file
                # -1 = error, -2 = retry
                # Only update the progress bar if the issue generation errors.
                errored = index == -1
                if index >= 0:
                    past_messages[index] = message
                    current_index = index

                agg_message = None
                # Include progress history
                # index = -2 is reserved for
                for i in range(
                    current_index + 2
                ):  # go to next header (for Working on it... text)
                    if i == 0 or i >= len(progress_headers):
                        continue  # skip None header
                    header = progress_headers[i]
                    if header is not None:
                        header = "## " + header + "\n"
                    else:
                        header = "No header\n"
                    msg = header + (past_messages.get(i) or "Working on it...")
                    if agg_message is None:
                        agg_message = msg
                    else:
                        agg_message = agg_message + f"\n{sep}" + msg

                suffix = bot_suffix + discord_suffix
                if errored:
                    agg_message = (
                        "## ❌ Unable to Complete PR"
                        + "\n"
                        + message
                        + (
                            "\n\nFor bonus GPT-4 tickets, please report this bug on"
                            f" **[Discord](https://discord.gg/invite/sweep)** (tracking ID: `{tracking_id}`)."
                            if add_bonus_message
                            else ""
                        )
                    )
                    if table is not None:
                        agg_message = (
                            agg_message
                            + f"\n{sep}Please look at the generated plan. If something looks"
                            f" wrong, please add more details to your issue.\n\n{table}"
                        )
                    suffix = bot_suffix  # don't include discord suffix for error messages

                # Update the issue comment
                msg = f"{get_comment_header(current_index, g, repo_full_name, user_settings, progress_headers, tracking_id, payment_message_start, user_settings_message, errored=errored, pr_message=pr_message, done=done, initial_sandbox_response=initial_sandbox_response, initial_sandbox_response_file=initial_sandbox_response_file, config_pr_url=config_pr_url)}\n{sep}{agg_message}{suffix}"
                try:
                    issue_comment.edit(msg)
                except BadCredentialsException:
                    logger.error(
                        f"Bad credentials, refreshing token (tracking ID: `{tracking_id}`)"
                    )
                    user_token, g = get_github_client(installation_id)
                    repo = g.get_repo(repo_full_name)

                    issue_comment = None
                    for comment in comments:
                        if comment.user.login == CURRENT_USERNAME:
                            issue_comment = comment
                    current_issue = repo.get_issue(number=issue_number)
                    if issue_comment is None:
                        issue_comment = current_issue.create_comment(msg)
                    else:
                        issue_comment = [
                            comment
                            for comment in current_issue.get_comments()
                            if comment.user.login == CURRENT_USERNAME
                        ][0]
                        issue_comment.edit(msg)

            if use_faster_model:
                edit_sweep_comment(
                    FASTER_MODEL_MESSAGE, -1, add_bonus_message=False
                )
                posthog.capture(
                    username,
                    "ran_out_of_tickets",
                    properties={
                        **metadata,
                        "duration": round(time() - on_ticket_start_time),
                    },
                )
                return {
                    "success": False,
                    "error_message": "We deprecated supporting GPT 3.5.",
                }

            if sandbox_mode:
                handle_sandbox_mode(
                    title, repo_full_name, repo, ticket_progress, edit_sweep_comment
                )
                return {"success": True}

            if len(title + summary) < 20:
                logger.info("Issue too short")
                edit_sweep_comment(
                    (
                        f"Please add more details to your issue. I need at least 20 characters"
                        f" to generate a plan. Please join our Discord server for support (tracking_id={tracking_id})"
                    ),
                    -1,
                )
                posthog.capture(
                    username,
                    "issue_too_short",
                    properties={
                        **metadata,
                        "duration": round(time() - on_ticket_start_time),
                    },
                )
                return {"success": True}

            prs_extracted = PRReader.extract_prs(repo, summary)
            message_summary = summary
            if prs_extracted:
                message_summary += "\n\n" + prs_extracted
                edit_sweep_comment(
                    create_collapsible(
                        "I found that you mentioned the following Pull Requests that might be important:",
                        blockquote(
                            prs_extracted,
                        ),
                    ),
                    1,
                )

            try:
                # search/context manager
                logger.info("Searching for relevant snippets...")
                snippets, tree, _, repo_context_manager = fetch_relevant_files(
                    cloned_repo,
                    title,
                    message_summary,
                    replies_text,
                    username,
                    metadata,
                    on_ticket_start_time,
                    tracking_id,
                    is_paying_user,
                    is_consumer_tier,
                    issue_url,
                    chat_logger,
                    ticket_progress,
                )
                cloned_repo = repo_context_manager.cloned_repo
            except Exception as e:
                edit_sweep_comment(
                    (
                        "It looks like an issue has occurred around fetching the files."
                        " Perhaps the repo failed to initialized. If this error persists"
                        f" contact team@sweep.dev.\n\n> @{username}, editing this issue description to include more details will automatically make me relaunch. Please join our Discord server for support (tracking_id={tracking_id})"
                    ),
                    -1,
                )
                raise Exception("Failed to fetch files") from e
            _user_token, g = get_github_client(installation_id)
            user_token, g, repo = refresh_token()
            cloned_repo.token = user_token
            repo = g.get_repo(repo_full_name)
            ticket_progress.search_progress.indexing_progress = (
                ticket_progress.search_progress.indexing_total
            )
            ticket_progress.status = TicketProgressStatus.PLANNING
            ticket_progress.save()

            # Fetch git commit history
            if not repo_description:
                repo_description = "No description provided."

            message_summary += replies_text
            # removed external search as it provides no real value and only adds noise
            # external_results = ExternalSearcher.extract_summaries(message_summary)
            # if external_results:
            #     message_summary += "\n\n" + external_results

            get_documentation_dict(repo)
            docs_results = ""
            sweep_bot = construct_sweep_bot(
                repo=repo,
                repo_name=repo_name,
                issue_url=issue_url,
                repo_description=repo_description,
                title=title,
                message_summary=message_summary,
                cloned_repo=cloned_repo,
                ticket_progress=ticket_progress,
                chat_logger=chat_logger,
                snippets=snippets,
                tree=tree,
                comments=comments,
            )
            # Check repository for sweep.yml file.
            sweep_yml_exists = False
            sweep_yml_failed = False
            for content_file in repo.get_contents(""):
                if content_file.name == "sweep.yaml":
                    sweep_yml_exists = True

                    # Check if YAML is valid
                    yaml_content = content_file.decoded_content.decode("utf-8")
                    sweep_yaml_dict = {}
                    try:
                        sweep_yaml_dict = yaml.safe_load(yaml_content)
                    except Exception:
                        logger.error(f"Failed to load YAML file: {yaml_content}")
                    if len(sweep_yaml_dict) > 0:
                        break
                    linter_config = yamllint_config.YamlLintConfig(custom_config)
                    problems = list(linter.run(yaml_content, linter_config))
                    if problems:
                        errors = [
                            f"Line {problem.line}: {problem.desc} (rule: {problem.rule})"
                            for problem in problems
                        ]
                        error_message = "\n".join(errors)
                        markdown_error_message = f"**There is something wrong with your [sweep.yaml](https://github.com/{repo_full_name}/blob/main/sweep.yaml):**\n```\n{error_message}\n```"
                        sweep_yml_failed = True
                        logger.error(markdown_error_message)
                        edit_sweep_comment(markdown_error_message, -1)
                    else:
                        logger.info("The YAML file is valid. No errors found.")
                    break

            # If sweep.yaml does not exist, then create a new PR that simply creates the sweep.yaml file.
            if not sweep_yml_exists:
                try:
                    logger.info("Creating sweep.yaml file...")
                    config_pr = create_config_pr(sweep_bot, cloned_repo=cloned_repo)
                    config_pr_url = config_pr.html_url
                    edit_sweep_comment(message="", index=-2)
                except SystemExit:
                    raise SystemExit
                except Exception as e:
                    logger.error(
                        "Failed to create new branch for sweep.yaml file.\n",
                        e,
                        traceback.format_exc(),
                    )
            else:
                logger.info("sweep.yaml file already exists.")

            try:
                # ANALYZE SNIPPETS
                newline = "\n"
                edit_sweep_comment(
                    "I found the following snippets in your repository. I will now analyze"
                    " these snippets and come up with a plan."
                    + "\n\n"
                    + create_collapsible(
                        "Some code snippets I think are relevant in decreasing order of relevance (click to expand). If some file is missing from here, you can mention the path in the ticket description.",
                        "\n".join(
                            [
                                f"https://github.com/{organization}/{repo_name}/blob/{repo.get_commits()[0].sha}/{snippet.file_path}#L{max(snippet.start, 1)}-L{min(snippet.end, snippet.content.count(newline) - 1)}\n"
                                for snippet in snippets
                            ]
                        ),
                    )
                    + (
                        create_collapsible(
                            "I also found that you mentioned the following Pull Requests that may be helpful:",
                            blockquote(prs_extracted),
                        )
                        if prs_extracted
                        else ""
                    )
                    + (f"\n\n{docs_results}\n\n" if docs_results else ""),
                    1,
                )

                logger.info("Fetching files to modify/create...")
                file_change_requests, plan = sweep_bot.get_files_to_change()
                ticket_progress.planning_progress.file_change_requests = (
                    file_change_requests
                )
                ticket_progress.coding_progress.file_change_requests = (
                    file_change_requests
                )
                ticket_progress.coding_progress.assistant_conversations = [
                    AssistantConversation() for fcr in file_change_requests
                ]
                ticket_progress.status = TicketProgressStatus.CODING
                ticket_progress.save()

                if not file_change_requests:
                    if len(title + summary) < 60:
                        edit_sweep_comment(
                            (
                                "Sorry, I could not find any files to modify, can you please"
                                " provide more details? Please make sure that the title and"
                                " summary of the issue are at least 60 characters."
                            ),
                            -1,
                        )
                    else:
                        edit_sweep_comment(
                            (
                                "Sorry, I could not find any files to modify, can you please"
                                " provide more details?"
                            ),
                            -1,
                        )
<<<<<<< HEAD
                        return {"success": True}

                    logger.info("Fetching files to modify/create...")
                    non_python_count = sum(
                        not file_path.endswith(".py")
                        and not file_path.endswith(".ipynb")
                        and not file_path.endswith(".md")
                        for file_path in human_message.get_file_paths()
                    )
                    python_count = (
                        len(human_message.get_file_paths()) - non_python_count
                    )
                    is_python_issue = (
                        python_count >= non_python_count and python_count > 0
                    )
                    posthog.capture(
                        username,
                        "is_python_issue",
                        properties={"is_python_issue": is_python_issue},
                    )
                    file_change_requests, plan = get_files_to_change(
                        relevant_snippets=repo_context_manager.current_top_snippets,
                        read_only_snippets=repo_context_manager.read_only_snippets,
                        problem_statement=f"# {title}\n\n{summary}",
                        repo_name=repo_name,
                    )
                    validate_file_change_requests(file_change_requests, repo_context_manager.cloned_repo)
                    ticket_progress.planning_progress.file_change_requests = (
                        file_change_requests
                    )
                    ticket_progress.coding_progress.file_change_requests = (
                        file_change_requests
                    )
                    ticket_progress.coding_progress.assistant_conversations = [
                        AssistantConversation() for fcr in file_change_requests
                    ]
                    ticket_progress.status = TicketProgressStatus.CODING
                    ticket_progress.save()
=======
                    raise Exception("No files to modify.")
>>>>>>> d9367c5c

                file_change_requests: list[
                    FileChangeRequest
                ] = sweep_bot.validate_file_change_requests(
                    file_change_requests,
                )
                ticket_progress.planning_progress.file_change_requests = (
                    file_change_requests
                )
                ticket_progress.coding_progress.assistant_conversations = [
                    AssistantConversation() for fcr in file_change_requests
                ]
                ticket_progress.save()

                table = tabulate(
                    [
                        [
                            file_change_request.entity_display,
                            file_change_request.instructions_display.replace(
                                "\n", "<br/>"
                            ).replace("```", "\\```"),
                        ]
                        for file_change_request in file_change_requests
                        if file_change_request.change_type != "check"
                    ],
                    headers=["File Path", "Proposed Changes"],
                    tablefmt="pipe",
                )

                logger.info("Generating PR...")
                pull_request = PullRequest(
                    title="Sweep: " + title,
                    branch_name="sweep/" + to_branch_name(title),
                    content="",
                )
                logger.info("Making PR...")

                ticket_progress.context.branch_name = pull_request.branch_name
                ticket_progress.save()

                files_progress: list[tuple[str, str, str, str]] = [
                    (
                        file_change_request.entity_display,
                        file_change_request.instructions_display,
                        "⏳ In Progress",
                        "",
                    )
                    for file_change_request in file_change_requests
                ]

                checkboxes_progress: list[tuple[str, str, str]] = [
                    (
                        file_change_request.entity_display,
                        file_change_request.instructions_display,
                        " ",
                    )
                    for file_change_request in file_change_requests
                    if not file_change_request.change_type == "check"
                ]
                checkboxes_contents = "\n".join(
                    [
                        create_checkbox(
                            f"`{filename}`", blockquote(instructions), check == "X"
                        )
                        for filename, instructions, check in checkboxes_progress
                    ]
                )
                create_collapsible("Checklist", checkboxes_contents, opened=True)

                file_change_requests[0].status = "running"

                condensed_checkboxes_contents = "\n".join(
                    [
                        create_checkbox(f"`{filename}`", "", check == "X").strip()
                        for filename, instructions, check in checkboxes_progress
                    ]
                )
                condensed_checkboxes_collapsible = create_collapsible(
                    "Checklist", condensed_checkboxes_contents, opened=True
                )

                current_issue = repo.get_issue(number=issue_number)
                current_issue.edit(
                    body=summary + "\n\n" + condensed_checkboxes_collapsible
                )

                delete_branch = False

                generator = create_pr_changes(
                    file_change_requests,
                    pull_request,
                    sweep_bot,
                    username,
                    installation_id,
                    issue_number,
                    chat_logger=chat_logger,
                    base_branch=overrided_branch_name,
                    additional_messages=[],
                )
                edit_sweep_comment(checkboxes_contents, 2)
                if not file_change_requests:
                    raise NoFilesException()
                response = {
                    "error": Exception(
                        f"Sweep failed to generate any file change requests! This could mean that Sweep failed to find the correct lines of code to modify or that GPT-4 did not respond in our specified format. Sometimes, retrying will fix this error. Otherwise, reach out to our Discord server for support (tracking_id={tracking_id})."
                    )
                }

                changed_files = []
                for item in generator:
                    if isinstance(item, dict):
                        response = item
                        break
                    (
                        new_file_contents,
                        _,
                        commit,
                        file_change_requests,
                    ) = item
                    # append all files that have been changed
                    if new_file_contents:
                        for file_name, _ in new_file_contents.items():
                            changed_files.append(file_name)
                    commit_hash: str = (
                        commit
                        if isinstance(commit, str)
                        else (
                            commit.sha
                            if commit is not None
                            else repo.get_branch(
                                pull_request.branch_name
                            ).commit.sha
                        )
                    )
                    commit_url = (
                        f"https://github.com/{repo_full_name}/commit/{commit_hash}"
                    )
                    commit_url_display = (
                        f"<a href='{commit_url}'><code>{commit_hash[:7]}</code></a>"
                    )
                    create_error_logs(
                        commit_url_display,
                        None,
                        status=(
                            "✓"
                        ),
                    )
                    checkboxes_progress = [
                        (
                            file_change_request.display_summary
                            + " "
                            + file_change_request.status_display
                            + " "
                            + (file_change_request.commit_hash_url or "")
                            + f" [Edit]({file_change_request.get_edit_url(repo.full_name, pull_request.branch_name)})",
                            file_change_request.instructions_ticket_display
                            + f"\n\n{file_change_request.diff_display}",
                            (
                                "X"
                                if file_change_request.status
                                in ("succeeded", "failed")
                                else " "
                            ),
                        )
                        for file_change_request in file_change_requests
                    ]
                    checkboxes_contents = "\n".join(
                        [
                            checkbox_template.format(
                                check=check,
                                filename=filename,
                                instructions=blockquote(instructions),
                            )
                            for filename, instructions, check in checkboxes_progress
                        ]
                    )
                    collapsible_template.format(
                        summary="Checklist",
                        body=checkboxes_contents,
                        opened="open",
                    )
                    condensed_checkboxes_contents = "\n".join(
                        [
                            checkbox_template.format(
                                check=check,
                                filename=filename,
                                instructions="",
                            ).strip()
                            for filename, instructions, check in checkboxes_progress
                            if not instructions.lower().startswith("run")
                        ]
                    )
                    condensed_checkboxes_collapsible = collapsible_template.format(
                        summary="Checklist",
                        body=condensed_checkboxes_contents,
                        opened="open",
                    )

                    try:
                        current_issue = repo.get_issue(number=issue_number)
                    except BadCredentialsException:
                        user_token, g, repo = refresh_token()
                        cloned_repo.token = user_token

                    current_issue.edit(
                        body=summary + "\n\n" + condensed_checkboxes_collapsible
                    )

                    logger.info(files_progress)
                    edit_sweep_comment(checkboxes_contents, 2)
                if not response.get("success"):
                    raise Exception(f"Failed to create PR: {response.get('error')}")

                checkboxes_contents = "\n".join(
                    [
                        checkbox_template.format(
                            check=check,
                            filename=filename,
                            instructions=blockquote(instructions),
                        )
                        for filename, instructions, check in checkboxes_progress
                    ]
                )
                condensed_checkboxes_contents = "\n".join(
                    [
                        checkbox_template.format(
                            check=check,
                            filename=filename,
                            instructions="",
                        ).strip()
                        for filename, instructions, check in checkboxes_progress
                        if not instructions.lower().startswith("run")
                    ]
                )
                condensed_checkboxes_collapsible = collapsible_template.format(
                    summary="Checklist",
                    body=condensed_checkboxes_contents,
                    opened="open",
                )
                for _ in range(3):
                    try:
                        current_issue.edit(
                            body=summary + "\n\n" + condensed_checkboxes_collapsible
                        )
                        break
                    except Exception:
                        from time import sleep

                        sleep(1)
                edit_sweep_comment(checkboxes_contents, 2)

                pr_changes = response["pull_request"]
                # change the body here
                diff_text = get_branch_diff_text(
                    repo=repo,
                    branch=pull_request.branch_name,
                    base_branch=overrided_branch_name,
                )
                new_description = PRDescriptionBot().describe_diffs(
                    diff_text,
                    pull_request.title,
                )
                # TODO: update the title as well
                if new_description:
                    pr_changes.body = (
                        f"{new_description}\n\nFixes"
                        f" #{issue_number}.\n\n---\n\n{UPDATES_MESSAGE}\n\n---\n\n{INSTRUCTIONS_FOR_REVIEW}{BOT_SUFFIX}"
                    )

                edit_sweep_comment(
                    "I have finished coding the issue. I am now reviewing it for completeness.",
                    3,
                )
                change_location = f" [`{pr_changes.pr_head}`](https://github.com/{repo_full_name}/commits/{pr_changes.pr_head}).\n\n"
                review_message = (
                    "Here are my self-reviews of my changes at" + change_location
                )

                try:
                    fire_and_forget_wrapper(remove_emoji)(content_to_delete="eyes")
                except SystemExit:
                    raise SystemExit
                except Exception:
                    pass

                changes_required, review_message = False, ""
                if changes_required:
                    edit_sweep_comment(
                        review_message
                        + "\n\nI finished incorporating these changes.",
                        3,
                    )
                else:
                    edit_sweep_comment(
                        f"I have finished reviewing the code for completeness. I did not find errors for {change_location}",
                        3,
                    )

                pr_actions_message = (
                    create_action_buttons(
                        [
                            SWEEP_GOOD_FEEDBACK,
                            SWEEP_BAD_FEEDBACK,
                        ],
                        header="### PR Feedback (click)\n",
                    )
                    + "\n"
                    if DISCORD_FEEDBACK_WEBHOOK_URL is not None
                    else ""
                )
                revert_buttons = []
                for changed_file in set(changed_files):
                    revert_buttons.append(
                        Button(label=f"{RESET_FILE} {changed_file}")
                    )
                revert_buttons_list = ButtonList(
                    buttons=revert_buttons, title=REVERT_CHANGED_FILES_TITLE
                )

                rule_buttons = []
                repo_rules = get_rules(repo) or []
                if repo_rules != [""] and repo_rules != []:
                    for rule in repo_rules or []:
                        if rule:
                            rule_buttons.append(
                                Button(label=f"{RULES_LABEL} {rule}")
                            )
                    if len(repo_rules) == 0:
                        for rule in DEFAULT_RULES:
                            rule_buttons.append(
                                Button(label=f"{RULES_LABEL} {rule}")
                            )

                rules_buttons_list = ButtonList(
                    buttons=rule_buttons, title=RULES_TITLE
                )

                sandbox_passed = None
                for file_change_request in file_change_requests:
                    if file_change_request.change_type == "check":
                        if (
                            file_change_request.sandbox_response
                            and file_change_request.sandbox_response.error_messages
                        ):
                            sandbox_passed = False
                        elif sandbox_passed is None:
                            sandbox_passed = True

                # delete failing sweep yaml if applicable
                if sweep_yml_failed:
                    try:
                        repo.delete_file(
                            "sweep.yaml",
                            "Delete failing sweep.yaml",
                            branch=pr_changes.pr_head,
                            sha=repo.get_contents("sweep.yaml").sha,
                        )
                    except Exception:
                        pass

                # create draft pr, then convert to regular pr later
                pr: GithubPullRequest = repo.create_pull(
                    title=pr_changes.title,
                    body=pr_actions_message + pr_changes.body,
                    head=pr_changes.pr_head,
                    base=overrided_branch_name or SweepConfig.get_branch(repo),
                    # TODO: reenable it later
                    draft=True,
                )

                try:
                    pr.add_to_assignees(username)
                except Exception as e:
                    logger.error(
                        f"Failed to add assignee {username}: {e}, probably a bot."
                    )

                ticket_progress.status = TicketProgressStatus.COMPLETE
                ticket_progress.context.done_time = time()
                ticket_progress.context.pr_id = pr.number
                ticket_progress.save()

                if revert_buttons:
                    pr.create_issue_comment(
                        revert_buttons_list.serialize() + BOT_SUFFIX
                    )
                if rule_buttons:
                    pr.create_issue_comment(
                        rules_buttons_list.serialize() + BOT_SUFFIX
                    )

                # add comments before labelling
                pr.add_to_labels(GITHUB_LABEL_NAME)
                current_issue.create_reaction("rocket")
                heres_pr_message = f'<h1 align="center">🚀 Here\'s the PR! <a href="{pr.html_url}">#{pr.number}</a></h1>'
                progress_message = f'<div align="center"><b>See Sweep\'s progress at <a href="{PROGRESS_BASE_URL}/issues/{tracking_id}">the progress dashboard</a>!</b></div>'
                edit_sweep_comment(
                    review_message + "\n\nSuccess! 🚀",
                    4,
                    pr_message=(
                        f"{center(heres_pr_message)}\n{center(progress_message)}\n{center(payment_message_start)}"
                    ),
                    done=True,
                )

                user_settings = UserSettings.from_username(username=username)
                user = g.get_user(username)
                full_name = user.name or user.login
                name = full_name.split(" ")[0]
                files_changed = []
                for fcr in file_change_requests:
                    if fcr.change_type in ("create", "modify"):
                        diff = list(
                            difflib.unified_diff(
                                (fcr.old_content or "").splitlines() or [],
                                (fcr.new_content or "").splitlines() or [],
                                lineterm="",
                            )
                        )
                        added = sum(
                            1
                            for line in diff
                            if line.startswith("+") and not line.startswith("+++")
                        )
                        removed = sum(
                            1
                            for line in diff
                            if line.startswith("-") and not line.startswith("---")
                        )
                        files_changed.append(
                            f"<code>{fcr.filename}</code> (+{added}/-{removed})"
                        )
                user_settings.send_email(
                    subject=f"Sweep Pull Request Complete for {repo_name}#{issue_number} {title}",
                    html=email_template.format(
                        name=name,
                        pr_url=pr.html_url,
                        issue_number=issue_number,
                        repo_full_name=repo_full_name,
                        pr_number=pr.number,
                        progress_url=f"{PROGRESS_BASE_URL}/issues/{tracking_id}",
                        summary=markdown.markdown(pr_changes.body),
                        files_changed="\n".join(
                            [f"<li>{item}</li>" for item in files_changed]
                        ),
                        sweeping_gif=sweeping_gif,
                    ),
                )

                # poll for github to check when gha are done
                pr_created_successfully = False
                total_poll_attempts = 0
                total_edit_attempts = 0
                SLEEP_DURATION_SECONDS = 15
                GITHUB_ACTIONS_ENABLED = get_gha_enabled(repo=repo) and DEPLOYMENT_GHA_ENABLED
                MAX_EDIT_ATTEMPTS = 4 # max number of times to edit PR
                while True and GITHUB_ACTIONS_ENABLED:
                    logger.info(
                        f"Polling to see if Github Actions have finished... {total_poll_attempts}"
                    )
                    # we wait at most 60 minutes
                    if total_poll_attempts * SLEEP_DURATION_SECONDS // 60 >= 60:
                        pr_created_successfully = False
                        break
                    else:
                        # wait one minute between check attempts
                        total_poll_attempts += 1
                        from time import sleep

                        sleep(SLEEP_DURATION_SECONDS)
                    runs = list(repo.get_workflow_runs(branch=pr.head.ref, head_sha=pr.head.sha))
                    # if all runs have succeeded, break
                    if all([run.conclusion == "success" for run in runs]):
                        pr_created_successfully = True
                        break
                    # if any of them have failed we retry
                    if any([run.conclusion == "failure" for run in runs]):
                        pr_created_successfully = False
                        failed_runs = [
                            run for run in runs if run.conclusion == "failure"
                        ]

                        failed_gha_logs: list[str] = get_failing_gha_logs(
                            failed_runs
                        )
                        if failed_gha_logs:
                            # make edits to the PR
                            # TODO: look into rollbacks so we don't continue adding onto errors
                            cloned_repo = ClonedRepo( # reinitialize cloned_repo to avoid conflicts
                                repo_full_name,
                                installation_id=installation_id,
                                token=user_token,
                                repo=repo,
                                branch=pr.head.ref,
                            )
                            diffs = get_branch_diff_text(repo=repo, branch=pr.head.ref, base_branch=pr.base.ref)
                            problem_statement = f"{title}\n{summary}\n{replies_text}"
                            all_information_prompt = f"While trying to address the user request:\n<user_request>\n{problem_statement}\n</user_request>\n{failed_gha_logs}\nThese are the changes that were previously made:\n<diffs>\n{diffs}\n</diffs>\n\nFix the failing logs."
                            
                            repo_context_manager = prep_snippets(cloned_repo=cloned_repo, query=(title + summary + replies_text).strip("\n"), ticket_progress=ticket_progress) # need to do this, can use the old query for speed
                            repo_context_manager = get_relevant_context(
                                all_information_prompt,
                                repo_context_manager,
                                ticket_progress,
                                chat_logger=chat_logger,
                                import_graph=None,
                                num_rollouts=1,
                            )
                            sweep_bot: SweepBot = construct_sweep_bot(
                                repo=repo,
                                repo_name=repo_name,
                                issue_url=issue_url,
                                repo_description=repo_description,
                                title="Fix the following errors to complete the user request.",
                                message_summary=all_information_prompt,
                                cloned_repo=cloned_repo,
                                ticket_progress=ticket_progress,
                                chat_logger=chat_logger,
                                snippets=snippets,
                                tree=tree,
                                comments=comments,
                            )
                            file_change_requests, _ = sweep_bot.get_files_to_change()
                            previous_modify_files_dict: dict[str, dict[str, str | list[str]]] | None = None
                            sweep_bot.handle_modify_file_main(
                                branch=pr.head.ref,
                                assistant_conversation=None,
                                additional_messages=[],
                                previous_modify_files_dict=previous_modify_files_dict,
                                file_change_requests=file_change_requests
                            )
                            pr = repo.get_pull(pr.number) # IMPORTANT: resync PR otherwise you'll fetch old GHA runs
                            total_edit_attempts += 1
                            if total_edit_attempts >= MAX_EDIT_ATTEMPTS:
                                logger.info(f"Tried to edit PR {MAX_EDIT_ATTEMPTS} times, giving up.")
                                break
                        # clean up by closing pr and deleting branch associated with pr before restarting on_ticket logic
                        # unless this is sweep's last attempt
                    # if none of the runs have completed we wait and poll github
                    logger.info(
                        f"No Github Actions have failed yet and not all have succeeded yet, waiting for {SLEEP_DURATION_SECONDS} seconds before polling again..."
                    )
                # break from main for loop
                if pr_created_successfully:
                    logger.info(
                        f"All Github Actions have finished successfully! It took {total_poll_attempts + 1} minutes for all Github Actions to finish."
                    )
                    # convert draft pr to normal one
                    convert_pr_draft_field(pr, is_draft=False)
            except MaxTokensExceeded as e:
                logger.info("Max tokens exceeded")
                ticket_progress.status = TicketProgressStatus.ERROR
                ticket_progress.error_message = "Max tokens exceeded. Feel free to add more details to the issue descript for Sweep to better address it, or alternatively, reach out to Kevin or William for help at https://discord.gg/sweep."
                ticket_progress.save()
                log_error(
                    is_paying_user,
                    is_consumer_tier,
                    username,
                    issue_url,
                    "Max Tokens Exceeded",
                    str(e) + "\n" + traceback.format_exc(),
                    priority=2,
                )
                if chat_logger and chat_logger.is_paying_user():
                    edit_sweep_comment(
                        (
                            f"Sorry, I could not edit `{e.filename}` as this file is too long."
                            " We are currently working on improved file streaming to address"
                            " this issue.\n"
                        ),
                        -1,
                    )
                else:
                    edit_sweep_comment(
                        (
                            f"Sorry, I could not edit `{e.filename}` as this file is too"
                            " long.\n\nIf this file is incorrect, please describe the desired"
                            " file in the prompt. However, if you would like to edit longer"
                            " files, consider upgrading to [Sweep Pro](https://sweep.dev/) for"
                            " longer context lengths.\n"
                        ),
                        -1,
                    )
                delete_branch = True
                raise e
            except NoFilesException as e:
                ticket_progress.status = TicketProgressStatus.ERROR
                ticket_progress.error_message = "Sweep could not find files to modify to address this issue. Feel free to add more details to the issue descript for Sweep to better address it, or alternatively, reach out to Kevin or William for help at https://discord.gg/sweep."
                ticket_progress.save()

                logger.info("Sweep could not find files to modify")
                log_error(
                    is_paying_user,
                    is_consumer_tier,
                    username,
                    issue_url,
                    "Sweep could not find files to modify",
                    str(e) + "\n" + traceback.format_exc(),
                    priority=2,
                )
                edit_sweep_comment(
                    (
                        "Sorry, Sweep could not find any appropriate files to edit to address"
                        " this issue. If this is a mistake, please provide more context and Sweep"
                        f" will retry!\n\n> @{username}, please edit the issue description to"
                        " include more details about this issue."
                    ),
                    -1,
                )
                delete_branch = True
                raise e
            except openai.BadRequestError as e:
                ticket_progress.status = TicketProgressStatus.ERROR
                ticket_progress.error_message = "Sorry, it looks like there is an error with communicating with OpenAI. If this error persists, reach out to Kevin or William for help at https://discord.gg/sweep."
                ticket_progress.save()

                logger.error(traceback.format_exc())
                logger.error(e)
                edit_sweep_comment(
                    (
                        "I'm sorry, but it looks our model has ran out of context length. We're"
                        " trying to make this happen less, but one way to mitigate this is to"
                        " code smaller files. If this error persists report it at"
                        " https://discord.gg/sweep."
                    ),
                    -1,
                )
                log_error(
                    is_paying_user,
                    is_consumer_tier,
                    username,
                    issue_url,
                    "Context Length",
                    str(e) + "\n" + traceback.format_exc(),
                    priority=2,
                )
                posthog.capture(
                    username,
                    "failed",
                    properties={
                        "error": str(e),
                        "trace": traceback.format_exc(),
                        "reason": "Invalid request error / context length",
                        **metadata,
                        "duration": round(time() - on_ticket_start_time),
                    },
                )
                delete_branch = True
                raise e
            except AssistantRaisedException as e:
                if ticket_progress is not None:
                    ticket_progress.status = TicketProgressStatus.ERROR
                    ticket_progress.error_message = f"Sweep raised an error with the following message: {e.message}. Feel free to add more details to the issue descript for Sweep to better address it, or alternatively, reach out to Kevin or William for help at https://discord.gg/sweep."
                    ticket_progress.save()

                logger.exception(e)
                edit_sweep_comment(
                    f"Sweep raised an error with the following message:\n{blockquote(e.message)}",
                    -1,
                )
                log_error(
                    is_paying_user,
                    is_consumer_tier,
                    username,
                    issue_url,
                    "Workflow",
                    str(e) + "\n" + traceback.format_exc(),
                    priority=1,
                )
                raise e
            except Exception as e:
                ticket_progress.status = TicketProgressStatus.ERROR
                ticket_progress.error_message = f"Internal server error: {str(e)}. Feel free to add more details to the issue descript for Sweep to better address it, or alternatively, reach out to Kevin or William for help at https://discord.gg/sweep."
                ticket_progress.save()

                logger.error(traceback.format_exc())
                logger.error(e)
                # title and summary are defined elsewhere
                if len(title + summary) < 60:
                    edit_sweep_comment(
                        (
                            "I'm sorry, but it looks like an error has occurred due to"
                            + " a planning failure. Feel free to add more details to the issue description"
                            + " so Sweep can better address it. Alternatively, reach out to Kevin or William for help at"
                            + " https://discord.gg/sweep."
                        ),
                        -1,
                    )
                else:
                    edit_sweep_comment(
                        (
                            "I'm sorry, but it looks like an error has occurred due to"
                            + " a planning failure. Feel free to add more details to the issue description"
                            + " so Sweep can better address it. Alternatively, reach out to Kevin or William for help at"
                            + " https://discord.gg/sweep."
                        ),
                        -1,
                    )
                log_error(
                    is_paying_user,
                    is_consumer_tier,
                    username,
                    issue_url,
                    "Workflow",
                    str(e) + "\n" + traceback.format_exc(),
                    priority=1,
                )
                raise e
            else:
                try:
                    fire_and_forget_wrapper(remove_emoji)(content_to_delete="eyes")
                    fire_and_forget_wrapper(add_emoji)("rocket")
                except SystemExit:
                    raise SystemExit
                except Exception as e:
                    logger.error(e)

            if delete_branch:
                try:
                    if pull_request.branch_name.startswith("sweep"):
                        repo.get_git_ref(
                            f"heads/{pull_request.branch_name}"
                        ).delete()
                    else:
                        raise Exception(
                            f"Branch name {pull_request.branch_name} does not start with sweep/"
                        )
                except SystemExit:
                    raise SystemExit
                except Exception as e:
                    logger.error(e)
                    logger.error(traceback.format_exc())
                    logger.info("Deleted branch", pull_request.branch_name)
        except Exception as e:
            posthog.capture(
                username,
                "failed",
                properties={
                    **metadata,
                    "error": str(e),
                    "trace": traceback.format_exc(),
                    "duration": round(time() - on_ticket_start_time),
                },
            )
            raise e
        posthog.capture(
            username,
            "success",
            properties={**metadata, "duration": round(time() - on_ticket_start_time)},
        )
        logger.info("on_ticket success in " + str(round(time() - on_ticket_start_time)))
        return {"success": True}


def handle_sandbox_mode(
    title, repo_full_name, repo, ticket_progress, edit_sweep_comment
):
    logger.info("Running in sandbox mode")
    sweep_bot = SweepBot(repo=repo, ticket_progress=ticket_progress)
    logger.info("Getting file contents")
    file_name = title.split(":")[1].strip()
    file_contents = sweep_bot.get_contents(file_name).decoded_content.decode("utf-8")
    try:
        ext = file_name.split(".")[-1]
    except Exception:
        ext = ""
    file_contents.replace("```", "\`\`\`")
    sha = repo.get_branch(repo.default_branch).commit.sha
    permalink = f"https://github.com/{repo_full_name}/blob/{sha}/{file_name}#L1-L{len(file_contents.splitlines())}"
    logger.info("Running sandbox")
    edit_sweep_comment(
        f"Running sandbox for {file_name}. Current Code:\n\n{permalink}",
        1,
    )
    updated_contents, sandbox_response = sweep_bot.check_sandbox(
        file_name, file_contents
    )
    logger.info("Sandbox finished")
    logs = (
        (
            "<br/>"
            + create_collapsible(
                "Sandbox logs",
                blockquote(
                    "\n\n".join(
                        [
                            create_collapsible(
                                f"<code>{output}</code> {i + 1}/{len(sandbox_response.outputs)} {format_sandbox_success(sandbox_response.success)}",
                                f"<pre>{clean_logs(output)}</pre>",
                                i == len(sandbox_response.outputs) - 1,
                            )
                            for i, output in enumerate(sandbox_response.outputs)
                            if len(sandbox_response.outputs) > 0
                        ]
                    )
                ),
                opened=True,
            )
        )
        if sandbox_response
        else ""
    )

    updated_contents = updated_contents.replace("```", "\`\`\`")
    diff = generate_diff(file_contents, updated_contents).replace("```", "\`\`\`")
    diff_display = (
        f"Updated Code:\n\n```{ext}\n{updated_contents}```\nDiff:\n```diff\n{diff}\n```"
        if diff
        else f"Sandbox made no changes to {file_name} (formatters were not configured or Sweep didn't make changes)."
    )

    edit_sweep_comment(
        f"{logs}\n{diff_display}",
        2,
    )
    edit_sweep_comment("N/A", 3)
    logger.info("Sandbox comments updated")


def get_branch_diff_text(repo, branch, base_branch=None):
    base_branch = base_branch or SweepConfig.get_branch(repo)
    comparison = repo.compare(base_branch, branch)
    file_diffs = comparison.files

    pr_diffs = []
    for file in file_diffs:
        diff = file.patch
        if (
            file.status == "added"
            or file.status == "modified"
            or file.status == "removed"
        ):
            pr_diffs.append((file.filename, diff))
        else:
            logger.info(
                f"File status {file.status} not recognized"
            )  # TODO(sweep): We don't handle renamed files
    return "\n".join([f"{filename}\n{diff}" for filename, diff in pr_diffs])


def get_payment_messages(chat_logger: ChatLogger):
    if chat_logger:
        is_paying_user = chat_logger.is_paying_user()
        is_consumer_tier = chat_logger.is_consumer_tier()
        use_faster_model = chat_logger.use_faster_model()
    else:
        is_paying_user = True
        is_consumer_tier = False
        use_faster_model = False

    tracking_id = chat_logger.data["tracking_id"] if MONGODB_URI is not None else None

    # Find the first comment made by the bot
    tickets_allocated = 5
    if is_consumer_tier:
        tickets_allocated = 15
    if is_paying_user:
        tickets_allocated = 500
    purchased_ticket_count = (
        chat_logger.get_ticket_count(purchased=True) if chat_logger else 0
    )
    ticket_count = (
        max(tickets_allocated - chat_logger.get_ticket_count(), 0)
        + purchased_ticket_count
        if chat_logger
        else 999
    )
    daily_ticket_count = (
        (3 - chat_logger.get_ticket_count(use_date=True) if not use_faster_model else 0)
        if chat_logger
        else 999
    )

    model_name = "GPT-4"
    single_payment_link = "https://buy.stripe.com/00g3fh7qF85q0AE14d"
    pro_payment_link = "https://buy.stripe.com/00g5npeT71H2gzCfZ8"
    daily_message = (
        f" and {daily_ticket_count} for the day"
        if not is_paying_user and not is_consumer_tier
        else ""
    )
    user_type = "💎 <b>Sweep Pro</b>" if is_paying_user else "⚡ <b>Sweep Basic Tier</b>"
    gpt_tickets_left_message = (
        f"{ticket_count} GPT-4 tickets left for the month"
        if not is_paying_user
        else "unlimited GPT-4 tickets"
    )
    purchase_message = f"<br/><br/> For more GPT-4 tickets, visit <a href={single_payment_link}>our payment portal</a>. For a one week free trial, try <a href={pro_payment_link}>Sweep Pro</a> (unlimited GPT-4 tickets)."
    payment_message = (
        f"{user_type}: I used {model_name} to create this ticket. You have {gpt_tickets_left_message}{daily_message}. (tracking ID: <code>{tracking_id}</code>)"
        + (purchase_message if not is_paying_user else "")
    )
    payment_message_start = (
        f"{user_type}: I'm using {model_name}. You have {gpt_tickets_left_message}{daily_message}. (tracking ID: <code>{tracking_id}</code>)"
        + (purchase_message if not is_paying_user else "")
    )

    return payment_message, payment_message_start<|MERGE_RESOLUTION|>--- conflicted
+++ resolved
@@ -1006,48 +1006,7 @@
                             ),
                             -1,
                         )
-<<<<<<< HEAD
-                        return {"success": True}
-
-                    logger.info("Fetching files to modify/create...")
-                    non_python_count = sum(
-                        not file_path.endswith(".py")
-                        and not file_path.endswith(".ipynb")
-                        and not file_path.endswith(".md")
-                        for file_path in human_message.get_file_paths()
-                    )
-                    python_count = (
-                        len(human_message.get_file_paths()) - non_python_count
-                    )
-                    is_python_issue = (
-                        python_count >= non_python_count and python_count > 0
-                    )
-                    posthog.capture(
-                        username,
-                        "is_python_issue",
-                        properties={"is_python_issue": is_python_issue},
-                    )
-                    file_change_requests, plan = get_files_to_change(
-                        relevant_snippets=repo_context_manager.current_top_snippets,
-                        read_only_snippets=repo_context_manager.read_only_snippets,
-                        problem_statement=f"# {title}\n\n{summary}",
-                        repo_name=repo_name,
-                    )
-                    validate_file_change_requests(file_change_requests, repo_context_manager.cloned_repo)
-                    ticket_progress.planning_progress.file_change_requests = (
-                        file_change_requests
-                    )
-                    ticket_progress.coding_progress.file_change_requests = (
-                        file_change_requests
-                    )
-                    ticket_progress.coding_progress.assistant_conversations = [
-                        AssistantConversation() for fcr in file_change_requests
-                    ]
-                    ticket_progress.status = TicketProgressStatus.CODING
-                    ticket_progress.save()
-=======
                     raise Exception("No files to modify.")
->>>>>>> d9367c5c
 
                 file_change_requests: list[
                     FileChangeRequest
@@ -1161,103 +1120,265 @@
                     if isinstance(item, dict):
                         response = item
                         break
+
+                # If sweep.yaml does not exist, then create a new PR that simply creates the sweep.yaml file.
+                if not sweep_yml_exists:
+                    try:
+                        logger.info("Creating sweep.yaml file...")
+                        config_pr = create_config_pr(sweep_bot, cloned_repo=cloned_repo)
+                        config_pr_url = config_pr.html_url
+                        edit_sweep_comment(message="", index=-2)
+                    except SystemExit:
+                        raise SystemExit
+                    except Exception as e:
+                        logger.error(
+                            "Failed to create new branch for sweep.yaml file.\n",
+                            e,
+                            traceback.format_exc(),
+                        )
+                else:
+                    logger.info("sweep.yaml file already exists.")
+
+                # ANALYZE SNIPPETS
+                newline = "\n"
+                edit_sweep_comment(
+                    "I found the following snippets in your repository. I will now analyze"
+                    " these snippets and come up with a plan."
+                    + "\n\n"
+                    + create_collapsible(
+                        "Some code snippets I think are relevant in decreasing order of relevance (click to expand). If some file is missing from here, you can mention the path in the ticket description.",
+                        "\n".join(
+                            [
+                                f"https://github.com/{organization}/{repo_name}/blob/{repo.get_commits()[0].sha}/{snippet.file_path}#L{max(snippet.start, 1)}-L{min(snippet.end, snippet.content.count(newline) - 1)}\n"
+                                for snippet in snippets
+                            ]
+                        ),
+                    )
+                    + (
+                        create_collapsible(
+                            "I also found that you mentioned the following Pull Requests that may be helpful:",
+                            blockquote(prs_extracted),
+                        )
+                        if prs_extracted
+                        else ""
+                    )
+                    # removed external results as it provides no real value and only adds noise
+                    # + (
+                    #     create_collapsible(
+                    #         "I also found the following external resources that might be helpful:",
+                    #         f"\n\n{external_results}\n\n",
+                    #     )
+                    #     if external_results
+                    #     else ""
+                    # )
+                    + (f"\n\n{docs_results}\n\n" if docs_results else ""),
+                    1,
+                )
+
+                if do_map:
+                    subissues: list[ProposedIssue] = sweep_bot.generate_subissues()
+                    edit_sweep_comment(
+                        "I'm creating the following subissues:\n\n"
+                        + "\n\n".join(
+                            [
+                                f"#{subissue.title}:\n" + blockquote(subissue.body)
+                                for subissue in subissues
+                            ]
+                        ),
+                        2,
+                    )
+                    for subissue in tqdm(subissues):
+                        subissue.issue_id = repo.create_issue(
+                            title="Sweep: " + subissue.title,
+                            body=subissue.body
+                            + f"\n\nParent issue: #{issue_number}",
+                            assignee=username,
+                        ).number
+                    subissues_checklist = "\n\n".join(
+                        [
+                            f"- [ ] #{subissue.issue_id}\n\n"
+                            + blockquote(f"**{subissue.title}**\n{subissue.body}")
+                            for subissue in subissues
+                        ]
+                    )
+                    current_issue.edit(
+                        body=summary
+                        + "\n\n---\n\nChecklist:\n\n"
+                        + subissues_checklist
+                    )
+                    edit_sweep_comment(
+                        "I finished creating the subissues! Track them at:\n\n"
+                        + "\n".join(
+                            f"* #{subissue.issue_id}" for subissue in subissues
+                        ),
+                        3,
+                        done=True,
+                    )
+                    edit_sweep_comment("N/A", 4)
+                    edit_sweep_comment("I finished creating all the subissues.", 5)
+                    posthog.capture(
+                        username,
+                        "subissues_created",
+                        properties={
+                            **metadata,
+                            "count": len(subissues),
+                            "duration": round(time() - on_ticket_start_time),
+                        },
+                    )
+                    return {"success": True}
+
+                logger.info("Fetching files to modify/create...")
+                non_python_count = sum(
+                    not file_path.endswith(".py")
+                    and not file_path.endswith(".ipynb")
+                    and not file_path.endswith(".md")
+                    for file_path in human_message.get_file_paths()
+                )
+                python_count = (
+                    len(human_message.get_file_paths()) - non_python_count
+                )
+                is_python_issue = (
+                    python_count >= non_python_count and python_count > 0
+                )
+                posthog.capture(
+                    username,
+                    "is_python_issue",
+                    properties={"is_python_issue": is_python_issue},
+                )
+                file_change_requests, plan = get_files_to_change(
+                    relevant_snippets=repo_context_manager.current_top_snippets,
+                    read_only_snippets=repo_context_manager.read_only_snippets,
+                    problem_statement=f"# {title}\n\n{summary}",
+                    repo_name=repo_name,
+                )
+                validate_file_change_requests(file_change_requests, repo_context_manager.cloned_repo)
+                ticket_progress.planning_progress.file_change_requests = (
+                    file_change_requests
+                )
+                ticket_progress.coding_progress.file_change_requests = (
+                    file_change_requests
+                )
+                ticket_progress.coding_progress.assistant_conversations = [
+                    AssistantConversation() for fcr in file_change_requests
+                ]
+                ticket_progress.status = TicketProgressStatus.CODING
+                ticket_progress.save()
+
+                if not file_change_requests:
+                    if len(title + summary) < 60:
+                        edit_sweep_comment(
+                            (
+                                "Sorry, I could not find any files to modify, can you please"
+                                " provide more details? Please make sure that the title and"
+                                " summary of the issue are at least 60 characters."
+                            ),
+                            -1,
+                        )
+                    else:
+                        edit_sweep_comment(
+                            (
+                                "Sorry, I could not find any files to modify, can you please"
+                                " provide more details?"
+                            ),
+                            -1,
+                        )
+                    raise Exception("No files to modify.")
+
+                file_change_requests = validate_file_change_requests(
+                    file_change_requests,
+                    cloned_repo,
+                )
+                # append all files that have been changed
+                if new_file_contents:
+                    for file_name, _ in new_file_contents.items():
+                        changed_files.append(file_name)
+                commit_hash: str = (
+                    commit
+                    if isinstance(commit, str)
+                    else (
+                        commit.sha
+                        if commit is not None
+                        else repo.get_branch(
+                            pull_request.branch_name
+                        ).commit.sha
+                    )
+                )
+                commit_url = (
+                    f"https://github.com/{repo_full_name}/commit/{commit_hash}"
+                )
+                commit_url_display = (
+                    f"<a href='{commit_url}'><code>{commit_hash[:7]}</code></a>"
+                )
+                create_error_logs(
+                    commit_url_display,
+                    None,
+                    status=(
+                        "✓"
+                    ),
+                )
+                checkboxes_progress = [
                     (
-                        new_file_contents,
-                        _,
-                        commit,
-                        file_change_requests,
-                    ) = item
-                    # append all files that have been changed
-                    if new_file_contents:
-                        for file_name, _ in new_file_contents.items():
-                            changed_files.append(file_name)
-                    commit_hash: str = (
-                        commit
-                        if isinstance(commit, str)
-                        else (
-                            commit.sha
-                            if commit is not None
-                            else repo.get_branch(
-                                pull_request.branch_name
-                            ).commit.sha
+                        file_change_request.display_summary
+                        + " "
+                        + file_change_request.status_display
+                        + " "
+                        + (file_change_request.commit_hash_url or "")
+                        + f" [Edit]({file_change_request.get_edit_url(repo.full_name, pull_request.branch_name)})",
+                        file_change_request.instructions_ticket_display
+                        + f"\n\n{file_change_request.diff_display}",
+                        (
+                            "X"
+                            if file_change_request.status
+                            in ("succeeded", "failed")
+                            else " "
+                        ),
+                    )
+                    for file_change_request in file_change_requests
+                ]
+                checkboxes_contents = "\n".join(
+                    [
+                        checkbox_template.format(
+                            check=check,
+                            filename=filename,
+                            instructions=blockquote(instructions),
                         )
-                    )
-                    commit_url = (
-                        f"https://github.com/{repo_full_name}/commit/{commit_hash}"
-                    )
-                    commit_url_display = (
-                        f"<a href='{commit_url}'><code>{commit_hash[:7]}</code></a>"
-                    )
-                    create_error_logs(
-                        commit_url_display,
-                        None,
-                        status=(
-                            "✓"
-                        ),
-                    )
-                    checkboxes_progress = [
-                        (
-                            file_change_request.display_summary
-                            + " "
-                            + file_change_request.status_display
-                            + " "
-                            + (file_change_request.commit_hash_url or "")
-                            + f" [Edit]({file_change_request.get_edit_url(repo.full_name, pull_request.branch_name)})",
-                            file_change_request.instructions_ticket_display
-                            + f"\n\n{file_change_request.diff_display}",
-                            (
-                                "X"
-                                if file_change_request.status
-                                in ("succeeded", "failed")
-                                else " "
-                            ),
-                        )
-                        for file_change_request in file_change_requests
+                        for filename, instructions, check in checkboxes_progress
                     ]
-                    checkboxes_contents = "\n".join(
-                        [
-                            checkbox_template.format(
-                                check=check,
-                                filename=filename,
-                                instructions=blockquote(instructions),
-                            )
-                            for filename, instructions, check in checkboxes_progress
-                        ]
-                    )
-                    collapsible_template.format(
-                        summary="Checklist",
-                        body=checkboxes_contents,
-                        opened="open",
-                    )
-                    condensed_checkboxes_contents = "\n".join(
-                        [
-                            checkbox_template.format(
-                                check=check,
-                                filename=filename,
-                                instructions="",
-                            ).strip()
-                            for filename, instructions, check in checkboxes_progress
-                            if not instructions.lower().startswith("run")
-                        ]
-                    )
-                    condensed_checkboxes_collapsible = collapsible_template.format(
-                        summary="Checklist",
-                        body=condensed_checkboxes_contents,
-                        opened="open",
-                    )
-
-                    try:
-                        current_issue = repo.get_issue(number=issue_number)
-                    except BadCredentialsException:
-                        user_token, g, repo = refresh_token()
-                        cloned_repo.token = user_token
-
-                    current_issue.edit(
-                        body=summary + "\n\n" + condensed_checkboxes_collapsible
-                    )
-
-                    logger.info(files_progress)
-                    edit_sweep_comment(checkboxes_contents, 2)
+                )
+                collapsible_template.format(
+                    summary="Checklist",
+                    body=checkboxes_contents,
+                    opened="open",
+                )
+                condensed_checkboxes_contents = "\n".join(
+                    [
+                        checkbox_template.format(
+                            check=check,
+                            filename=filename,
+                            instructions="",
+                        ).strip()
+                        for filename, instructions, check in checkboxes_progress
+                        if not instructions.lower().startswith("run")
+                    ]
+                )
+                condensed_checkboxes_collapsible = collapsible_template.format(
+                    summary="Checklist",
+                    body=condensed_checkboxes_contents,
+                    opened="open",
+                )
+
+                try:
+                    current_issue = repo.get_issue(number=issue_number)
+                except BadCredentialsException:
+                    user_token, g, repo = refresh_token()
+                    cloned_repo.token = user_token
+
+                current_issue.edit(
+                    body=summary + "\n\n" + condensed_checkboxes_collapsible
+                )
+
+                logger.info(files_progress)
+                edit_sweep_comment(checkboxes_contents, 2)
                 if not response.get("success"):
                     raise Exception(f"Failed to create PR: {response.get('error')}")
 
