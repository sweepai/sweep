--- conflicted
+++ resolved
@@ -86,20 +86,9 @@
 )
 
 
-<<<<<<< HEAD
 def post_process_snippets(snippets: list[Snippet], max_num_of_snippets: int = 5, exclude_snippets: list[str] = []):
     snippets = [snippet for snippet in snippets if not any(snippet.file_path.endswith(ext) for ext in SweepConfig().exclude_exts)]
     snippets = [snippet for snippet in snippets if not any(snippet.file_path == exclude_file for exclude_file in exclude_snippets)]
-=======
-def post_process_snippets(snippets: list[Snippet], max_num_of_snippets: int = 5):
-    snippets = [
-        snippet
-        for snippet in snippets
-        if not any(
-            snippet.file_path.endswith(ext) for ext in SweepConfig().exclude_exts
-        )
-    ]
->>>>>>> 38552e6a
     for snippet in snippets[:num_full_files]:
         snippet = snippet.expand()
 
@@ -477,7 +466,6 @@
         )
         snippets = post_process_snippets(snippets, max_num_of_snippets=5)
         human_message = HumanMessagePrompt(
-<<<<<<< HEAD
                 repo_name=repo_name,
                 issue_url=issue_url,
                 username=username,
@@ -504,26 +492,17 @@
         if slow_mode and not use_faster_model and additional_plan is not None:
             message_summary += additional_plan
         human_message = HumanMessagePrompt(
-=======
->>>>>>> 38552e6a
             repo_name=repo_name,
             issue_url=issue_url,
             username=username,
             repo_description=repo_description,
             title=title,
-<<<<<<< HEAD
             summary=message_summary,
             snippets=snippets,
             tree=tree,
         )
     except Exception as e:
         logger.error(f"Failed to prune context: {e}")
-=======
-            summary=message_summary + additional_plan,
-            snippets=snippets,
-            tree=tree,
-        )
->>>>>>> 38552e6a
 
     sweep_bot = SweepBot.from_system_message_content(
         human_message=human_message,
