'''
On Github ticket, get ChatGPT to deal with it
'''

# TODO: Add file validation

import traceback

import modal
import openai
from loguru import logger
from tabulate import tabulate

from sweepai.core.entities import Snippet, NoFilesException
from sweepai.core.external_searcher import ExternalSearcher
from sweepai.core.issue_rewrite import IssueRewriter
from sweepai.core.slow_mode_expand import SlowModeBot
from sweepai.core.sweep_bot import SweepBot, MaxTokensExceeded
from sweepai.core.prompts import issue_comment_prompt
from sweepai.handlers.create_pr import create_pr_changes, create_config_pr, safe_delete_sweep_branch
from sweepai.handlers.on_comment import on_comment
from sweepai.handlers.on_review import review_pr
from sweepai.utils.chat_logger import ChatLogger, discord_log_error
from sweepai.utils.config.client import SweepConfig
from sweepai.utils.config.server import PREFIX, DB_MODAL_INST_NAME, UTILS_MODAL_INST_NAME, OPENAI_API_KEY, \
    GITHUB_BOT_TOKEN, \
    GITHUB_BOT_USERNAME, GITHUB_LABEL_NAME
from sweepai.utils.event_logger import posthog
from sweepai.utils.github_utils import get_github_client, search_snippets
from sweepai.utils.prompt_constructor import HumanMessagePrompt

github_access_token = GITHUB_BOT_TOKEN
openai.api_key = OPENAI_API_KEY

update_index = modal.Function.lookup(DB_MODAL_INST_NAME, "update_index")

sep = "\n---\n"
bot_suffix_starring = "⭐ If you are enjoying Sweep, please [star our repo](https://github.com/sweepai/sweep) so more people can hear about us!"
bot_suffix = f"\n{sep} To recreate the pull request, leave a comment prefixed with \"sweep:\" or edit the issue."
discord_suffix = f'\n<sup>[Join Our Discord](https://discord.com/invite/sweep-ai)'

stars_suffix = "⭐ In the meantime, consider [starring our repo](https://github.com/sweepai/sweep) so more people can hear about us!"

collapsible_template = '''
<details>
  <summary>{summary}</summary>

  {body}
</details>
'''

chunker = modal.Function.lookup(UTILS_MODAL_INST_NAME, "chunk")

num_of_snippets_to_query = 30
total_number_of_snippet_tokens = 15_000
num_full_files = 2


def post_process_snippets(snippets: list[Snippet], max_num_of_snippets: int = 5):
    snippets = [snippet for snippet in snippets if not any(snippet.file_path.endswith(ext) for ext in SweepConfig().exclude_exts)]
    for snippet in snippets[:num_full_files]:
        snippet = snippet.expand()

    # snippet fusing
    i = 0
    while i < len(snippets):
        j = i + 1
        while j < len(snippets):
            if snippets[i] ^ snippets[j]:  # this checks for overlap
                snippets[i] = snippets[i] | snippets[j]  # merging
                snippets.pop(j)
            else:
                j += 1
        i += 1

    # truncating snippets based on character length
    result_snippets = []
    total_length = 0
    for snippet in snippets:
        total_length += len(snippet.get_snippet())
        if total_length > total_number_of_snippet_tokens * 5:
            break
        result_snippets.append(snippet)
    return result_snippets[:max_num_of_snippets]


def on_ticket(
        title: str,
        summary: str,
        issue_number: int,
        issue_url: str,
        username: str,
        repo_full_name: str,
        repo_description: str,
        installation_id: int,
        comment_id: int = None
):
    # Check if the title starts with "sweep" or "sweep: " and remove it
    slow_mode = False
    if title.lower().startswith("sweep: "):
        title = title[7:]
    elif title.lower().startswith("sweep "):
        title = title[6:]
    elif title.lower().startswith("sweep(slow): "):
        title = title[13:]
        slow_mode = True
    elif title.lower().startswith("sweep(slow) "):
        title = title[12:]
        slow_mode = True
    elif title.lower().startswith("sweep (slow): "):
        title = title[14:]
        slow_mode = True
    elif title.lower().startswith("sweep (slow) "):
        title = title[13:]
        slow_mode = True

    # Flow:
    # 1. Get relevant files
    # 2: Get human message
    # 3. Get files to change
    # 4. Get file changes
    # 5. Create PR

    organization, repo_name = repo_full_name.split("/")
    metadata = {
        "issue_url": issue_url,
        "repo_name": repo_name,
        "repo_description": repo_description,
        "username": username,
        "installation_id": installation_id,
        "function": "on_ticket",
        "mode": PREFIX,
    }
    posthog.capture(username, "started", properties=metadata)

    g = get_github_client(installation_id)

    logger.info(f"Getting repo {repo_full_name}")
    repo = g.get_repo(repo_full_name)
    current_issue = repo.get_issue(number=issue_number)
    if current_issue.state == 'closed':
        logger.warning(f"Issue {issue_number} is closed")
        posthog.capture(username, "issue_closed", properties=metadata)
        return {"success": False, "reason": "Issue is closed"}
    item_to_react_to = current_issue.get_comment(comment_id) if comment_id else current_issue
    replies_text = ""
    comments = list(current_issue.get_comments())
    if comment_id:
        logger.info(f"Replying to comment {comment_id}...")
        replies_text = "\nComments:\n" + "\n".join(
            [
                issue_comment_prompt.format(
                    username=comment.user.login,
                    reply=comment.body,
                ) for comment in comments if comment.user.type == "User"
            ]
        )

    chat_logger = ChatLogger({
        'repo_name': repo_name,
        'title': title,
        'summary': summary + replies_text,
        "issue_number": issue_number,
        "issue_url": issue_url,
        "username": username,
        "repo_full_name": repo_full_name,
        "repo_description": repo_description,
        "installation_id": installation_id,
        "comment_id": comment_id,
    })

    # Check if branch was already created for this issue
    preexisting_branch = None
    prs = repo.get_pulls(state='open', sort='created', base=SweepConfig.get_branch(repo))
    for pr in prs:
        # Check if this issue is mentioned in the PR, and pr is owned by bot
        # This is done in create_pr, (pr_description = ...)
        if pr.user.login == GITHUB_BOT_USERNAME and f'Fixes #{issue_number}.\n' in pr.body:
            success = safe_delete_sweep_branch(pr, repo)

    # Add emojis
    eyes_reaction = item_to_react_to.create_reaction("eyes")
    # If SWEEP_BOT reacted to item_to_react_to with "rocket", then remove it.
    reactions = item_to_react_to.get_reactions()
    for reaction in reactions:
        if reaction.content == "rocket" and reaction.user.login == GITHUB_BOT_USERNAME:
            item_to_react_to.delete_reaction(reaction.id)

    # Creates progress bar ASCII for 0-5 states
    progress_headers = [
        None,
        "Step 1: 🔍 Code Search",
        "Step 2: 🧐 Snippet Analysis",
        "Step 3: 📝 Planning",
        "Step 4: ⌨️ Coding",
        "Step 5: 🔁 Code Review"
    ]

    config_pr_url = None

    # Find the first comment made by the bot
    issue_comment = None
    is_paying_user = chat_logger.is_paying_user()
    tickets_allocated = 120 if is_paying_user else 5
    ticket_count = max(tickets_allocated - chat_logger.get_ticket_count(), 0)
    use_faster_model = chat_logger.use_faster_model()

    slow_mode = slow_mode and not use_faster_model

    model_name = "GPT-3.5" if use_faster_model else "GPT-4"
    payment_link = "https://buy.stripe.com/9AQ8zB26letOgzC5kp"
    user_type = "💎 Sweep Pro" if is_paying_user else "⚡ Sweep Free Trial"
    payment_message = f"{user_type}: I used {model_name} to create this ticket. You have {ticket_count} GPT-4 tickets left." + (f" For more GPT-4 tickets, visit [our payment portal.]({payment_link})" if not is_paying_user else "")
<<<<<<< HEAD
    slow_mode_status = " using slow mode" if slow_mode else ""
    payment_message_start = f"{user_type}: I'm creating this ticket using{model_name}{slow_mode_status}. You have {ticket_count} GPT-4 tickets left." + (f" For more GPT-4 tickets, visit [our payment portal.]({payment_link})" if not is_paying_user else "")
=======
    payment_message_start = f"{user_type}: I'm creating this ticket using {model_name} with slow mode set to {slow_mode}. You have {ticket_count} GPT-4 tickets left." + (f" For more GPT-4 tickets, visit [our payment portal.]({payment_link}) " if not is_paying_user else " ")
>>>>>>> c5317f1c

    def get_comment_header(index, errored=False, pr_message=""):
        config_pr_message = (
            "\n" + f"* Install Sweep Configs: [Pull Request]({config_pr_url})" if config_pr_url is not None else ""
        )
        config_pr_message = "To get Sweep to recreate this ticket, leave a comment prefixed with \"sweep:\" or edit the issue.\n" + config_pr_message
        if index < 0: index = 0
        if index == 5:
            return pr_message + config_pr_message
        index *= 20
        index = min(100, index)
        if errored:
            return f"![{index}%](https://progress-bar.dev/{index}/?&title=Errored&width=600)"
        return f"![{index}%](https://progress-bar.dev/{index}/?&title=Progress&width=600)" + (
            "\n" + stars_suffix if index != -1 else "") + "\n" + payment_message_start + config_pr_message
    first_comment = f"{get_comment_header(0)}\n{sep}I am currently looking into this ticket!. I will update the progress of the ticket in this comment. I am currently searching through your code, looking for relevant snippets.\n{sep}## {progress_headers[1]}\nWorking on it...{bot_suffix}{discord_suffix}"
    for comment in comments:
        if comment.user.login == GITHUB_BOT_USERNAME:
            issue_comment = comment
            issue_comment.edit(first_comment)
            break
    if issue_comment is None:
        issue_comment = current_issue.create_comment(first_comment)

    # Comment edit function
    past_messages = {}
    current_index = 0

    # Random variables to save in case of errors
    table = None  # Show plan so user can finetune prompt

    def edit_sweep_comment(message: str, index: int, pr_message=""):
        nonlocal current_index
        # -1 = error, -2 = retry
        # Only update the progress bar if the issue generation errors.
        errored = (index == -1)
        if index >= 0:
            past_messages[index] = message
            current_index = index

        agg_message = None
        # Include progress history
        # index = -2 is reserved for
        for i in range(current_index + 2):  # go to next header (for Working on it... text)
            if i == 0 or i >= len(progress_headers): continue  # skip None header
            header = progress_headers[i]
            if header is not None:
                header = "## " + header + "\n"
            else:
                header = "No header\n"
            msg = header + (past_messages.get(i) or "Working on it...")
            if agg_message is None:
                agg_message = msg
            else:
                agg_message = agg_message + f"\n{sep}" + msg

        suffix = bot_suffix + discord_suffix
        if errored:
            agg_message = "## ❌ Unable to Complete PR" + '\n' + message + "\n\nFor bonus GPT-4 tickets, please report this bug on **[Discord](https://discord.com/invite/sweep-ai)**."
            if table is not None:
                agg_message = agg_message + f'\n{sep}Please look at the generated plan. If something looks wrong, please add more details to your issue.\n\n{table}'
            suffix = bot_suffix # don't include discord suffix for error messages

        # Update the issue comment
        issue_comment.edit(f"{get_comment_header(current_index, errored, pr_message)}\n{sep}{agg_message}{suffix}")

    def log_error(error_type, exception):
        content = f"**{error_type} Error**\n{username}: {issue_url}\n```{exception}```"
        discord_log_error(content)

    def fetch_file_contents_with_retry():
        retries = 1
        error = None
        for i in range(retries):
            try:
                logger.info(f"Fetching relevant files for the {i}th time...")
                return search_snippets(
                    repo,
                    f"{title}\n{summary}\n{replies_text}",
                    num_files=num_of_snippets_to_query,
                    branch=None,
                    installation_id=installation_id,
                )
            except Exception as e:
                error = e
                continue
        posthog.capture(
            username, "fetching_failed", properties={"error": error, **metadata}
        )
        raise error

    logger.info("Fetching relevant files...")
    try:
        snippets, tree = fetch_file_contents_with_retry()
        assert len(snippets) > 0
    except Exception as e:
        trace = traceback.format_exc()
        logger.error(e)
        logger.error(trace)
        edit_sweep_comment(
            "It looks like an issue has occurred around fetching the files. Perhaps the repo has not been initialized: try removing this repo and adding it back. I'll try again in a minute. If this error persists contact team@sweep.dev.",
            -1
        )
        log_error("File Fetch", str(e) + "\n" + traceback.format_exc())
        raise e

    snippets = post_process_snippets(snippets,
                                     max_num_of_snippets=2 if use_faster_model else 5)

    if not repo_description:
        repo_description = "No description provided."

    message_summary = summary + replies_text
    external_results = ExternalSearcher.extract_summaries(message_summary)
    if external_results:
        message_summary += "\n\n" + external_results

    # perform rewrite
    if message_summary:
        logger.info(f"Performing rewrite for {title} {message_summary}")
        issue_rewriter = IssueRewriter(chat_logger=chat_logger)
        title, message_summary = issue_rewriter.issue_rewrite(
            title=title,
            description=message_summary,
            has_comments=comment_id == None
        )
        logger.info(f"Rewrite complete for new title/summary: {title} {message_summary}")

    human_message = HumanMessagePrompt(
        repo_name=repo_name,
        issue_url=issue_url,
        username=username,
        repo_description=repo_description,
        title=title,
        summary=message_summary,
        snippets=snippets,
        tree=tree,
    )

    if slow_mode and not use_faster_model:
        slow_mode_bot = SlowModeBot()
        queries, additional_plan = slow_mode_bot.expand_plan(human_message)

        snippets, tree = search_snippets(
            repo,
            f"{title}\n{summary}\n{replies_text}",
            num_files=num_of_snippets_to_query,
            branch=None,
            installation_id=installation_id,
            multi_query=queries,
        )
        snippets = post_process_snippets(snippets,
                                        max_num_of_snippets=5)
        human_message = HumanMessagePrompt(
                repo_name=repo_name,
                issue_url=issue_url,
                username=username,
                repo_description=repo_description,
                title=title,
                summary=message_summary + additional_plan,
                snippets=snippets,
                tree=tree,
            )

    sweep_bot = SweepBot.from_system_message_content(
        human_message=human_message, repo=repo, is_reply=bool(comments), chat_logger=chat_logger
    )

    # Check repository for sweep.yml file.
    sweep_yml_exists = False
    for content_file in repo.get_contents(""):
        if content_file.name == "sweep.yaml":
            sweep_yml_exists = True
            break

    # If sweep.yaml does not exist, then create a new PR that simply creates the sweep.yaml file.
    if not sweep_yml_exists:
        try:
            logger.info("Creating sweep.yaml file...")
            config_pr = create_config_pr(sweep_bot)
            config_pr_url = config_pr.html_url
            edit_sweep_comment(message="", index=-2)
        except Exception as e:
            logger.error("Failed to create new branch for sweep.yaml file.\n", e, traceback.format_exc())
    else:
        logger.info("sweep.yaml file already exists.")

    try:
        # ANALYZE SNIPPETS
        if sweep_bot.model == "gpt-4-32k-0613":
            logger.info("CoT retrieval...")
            sweep_bot.cot_retrieval()
        else:
            logger.info("Did not execute CoT retrieval...")

        newline = '\n'
        edit_sweep_comment(
            "I found the following snippets in your repository. I will now analyze these snippets and come up with a plan."
            + "\n\n"
            + collapsible_template.format(
                summary="Some code snippets I looked at (click to expand). If some file is missing from here, you can mention the path in the ticket description.",
                body="\n".join(
                    [
                        f"https://github.com/{organization}/{repo_name}/blob/{repo.get_commits()[0].sha}/{snippet.file_path}#L{max(snippet.start, 1)}-L{min(snippet.end, snippet.content.count(newline))}\n"
                        for snippet in snippets
                    ]
                ),
            )
            + f"I also found the following external resources that might be helpful:\n\n{external_results}\n\n" if external_results else "",
            1
        )

        # COMMENT ON ISSUE
        # TODO: removed issue commenting here
        logger.info("Fetching files to modify/create...")
        file_change_requests, create_thoughts, modify_thoughts = sweep_bot.get_files_to_change()

        sweep_bot.summarize_snippets(create_thoughts, modify_thoughts)

        file_change_requests = sweep_bot.validate_file_change_requests(file_change_requests)
        table = tabulate(
            [[f"`{file_change_request.filename}`", file_change_request.instructions.replace('\n', '<br/>').replace('```', '\\```')] for file_change_request in
             file_change_requests],
            headers=["File Path", "Proposed Changes"],
            tablefmt="pipe"
        )
        edit_sweep_comment(
            "From looking through the relevant snippets, I decided to make the following modifications:\n\n" + table + "\n\n",
            2
        )

        # TODO(lukejagg): Generate PR after modifications are made
        # CREATE PR METADATA
        logger.info("Generating PR...")
        pull_request = sweep_bot.generate_pull_request()
        pull_request_content = pull_request.content.strip().replace("\n", "\n>")
        pull_request_summary = f"**{pull_request.title}**\n`{pull_request.branch_name}`\n>{pull_request_content}\n"
        edit_sweep_comment(
            f"I have created a plan for writing the pull request. I am now working my plan and coding the required changes to address this issue. Here is the planned pull request:\n\n{pull_request_summary}",
            3
        )

        # WRITE PULL REQUEST
        logger.info("Making PR...")
        response = create_pr_changes(file_change_requests, pull_request, sweep_bot, username, installation_id, issue_number)
        if not response or not response["success"]: raise Exception(f"Failed to create PR: {response['error']}")
        pr_changes = response["pull_request"]

        edit_sweep_comment(
            "I have finished coding the issue. I am now reviewing it for completeness.",
            4
        )

        try:
            current_issue.delete_reaction(eyes_reaction.id)
        except:
            pass

        for _ in range(3):
            try:
                # CODE REVIEW
                changes_required, review_comment = review_pr(repo=repo, pr=pr_changes, issue_url=issue_url, username=username,
                                                             repo_description=repo_description, title=title,
                                                             summary=summary, replies_text=replies_text, tree=tree)
                logger.info(f"Addressing review comment {review_comment}")
                if changes_required:
                    on_comment(repo_full_name=repo_full_name,
                               repo_description=repo_description,
                               comment=review_comment,
                               username=username,
                               installation_id=installation_id,
                               pr_path=None,
                               pr_line_position=None,
                               pr_number=None,
                               pr=pr_changes)
                else:
                    break
            except Exception as e:
                logger.error(traceback.format_exc())
                logger.error(e)
                break

        pr = repo.create_pull(
            title=pr_changes.title,
            body=pr_changes.body,
            head=pr_changes.pr_head,
            base=SweepConfig.get_branch(repo)
        )
        # Get the branch (SweepConfig.get_branch(repo))'s sha
        sha = repo.get_branch(SweepConfig.get_branch(repo)).commit.sha

        pr.add_to_labels(GITHUB_LABEL_NAME)
        chat_logger.add_successful_ticket()
        current_issue.create_reaction("rocket")

        logger.info("Running github actions...")
        try:
            commit = pr.get_commits().reversed[0]
            check_runs = commit.get_check_runs()

            for check_run in check_runs:
                check_run.rerequest()
        except Exception as e:
            logger.error(e)

        # Completed code review
        edit_sweep_comment(
            "Success! 🚀",
            5,
            pr_message=f"## Here's the PR! [{pr.html_url}]({pr.html_url}).\n{payment_message}",
            # pr_message=f"## Here's the PR! [https://github.com/{repo_full_name}/pull/{pr.number}](https://github.com/{repo_full_name}/pull/{pr.number}).\n{payment_message}",
        )

        logger.info("Add successful ticket to counter")
        chat_logger.add_successful_ticket()
    except MaxTokensExceeded as e:
        logger.info("Max tokens exceeded")
        log_error("Max Tokens Exceeded", str(e) + "\n" + traceback.format_exc())
        if chat_logger.is_paying_user():
            edit_sweep_comment(f"Sorry, I could not edit `{e.filename}` as this file is too long. We are currently working on improved file streaming to address this issue.\n", -1)
        else:
            edit_sweep_comment(f"Sorry, I could not edit `{e.filename}` as this file is too long.\n\nIf this file is incorrect, please describe the desired file in the prompt. However, if you would like to edit longer files, consider upgrading to [Sweep Pro](https://sweep.dev/) for longer context lengths.\n", -1)
        raise e
    except NoFilesException as e:
        logger.info("Sweep could not find files to modify")
        log_error("Sweep could not find files to modify", str(e) + "\n" + traceback.format_exc())
        edit_sweep_comment("Sorry, Sweep could not find any appropriate files to edit to address this issue. If this is a mistake, please provide more context and I will retry!", -1)
        raise e
    except openai.error.InvalidRequestError as e:
        logger.error(traceback.format_exc())
        logger.error(e)
        edit_sweep_comment(
            "I'm sorry, but it looks our model has ran out of context length. We're trying to make this happen less, but one way to mitigate this is to code smaller files. If this error persists contact team@sweep.dev.",
            -1
        )
        log_error("Context Length", str(e) + "\n" + traceback.format_exc())
        posthog.capture(
            username,
            "failed",
            properties={
                "error": str(e),
                "reason": "Invalid request error / context length",
                **metadata,
            },
        )
        raise e
    except Exception as e:
        logger.error(traceback.format_exc())
        logger.error(e)
        edit_sweep_comment(
            "I'm sorry, but it looks like an error has occurred. Try changing the issue description to re-trigger Sweep. If this error persists contact team@sweep.dev.",
            -1
        )
        log_error("Workflow", str(e) + "\n" + traceback.format_exc())
        posthog.capture(
            username,
            "failed",
            properties={"error": str(e), "reason": "Generic error", **metadata},
        )
        raise e
    else:
        try:
            item_to_react_to.delete_reaction(eyes_reaction.id)
            item_to_react_to.create_reaction("rocket")
        except Exception as e:
            logger.error(e)

    posthog.capture(username, "success", properties={**metadata})
    logger.info("on_ticket success")
    return {"success": True}<|MERGE_RESOLUTION|>--- conflicted
+++ resolved
@@ -211,13 +211,8 @@
     payment_link = "https://buy.stripe.com/9AQ8zB26letOgzC5kp"
     user_type = "💎 Sweep Pro" if is_paying_user else "⚡ Sweep Free Trial"
     payment_message = f"{user_type}: I used {model_name} to create this ticket. You have {ticket_count} GPT-4 tickets left." + (f" For more GPT-4 tickets, visit [our payment portal.]({payment_link})" if not is_paying_user else "")
-<<<<<<< HEAD
     slow_mode_status = " using slow mode" if slow_mode else ""
-    payment_message_start = f"{user_type}: I'm creating this ticket using{model_name}{slow_mode_status}. You have {ticket_count} GPT-4 tickets left." + (f" For more GPT-4 tickets, visit [our payment portal.]({payment_link})" if not is_paying_user else "")
-=======
-    payment_message_start = f"{user_type}: I'm creating this ticket using {model_name} with slow mode set to {slow_mode}. You have {ticket_count} GPT-4 tickets left." + (f" For more GPT-4 tickets, visit [our payment portal.]({payment_link}) " if not is_paying_user else " ")
->>>>>>> c5317f1c
-
+    payment_message_start = f"{user_type}: I'm creating this ticket using{model_name}{slow_mode_status}. You have {ticket_count} GPT-4 tickets left." + (f" For more GPT-4 tickets, visit [our payment portal.]({payment_link}) " if not is_paying_user else " ")
     def get_comment_header(index, errored=False, pr_message=""):
         config_pr_message = (
             "\n" + f"* Install Sweep Configs: [Pull Request]({config_pr_url})" if config_pr_url is not None else ""
