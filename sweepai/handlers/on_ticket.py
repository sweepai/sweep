--- conflicted
+++ resolved
@@ -24,11 +24,7 @@
 from sweepai.handlers.on_comment import on_comment
 from sweepai.handlers.on_review import review_pr
 from sweepai.utils.chat_logger import ChatLogger, discord_log_error
-<<<<<<< HEAD
 from sweepai.config.client import SweepConfig, get_documentation_dict
-=======
-from sweepai.config.client import SweepConfig, get_documentation_dict, get_sandbox_enabled
->>>>>>> 4fb27279
 from sweepai.config.server import PREFIX, DB_MODAL_INST_NAME, UTILS_MODAL_INST_NAME, OPENAI_API_KEY, \
     GITHUB_BOT_TOKEN, \
     GITHUB_BOT_USERNAME, GITHUB_LABEL_NAME
@@ -490,10 +486,6 @@
 
         files_progress = [(file_change_request.filename, file_change_request.instructions, "⏳") for file_change_request in file_change_requests]
 
-<<<<<<< HEAD
-        generator = create_pr_changes(file_change_requests, pull_request, sweep_bot, username, installation_id, issue_number, sandbox=sandbox)
-        message = tabulate([(f"`{filename}`", instructions.replace("\n", "<br/>"), progress) for filename, instructions, progress in files_progress], headers=["File", "Instructions", "Progress"], tablefmt="pipe")
-=======
         checkboxes_progress = [(file_change_request.filename, file_change_request.instructions, " ") for file_change_request in file_change_requests]
         checkboxes_message = collapsible_template.format(
             summary="Checklist",
@@ -502,9 +494,8 @@
         issue = repo.get_issue(number=issue_number)
         issue.edit(body=summary + "\n\n" + checkboxes_message)
 
-        generator = create_pr_changes(file_change_requests, pull_request, sweep_bot, username, installation_id, issue_number)
+        generator = create_pr_changes(file_change_requests, pull_request, sweep_bot, username, installation_id, issue_number, sandbox=sandbox)
         table_message = tabulate([(f"`{filename}`", instructions.replace("\n", "<br/>"), progress) for filename, instructions, progress in files_progress], headers=["File", "Instructions", "Progress"], tablefmt="pipe")
->>>>>>> 4fb27279
         logger.info(files_progress)
         edit_sweep_comment(table_message, 4)
         response = {"error": NoFilesException()}
