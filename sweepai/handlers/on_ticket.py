--- conflicted
+++ resolved
@@ -31,12 +31,6 @@
 from sweepai.handlers.on_comment import on_comment
 from sweepai.handlers.on_review import review_pr
 from sweepai.utils.chat_logger import ChatLogger, discord_log_error
-<<<<<<< HEAD
-from sweepai.config.client import SweepConfig, get_documentation_dict
-from sweepai.config.server import PREFIX, DB_MODAL_INST_NAME, UTILS_MODAL_INST_NAME, OPENAI_API_KEY, \
-    GITHUB_BOT_TOKEN, \
-    GITHUB_BOT_USERNAME, GITHUB_LABEL_NAME
-=======
 from sweepai.config.client import (
     SweepConfig,
     get_documentation_dict,
@@ -51,7 +45,6 @@
     GITHUB_BOT_USERNAME,
     GITHUB_LABEL_NAME,
 )
->>>>>>> 7d900988
 from sweepai.utils.event_logger import posthog
 from sweepai.utils.github_utils import (
     get_github_client,
@@ -150,12 +143,8 @@
         re.search(r"^[Ss]weep\s?\([Ff]ast\)", text) is not None,
     )
 
-<<<<<<< HEAD
+
 async def on_ticket(
-=======
-
-def on_ticket(
->>>>>>> 7d900988
     title: str,
     summary: str,
     issue_number: int,
@@ -448,9 +437,6 @@
         )
         raise error
 
-
-
-
     # Clone repo and perform local tests (linters, formatters, GHA)
     sandbox = None
     try:
@@ -467,9 +453,6 @@
     except Exception as e:
         logger.error(traceback.format_exc())
         logger.error(e)
-
-
-
 
     logger.info("Fetching relevant files...")
     try:
@@ -699,10 +682,6 @@
         issue = repo.get_issue(number=issue_number)
         issue.edit(body=summary + "\n\n" + checkboxes_message)
 
-<<<<<<< HEAD
-        generator = create_pr_changes(file_change_requests, pull_request, sweep_bot, username, installation_id, issue_number, sandbox=sandbox)
-        table_message = tabulate([(f"`{filename}`", instructions.replace("\n", "<br/>"), progress) for filename, instructions, progress in files_progress], headers=["File", "Instructions", "Progress"], tablefmt="pipe")
-=======
         generator = create_pr_changes(
             file_change_requests,
             pull_request,
@@ -710,6 +689,7 @@
             username,
             installation_id,
             issue_number,
+            sandbox=sandbox,
         )
         table_message = tabulate(
             [
@@ -719,7 +699,6 @@
             headers=["File", "Instructions", "Progress"],
             tablefmt="pipe",
         )
->>>>>>> 7d900988
         logger.info(files_progress)
         edit_sweep_comment(table_message, 4)
         response = {"error": NoFilesException()}
@@ -846,14 +825,6 @@
             review_message + "\n\nI finished incorporating these changes.", 5
         )
 
-<<<<<<< HEAD
-        pr = repo.create_pull(
-            title=pr_changes.title,
-            body=pr_changes.body,
-            head=pr_changes.pr_head,
-            base=SweepConfig.get_branch(repo)
-        )
-=======
         # Clone repo and perform local tests (linters, formatters, GHA)
         sandbox = None
         try:
@@ -898,7 +869,6 @@
                 draft=is_draft,
             )
 
->>>>>>> 7d900988
         # Get the branch (SweepConfig.get_branch(repo))'s sha
         sha = repo.get_branch(SweepConfig.get_branch(repo)).commit.sha
 
