--- conflicted
+++ resolved
@@ -406,10 +406,7 @@
             if pr_number:
                 pr.create_issue_comment(response_for_user)
         logger.info("Making Code Changes...")
-<<<<<<< HEAD
-
-=======
->>>>>>> 3d5426a8
+
         blocked_dirs = get_blocked_dirs(sweep_bot.repo)
 
         list(
