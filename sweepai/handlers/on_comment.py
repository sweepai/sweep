--- conflicted
+++ resolved
@@ -5,11 +5,8 @@
 # TODO: Add file validation
 
 import openai
-<<<<<<< HEAD
-=======
 import traceback
 
->>>>>>> f836e749
 from loguru import logger
 
 from sweepai.core.entities import NoFilesException, Snippet
@@ -24,7 +21,7 @@
 )
 from sweepai.utils.prompt_constructor import HumanMessageCommentPrompt
 
-github_access_token = GITHUB_BOT_TOKEN 
+github_access_token = GITHUB_BOT_TOKEN
 openai.api_key = OPENAI_API_KEY
 
 num_of_snippets_to_query = 30
@@ -118,7 +115,7 @@
             if not comment.strip().lower().startswith("sweep"):
                 logger.info("No event fired because it doesn't start with Sweep.")
                 return {"success": True, "message": "No event fired."}
-            
+
         def fetch_file_contents_with_retry():
             retries = 3
             error = None
