--- conflicted
+++ resolved
@@ -220,13 +220,9 @@
             original_line = pr_lines[pr_line_position - 1]
             pr_chunk = "\n".join(pr_lines[start:end])
             pr_file_path = pr_path.strip()
-<<<<<<< HEAD
-            formatted_pr_chunk = "\n".join([line + f" <-- {comment}" if line == original_line else line for line in pr_lines[start:end]])
+            formatted_pr_chunk = "\n".join(pr_lines[start:pr_line_position - 1]) + f"\n{pr_lines[pr_line_position - 1]} <-- {comment}" + "\n".join(pr_lines[pr_line_position:end])
         else:
             formatted_pr_chunk = "\n".join(pr_lines)
-=======
-            formatted_pr_chunk = "\n".join(pr_lines[start:pr_line_position - 1]) + f"\n{pr_lines[pr_line_position - 1]} <-- {comment}" + "\n".join(pr_lines[pr_line_position:end])
->>>>>>> 4017043a
         if file_comment:
             snippets = []
             tree = ""
