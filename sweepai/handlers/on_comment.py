"""
on_comment is responsible for handling PR comments and PR review comments, called from sweepai/api.py.
It is also called in sweepai/handlers/on_ticket.py when Sweep is reviewing its own PRs.
"""
import re
import time
import traceback
from typing import Any

from loguru import logger
from tabulate import tabulate

from sweepai.config.client import get_blocked_dirs, get_documentation_dict
from sweepai.config.server import (
    DEFAULT_GPT4_32K_MODEL,
    ENV,
    GITHUB_BOT_USERNAME,
    MONGODB_URI,
)
from sweepai.core.context_pruning import get_relevant_context
from sweepai.core.entities import FileChangeRequest, MockPR, NoFilesException
from sweepai.core.sweep_bot import SweepBot, get_files_to_change, validate_file_change_requests
from sweepai.handlers.on_review import get_pr_diffs
from sweepai.utils.chat_logger import ChatLogger
from sweepai.utils.event_logger import posthog
from sweepai.utils.github_utils import ClonedRepo, get_github_client
from sweepai.utils.progress import TicketProgress
from sweepai.utils.prompt_constructor import HumanMessageCommentPrompt
from sweepai.utils.str_utils import BOT_SUFFIX, FASTER_MODEL_MESSAGE
from sweepai.utils.ticket_utils import fire_and_forget_wrapper, prep_snippets

num_of_snippets_to_query = 30
total_number_of_snippet_tokens = 15_000
num_full_files = 2
num_extended_snippets = 2

ERROR_FORMAT = "❌ {title}\n\nPlease join our [Discord](https://discord.gg/sweep) to report this issue."


def on_comment(
    repo_full_name: str,
    repo_description: str,
    comment: str,
    pr_path: str | None,
    pr_line_position: int | None,
    username: str,
    installation_id: int,
    pr_number: int = None,
    comment_id: int | None = None,
    chat_logger: Any = None,
    pr: MockPR = None,  # For on_comment calls before PR is created
    repo: Any = None,
    comment_type: str = "comment",
    type: str = "comment",
    tracking_id: str = None,
):
    with logger.contextualize(
        tracking_id=tracking_id,
    ):
        logger.info(
            f"Calling on_comment() with the following arguments: {comment},"
            f" {repo_full_name}, {repo_description}, {pr_path}"
        )
        organization, repo_name = repo_full_name.split("/")
        start_time = time.time()

        _token, g = get_github_client(installation_id)
        repo = g.get_repo(repo_full_name)
        if pr is None:
            pr = repo.get_pull(pr_number)
        pr_title = pr.title
        pr_body = (
            pr.body.split("<details>\n<summary><b>🎉 Latest improvements to Sweep:")[0]
            if pr.body
            and "<details>\n<summary><b>🎉 Latest improvements to Sweep:" in pr.body
            else pr.body
        )
        pr_file_path = None
        diffs = get_pr_diffs(repo, pr)
        pr_chunk = None
        formatted_pr_chunk = None

        assignee = pr.assignee.login if pr.assignee else None
        issue_number_match = re.search(r"Fixes #(?P<issue_number>\d+).", pr_body or "")
        original_issue = None
        if issue_number_match or assignee:
            issue_number = issue_number_match.group("issue_number")
            if not assignee:
                # issue_number = issue_number_match.group("issue_number")
                original_issue = repo.get_issue(int(issue_number))
                author = original_issue.user.login
            else:
                author = assignee
            logger.info(f"Author of original issue is {author}")
            chat_logger = (
                chat_logger
                if chat_logger is not None
                else ChatLogger(
                    {
                        "repo_name": repo_name,
                        "title": "(Comment) " + pr_title,
                        "issue_url": pr.html_url,
                        "pr_file_path": pr_file_path,  # may be None
                        "pr_chunk": pr_chunk,  # may be None
                        "repo_full_name": repo_full_name,
                        "repo_description": repo_description,
                        "comment": comment,
                        "pr_path": pr_path,
                        "pr_line_position": pr_line_position,
                        "username": author,
                        "installation_id": installation_id,
                        "pr_number": pr_number,
                        "type": "comment",
                    },
                    active=True,
                )
                if MONGODB_URI
                else None
            )
        else:
            chat_logger = None

        if chat_logger:
            is_paying_user = chat_logger.is_paying_user()
            use_faster_model = chat_logger.use_faster_model()
        else:
            # Todo: chat_logger is None for MockPRs, which will cause all comments to use GPT-4
            is_paying_user = True
            use_faster_model = False
        
        if use_faster_model:
            raise Exception(FASTER_MODEL_MESSAGE)

        assignee = pr.assignee.login if pr.assignee else None

        metadata = {
            "repo_full_name": repo_full_name,
            "repo_name": repo_name,
            "organization": organization,
            "repo_description": repo_description,
            "installation_id": installation_id,
            "username": username if not username.startswith("sweep") else assignee,
            "function": "on_comment",
            "model": "gpt-4",
            "tier": "pro" if is_paying_user else "free",
            "mode": ENV,
            "pr_path": pr_path,
            "pr_line_position": pr_line_position,
            "pr_number": pr_number or pr.id,
            "pr_html_url": pr.html_url,
            "comment_id": comment_id,
            "comment": comment,
            "issue_number": issue_number if issue_number_match else "",
            "tracking_id": tracking_id,
        }

        logger.bind(**metadata)

        elapsed_time = time.time() - start_time
        posthog.capture(
            username,
            "started",
            properties={
                **metadata,
                "duration": elapsed_time,
                "tracking_id": tracking_id,
            },
        )
        logger.info(f"Getting repo {repo_full_name}")
        file_comment = bool(pr_path) and bool(pr_line_position)

        item_to_react_to = None
        reaction = None

        bot_comment = None

        def edit_comment(new_comment: str) -> None:
            if bot_comment is not None:
                bot_comment.edit(new_comment + BOT_SUFFIX)

        try:
            # Check if the PR is closed
            if pr.state == "closed":
                return {"success": True, "message": "PR is closed. No event fired."}
            if comment_id:
                try:
                    item_to_react_to = pr.get_issue_comment(comment_id)
                    reaction = item_to_react_to.create_reaction("eyes")
                except Exception:
                    try:
                        item_to_react_to = pr.get_review_comment(comment_id)
                        reaction = item_to_react_to.create_reaction("eyes")
                    except Exception:
                        pass

                if reaction is not None:
                    # Delete rocket reaction
                    reactions = item_to_react_to.get_reactions()
                    for r in reactions:
                        if (
                            r.content == "rocket"
                            and r.user.login == GITHUB_BOT_USERNAME
                        ):
                            item_to_react_to.delete_reaction(r.id)

            branch_name = (
                pr.head.ref if pr_number else pr.pr_head  # pylint: disable=no-member
            )
            cloned_repo = ClonedRepo(
                repo_full_name,
                installation_id,
                branch=branch_name,
                repo=repo,
                token=_token,
            )

            # Generate diffs for this PR
            pr_diff_string = None
            pr_files_modified = None
            if pr_number:
                patches = []
                pr_files_modified = {}
                files = pr.get_files()
                for file in files:
                    if file.status == "modified":
                        # Get the entire file contents, not just the patch
                        pr_files_modified[file.filename] = repo.get_contents(
                            file.filename, ref=branch_name
                        ).decoded_content.decode("utf-8")

                        patches.append(
                            f'<file file_path="{file.filename}">\n{file.patch}\n</file>'
                        )
                pr_diff_string = (
                    "<files_changed>\n" + "\n".join(patches) + "\n</files_changed>"
                )

            # This means it's a comment on a file
            if file_comment:
                pr_file = repo.get_contents(
                    pr_path, ref=branch_name
                ).decoded_content.decode("utf-8")
                pr_lines = pr_file.splitlines()
                start = max(0, pr_line_position - 11)
                end = min(len(pr_lines), pr_line_position + 10)
                original_line = pr_lines[pr_line_position - 1]
                pr_chunk = "\n".join(pr_lines[start:end])
                pr_file_path = pr_path.strip()
                formatted_pr_chunk = (
                    "\n".join(pr_lines[start : pr_line_position - 1])
                    + f"\n{pr_lines[pr_line_position - 1]} <- COMMENT: {comment.strip()}\n"
                    + "\n".join(pr_lines[pr_line_position:end])
                )
                if comment_id:
                    try:
                        bot_comment = pr.create_review_comment_reply(
                            comment_id, "Working on it..." + BOT_SUFFIX
                        )
                    except Exception as e:
                        print(e)
            else:
                formatted_pr_chunk = None  # pr_file
                bot_comment = pr.create_issue_comment("Working on it..." + BOT_SUFFIX)
            if file_comment:
                snippets = []
                tree = ""
            else:
                try:
                    search_query = (comment).strip("\n")
                    formatted_query = (f"{comment}").strip("\n")
                    repo_context_manager = prep_snippets(
                        cloned_repo, search_query, TicketProgress(tracking_id="none")
                    )
                    repo_context_manager = get_relevant_context(
                        formatted_query,
                        repo_context_manager,
                        TicketProgress(tracking_id="none"),
                        chat_logger=chat_logger,
                    )
                    snippets = repo_context_manager.current_top_snippets
                    tree = str(repo_context_manager.dir_obj)
                    cloned_repo = repo_context_manager.cloned_repo
                except Exception as e:
                    logger.error(traceback.format_exc())
                    raise e
            get_documentation_dict(repo)
            docs_results = ""
            logger.info("Getting response from ChatGPT...")
            human_message = HumanMessageCommentPrompt(
                comment=comment,
                repo_name=repo_name,
                repo_description=repo_description if repo_description else "",
                diffs=diffs,
                issue_url=pr.html_url,
                title=pr_title,
                tree=tree,
                summary=pr_body,
                snippets=snippets,
                # commit_history=commit_history,
                pr_file_path=pr_file_path,  # may be None
                pr_chunk=formatted_pr_chunk,  # may be None
                original_line=original_line if pr_chunk else None,
                relevant_docs=docs_results,
            )
            logger.info(f"Human prompt{human_message.construct_prompt()}")

            if use_faster_model:
                raise Exception("GPT-3.5 is not supported for comments")
            sweep_bot = SweepBot.from_system_message_content(
                # human_message=human_message, model="claude-v1.3-100k", repo=repo
                human_message=human_message,
                repo=repo,
                chat_logger=chat_logger,
                model=DEFAULT_GPT4_32K_MODEL,
                cloned_repo=cloned_repo,
            )
        except Exception as e:
            logger.error(traceback.format_exc())
            elapsed_time = time.time() - start_time
            posthog.capture(
                username,
                "failed",
                properties={
                    "error": str(e),
                    "reason": "Failed to get files",
                    "duration": elapsed_time,
                    "tracking_id": tracking_id,
                    **metadata,
                },
            )
            edit_comment(ERROR_FORMAT.format(title="Failed to get files"))
            raise e

        try:
            logger.info("Fetching files to modify/create...")
            if file_comment:
                file_change_requests = [
                    FileChangeRequest(
                        filename=pr_file_path,
                        instructions=f"The user left this comment {comment} in this chunk of code:\n<review_code_chunk>\n{formatted_pr_chunk}\n</review_code_chunk>.\nResolve their comment.",
                        change_type="modify",
                        comment_line=pr_line_position + 1,
                    )
                ]
            else:
<<<<<<< HEAD
                file_change_requests, plan = get_files_to_change(
                    relevant_snippets=repo_context_manager.current_top_snippets,
                    read_only_snippets=repo_context_manager.read_only_snippets,
                    problem_statement=formatted_query,
                    repo_name=repo_name,
=======
                file_change_requests, _ = sweep_bot.get_files_to_change(
                    retries=1, pr_diffs=pr_diff_string
>>>>>>> d9367c5c
                )
                validate_file_change_requests(file_change_requests, repo_context_manager.cloned_repo)
                file_change_requests = sweep_bot.validate_file_change_requests(
                    file_change_requests, branch=branch_name
                )

            sweep_response = "I couldn't find any relevant files to change."
            if file_change_requests:
                table_message = tabulate(
                    [
                        [
                            f"`{file_change_request.filename}`",
                            file_change_request.instructions_display.replace(
                                "\n", "<br/>"
                            ).replace("```", "\\```"),
                        ]
                        for file_change_request in file_change_requests
                    ],
                    headers=["File Path", "Proposed Changes"],
                    tablefmt="pipe",
                )
                sweep_response = (
                    f"I am making the following changes:\n\n{table_message}"
                )
            quoted_comment = "> " + comment.replace("\n", "\n> ")
            response_for_user = (
                f"{quoted_comment}\n\nHi @{username},\n\n{sweep_response}"
            )
            if pr_number:
                edit_comment(response_for_user)

            blocked_dirs = get_blocked_dirs(sweep_bot.repo)

            sweep_bot.comment_pr_diff_str = pr_diff_string
            sweep_bot.comment_pr_files_modified = pr_files_modified
            changes_made = sum(
                [
                    change_made
                    for _, change_made, _, _ in sweep_bot.change_files_in_github_iterator(
                        file_change_requests, branch_name, blocked_dirs
                    )
                ]
            )
            try:
                if comment_id:
                    if changes_made:
                        response_for_user = "Done."
                    else:
                        response_for_user = 'I wasn\'t able to make changes. This could be due to an unclear request or a bug in my code.\n As a reminder, comments on a file only modify that file. Comments on a PR (at the bottom of the "conversation" tab) can modify the entire PR. Please try again or contact us on [Discord](https://discord.gg/sweep)'
            except Exception as e:
                logger.error(f"Failed to reply to comment: {e}")

            if not isinstance(pr, MockPR):
                if pr.user.login == GITHUB_BOT_USERNAME and pr.title.startswith(
                    "[DRAFT] "
                ):
                    # Update the PR title to remove the "[DRAFT]" prefix
                    pr.edit(title=pr.title.replace("[DRAFT] ", "", 1))

            logger.info("Done!")
        except NoFilesException:
            elapsed_time = time.time() - start_time
            posthog.capture(
                username,
                "failed",
                properties={
                    "error": "No files to change",
                    "reason": "No files to change",
                    "duration": elapsed_time,
                    **metadata,
                },
            )
            edit_comment(ERROR_FORMAT.format(title="Could not find files to change"))
            return {"success": True, "message": "No files to change."}
        except Exception as e:
            logger.error(traceback.format_exc())
            elapsed_time = time.time() - start_time
            posthog.capture(
                username,
                "failed",
                properties={
                    "error": str(e),
                    "reason": "Failed to make changes",
                    "duration": elapsed_time,
                    **metadata,
                },
            )
            edit_comment(ERROR_FORMAT.format(title="Failed to make changes"))
            raise e

        # Delete eyes
        if reaction is not None:
            item_to_react_to.delete_reaction(reaction.id)

        try:
            item_to_react_to = pr.get_issue_comment(comment_id)
            reaction = item_to_react_to.create_reaction("rocket")
        except Exception:
            try:
                item_to_react_to = pr.get_review_comment(comment_id)
                reaction = item_to_react_to.create_reaction("rocket")
            except Exception:
                pass

        if response_for_user is not None:
            try:
                edit_comment(f"## 🚀 Wrote Changes\n\n{response_for_user}")
            except Exception:
                pass

        elapsed_time = time.time() - start_time
        # make async
        fire_and_forget_wrapper(posthog.capture)(
            username,
            "success",
            properties={
                **metadata,
                "tracking_id": tracking_id,
                "duration": elapsed_time,
            },
        )
        return {"success": True}<|MERGE_RESOLUTION|>--- conflicted
+++ resolved
@@ -343,16 +343,12 @@
                     )
                 ]
             else:
-<<<<<<< HEAD
                 file_change_requests, plan = get_files_to_change(
                     relevant_snippets=repo_context_manager.current_top_snippets,
                     read_only_snippets=repo_context_manager.read_only_snippets,
                     problem_statement=formatted_query,
                     repo_name=repo_name,
-=======
-                file_change_requests, _ = sweep_bot.get_files_to_change(
-                    retries=1, pr_diffs=pr_diff_string
->>>>>>> d9367c5c
+                    pr_diffs=pr_diff_string
                 )
                 validate_file_change_requests(file_change_requests, repo_context_manager.cloned_repo)
                 file_change_requests = sweep_bot.validate_file_change_requests(
