--- conflicted
+++ resolved
@@ -55,11 +55,8 @@
     summary,
     replies_text,
     tree,
-<<<<<<< HEAD
     lint_output=None,
-=======
     chat_logger=None,
->>>>>>> b0c57b5e
 ):
     repo_name = repo.full_name
     logger.info("Getting PR diffs...")
