--- conflicted
+++ resolved
@@ -3,7 +3,6 @@
 
 # Self-Hosting Sweep via Docker
 
-<<<<<<< HEAD
 <Callout type="info">This is a guide for self-hosting Sweep. If you are interested in our hosted version please visit https://github.com/apps/sweep-ai.</Callout>
 
 This guide is for self-hosting the Sweep GitHub App, which can serve many repositories at once. If you are looking to try out Sweep on a few example GitHub issues, see [Sweep CLI](/cli).
@@ -11,15 +10,6 @@
 Setting up the Sweep GitHub App involves:
 1. Creating the GitHub App.
 2. Hosting the Sweep backend on a cloud provider like DigitalOcean.
-=======
-<Callout type="info">This is a guide for self-hosting Sweep. To use a hosted version please visit https://github.com/apps/sweep-ai.</Callout>
-
-*🎉 We use the open source&nbsp;[AGPL](https://www.gnu.org/licenses/agpl-3.0.en.html) license which allows for commercial usage.*
-
-Sweep currently offers two self-hosted options:
-1. **Local Script** - the easiest way to get started with Sweep.
-2. **GitHub App** - more scalable, and we use this for our hosted version.
->>>>>>> 4f5170f1
 
 For help setting up Sweep please contact us at team@sweep.dev.
 
@@ -239,15 +229,9 @@
 https://github.com/settings/apps/GITHUB_BOT_USERNAME
 ```
 
-<<<<<<< HEAD
 For organizations:
 ```txt /GITHUB_BOT_USERNAME/, /YOUR_ORGANIZATION/
 https://github.com/YOUR_ORGANIZATION/sweepai/settings/apps/GITHUB_BOT_USERNAME
-=======
-For organizations: 
-```txt /GITHUB_BOT_USERNAME/, /YOUR_ORGANIZATION/ {/* url? */}
-https://github.com/YOUR_ORGANIZATION/settings/apps/GITHUB_BOT_USERNAME
->>>>>>> 4f5170f1
 ```
 {/* <img src="/deployment/digitalocean_step9.png" alt="Skip Resources Page" /> */}
 </Tabs.Tab>
