import { Callout, Tabs, Steps } from 'nextra/components'
import { FaInfoCircle, FaExclamationCircle } from 'react-icons/fa'

# Sweep CLI Installation
<<<<<<< HEAD
<Callout type="info">Prerequisites: **python 3.10, pip, OpenAI account, GitHub account**</Callout>

Sweep CLI is a locally running version of Sweep (no data will enter our servers).<br/>

*To use our hosted version of Sweep, [install it here (2 min)](https://github.com/apps/sweep-ai). To self-host your own deployment of Sweep, visit [deployment (15 min)](/deployment).*
=======
<Callout type="info">Prerequisites: **python 3.10, pip, an OpenAI account and a GitHub account**</Callout>

Sweep CLI is a locally running version of Sweep (no data will enter our servers).<br/>

*To use our hosted Sweep, [install here (2 min)](https://github.com/apps/sweep-ai). To self-host your own Sweep, visit [deployment (15 min)](/deployment).*
>>>>>>> 35a14da8
<Steps>
### Install the Sweep CLI

```sh filename="terminal"
pip install sweepai
```

### Initialize the Sweep CLI

Initialize the CLI with your GitHub and OpenAI API keys:

```sh filename="terminal"
sweep init
```

and follow the prompts to enter your GitHub and OpenAI API keys.

### Run the Sweep CLI

Create a GitHub Issue like [the examples in our guide](/#best-practices-for-creating-issues) in your repo, and run the following command:

```sh filename="terminal"
sweep run https://github.com/YOUR-USERNAME/YOUR-REPO/issues/1
```

To have Sweep automatically fix newly created issues, you can also run the following command:
```sh filename="terminal"
sweep watch YOUR-USERNAME/YOUR-REPO
```
</Steps>

---

### 🎉 Congratulations!

You have successfully set up the Sweep CLI. You can now use Sweep to help handle GitHub issues and pull requests.<br/>
To set up Sweep for your organization, see [self-hosting Sweep's GitHub App](/deployment) and [book a call](https://calendly.com/sweep-ai/founders-meeting) with us for a commercial license.<|MERGE_RESOLUTION|>--- conflicted
+++ resolved
@@ -2,19 +2,11 @@
 import { FaInfoCircle, FaExclamationCircle } from 'react-icons/fa'
 
 # Sweep CLI Installation
-<<<<<<< HEAD
-<Callout type="info">Prerequisites: **python 3.10, pip, OpenAI account, GitHub account**</Callout>
+<Callout type="info">Prerequisites: **python 3.10, pip, an OpenAI account and a GitHub account**</Callout>
 
 Sweep CLI is a locally running version of Sweep (no data will enter our servers).<br/>
 
 *To use our hosted version of Sweep, [install it here (2 min)](https://github.com/apps/sweep-ai). To self-host your own deployment of Sweep, visit [deployment (15 min)](/deployment).*
-=======
-<Callout type="info">Prerequisites: **python 3.10, pip, an OpenAI account and a GitHub account**</Callout>
-
-Sweep CLI is a locally running version of Sweep (no data will enter our servers).<br/>
-
-*To use our hosted Sweep, [install here (2 min)](https://github.com/apps/sweep-ai). To self-host your own Sweep, visit [deployment (15 min)](/deployment).*
->>>>>>> 35a14da8
 <Steps>
 ### Install the Sweep CLI
 
