"""
List of common prompts used across the codebase.
"""

# Following two should be fused
system_message_prompt = "Your name is Sweep bot. You are a brilliant and thorough engineer assigned to the following Github ticket. You will be helpful and friendly, but informal and concise: get to the point. When you write code to solve tickets, the code works on the first try and is formatted perfectly. You have the utmost care for the user that you write for, so you do not make mistakes."
system_message_issue_comment_prompt = "Your name is Sweep bot. You are a brilliant and thorough engineer assigned to the following Github ticket, and a user has just responded with feedback. You will be helpful and friendly, but informal and concise: get to the point. When you write code to solve tickets, the code works on the first try and is formatted perfectly. You have the utmost care for the user that you write for, so you do not make mistakes."

human_message_prompt = """
<relevant_snippets_in_repo>
{relevant_snippets}
</relevant_snippets_in_repo>

<relevant_paths_in_repo>
{relevant_directories}
</relevant_paths_in_repo>

<repo_tree>
{tree}
</repo_tree>

Repo: {repo_name}: {repo_description}
Issue Url: {issue_url}
Username: {username}
Issue Title: {title}
Issue Description: {description}
"""

human_message_review_prompt = """
<relevant_snippets_in_repo>
{relevant_snippets}
</relevant_snippets_in_repo>

<relevant_paths_in_repo>
{relevant_directories}
</relevant_paths_in_repo>

<repo_tree>
{tree}
</repo_tree>

These are the file changes.
We have the file_path, the previous_file_content, the new_file_content, and the diffs.
The file_path is the name of the file.
The previous_file_content is the content of the file before the changes.
The new_file_content is the content of the file after the changes.
The diffs are the lines changed in the file. <added_lines> indicates those lines were added, <deleted_lines> indicates they were deleted.
Keep in mind that we may see a diff for a deletion and replacement, so don't point those out as issues.
{diffs}
"""

diff_section_prompt = """
<file_path>
{diff_file_path}
</file_path>

<previous_file_content>
{previous_file_content}
</previous_file_content>

<new_file_content>
{new_file_content}
</new_file_content>

<file_diffs>
{diffs}
</file_diffs>
"""

review_prompt = """\
I need you to carefully review the code diffs in this pull request. 
The code was written by an inexperienced programmer and may contain accidental deletions, logic errors or other issues.
Think step-by-step logically and thoroughly analyze to summarize the diffs per file in the format:

Step-by-step thoughts:
* Lines x1-x2: Summary of the changes (added, deleted, modified, errors, issues) 
* Lines y1-y2: Summary of the changes (added, deleted, modified, errors, issues)
...
<file_summarization>
* file_1 - changes in file_1
* file_1 - more changes in file_1
...
</file_summarization>
"""

review_follow_up_prompt = """\
Here is the next file diff.
Think step-by-step logically and accurately to summarize the diffs per file in the format:
Step-by-step thoughts:
* Lines x1-x2: Summary of the changes (added, deleted, modified, errors, issues) 
* Lines y1-y2: Summary of the changes (added, deleted, modified, errors, issues)
...
<file_summarization>
* file_1 - changes in file_1
* file_1 - more changes in file_1
...
</file_summarization>
"""

final_review_prompt = """\
This were the file summaries you provided:
<file_summaries>
{file_summaries}
</file_summaries>
Given these summaries write a direct and concise GitHub review comment. If there are no changes required, simply say "No changes required."
In case changes are required, keep in mind the author is an inexperienced programmer and may need a pointer to the files and specific changes.
Follow this format:
<changes_required>
Write Yes if the changes are required or No if they are not required.
</changes_required>
<review_comment>
Mention any changes that need to be made, using GitHub markdown to format the comment.
- Change required in file on line x1-x2
- Change required in file on line y1-y2
...
</review_comment>
"""

issue_comment_prompt = """
<comment username="{username}">
{reply}
</comment>
"""

# Prompt for comments
human_message_prompt_comment = """
<relevant_snippets_in_repo>
{relevant_snippets}
</relevant_snippets_in_repo>

<relevant_paths_in_repo>
{relevant_directories}
</relevant_paths_in_repo>

<repo_tree>
{tree}
</repo_tree>

Repo: {repo_name}: {repo_description}
Issue Url: {issue_url}
Username: {username}
Pull Request Title: {title}
Pull Request Description: {description}

These are the file changes.
We have the file_path, the previous_file_content, the new_file_content, and the diffs.
The file_path is the name of the file.
The previous_file_content is the content of the file before the changes.
The new_file_content is the content of the file after the changes.
The diffs are the lines changed in the file. <added_lines> indicates those lines were added, <deleted_lines> indicates they were deleted.
Keep in mind that we may see a diff for a deletion and replacement, so don't point those out as issues.
{diff}
Please handle the user review comment, taking into account the snippets, paths, tree, pull request title, pull request description, and the file changes.
Sometimes the user may not request changes, don't change anything in that case.
User pull request review: {comment}
"""

comment_line_prompt = """\
The user made the review in this file: {pr_file_path}
and on this line: {pr_line}
"""

cot_retrieval_prompt = """
Gather information to solve the problem. Use "finish" when you feel like you have sufficient information.
""" 

files_to_change_prompt = """
Think step-by-step to break down the requested problem or feature, and then figure out what to change in the current codebase.
Then, provide a list of files you would like to modify, abiding by the following:
* Including the FULL path, e.g. src/main.py and not just main.py
* Use a one-line, detailed, natural language instructions on what to modify, with reference to variable names
* The list of files to create or modify may be empty, but you MUST leave the XML tags with a single list element with "* None"
* There MUST be both create and modify XML tags
* Create/modify up to 5 FILES
* Do not modify non-text files, like images, svgs, binary, etc
* You MUST follow the following format:

Step-by-step thoughts with explanations: 
* Thought 1 - Explanation 1
* Thought 2 - Explanation 2
...

<create>
* filename_1: instructions_1
* filename_2: instructions_2
...
</create>

<modify>
* filename_3: instructions_3
* filename_4: instructions_4
...
</modify>
"""

reply_prompt = """
Write a response to this user:
* Ping the user.
* Tell them you have started working on this PR and a rough summary of your plan. 
* Do not start with "Here is a draft", just write the response.
* End with "Give me a minute!".
* Use github markdown to format the response.
"""

create_file_prompt = """
Think step-by-step regarding the instructions and what should be added to the new file.
Then create a plan of parts of the code to create, with low-level, detailed references to functions and variable to create, and what each function does.
Then create the following file using the following instructions:

File Name: {filename}

Instructions: {instructions}

Reply in the following format. DO NOT write "pass" or "Rest of code". Do not literally write "{{new_file}}". You must use the new_file XML tags, and all text inside these tags will be placed in the newly created file.

Step-by-step thoughts with explanations: 
* Thought 1 - Explanation 1
* Thought 2 - Explanation 2
...
Detailed plan of additions:
* Addition 1
* Addition 2
...
Commit Message: {{commit_message}}
<new_file>
{{new_file}}
</new_file>
"""

"""
Reply in the format below. 
* You MUST use the new_file XML tags
* DO NOT write ``` anywhere, unless it's markdown
* DO NOT write "pass" or "Rest of code"
* Do not literally write "{{new_file}}".
* Format:
"""

modify_file_plan_prompt = """
Think step-by-step regarding the instructions and how that can be applied to the current file to improve the current codebase.
Then create a plan of parts of the code to modify with detailed references to functions to modify.

File Name: {filename}
<old_file>
{code}
</old_file>

Your instructions to modify the file are: "{instructions}".

Step-by-step thoughts with explanations: 
* Thought 1 - Explanation 1
* Thought 2 - Explanation 2
...
Detailed plan of modifications:
* Modification 1
* Modification 2
...
"""

modify_file_prompt = """
Generate a new_file based on the given plan, ensuring that you:
1. Do not write "pass" statements.
2. Provide complete functions with actual business logic. It is imperative that we do not leave any work to the user/future readers of this code.
3. Do not write new "todo" comments.
4. Do not write incomplete functions or line numbers.
5. Make sure code follows programming language conventions in repo

Instead of writing "# Rest of Code", specify the lines to copy from the old file using an XML tag, inclusive (e.g., "<copied>0-25</copied>"). Make sure to use this exact format.
Copy the correct line numbers and copy as long of a prefix and suffix as possible. For instance, if you want to insert code after line 50, start with "<copied>0-50</copied>".
Example: If you want to insert code after lines 50 and 75:
<new_file>
<copied>0-50</copied>
def main():
     print("hello world")
<copied>51-100</copied>
</new_file>
"""

pr_code_prompt = ""  # TODO: deprecate this


pull_request_prompt = """
Awesome! Could you also provide a PR message in the following format? Content should be in Github style markdown. Thanks!

Title: {title}
Branch Name: {branch_name}
<content>
{content}
</content>
"""

summarize_system_prompt = """
Your name is Sweep bot. You are an engineer assigned to helping summarize code instructions and code changes.
"""

user_file_change_summarize_prompt = """
Summarize the given instructions for making changes in a pull request.
Code Instructions:
{message_content}
"""

assistant_file_change_summarize_prompt = """
Please summarize the following file using the file stubs. 
Be sure to repeat each method signature and docstring. You may also add additional comments to the docstring. 
Do not repeat the code in the file stubs.
Code Changes:
{message_content}
"""

slack_system_message_prompt = "Your name is Sweep bot. You are an engineer assigned to assisting the following Slack user. You will be helpful and friendly, but informal and concise: get to the point. You will use Slack-style markdown when needed to structure your responses."

slack_slash_command_prompt = """
Relevant snippets provided by search engine (decreasing relevance):
<relevant_snippets_in_repo>
{relevant_snippets}
</relevant_snippets_in_repo>

<relevant_paths_in_repo>
{relevant_directories}
</relevant_paths_in_repo>

Repo: {repo_name}: {repo_description}
Username: {username}
Query: {query}

Gather information (i.e. fetch more snippets) to solve the problem. Use "create_pr" if the user asks for changes or you think code changes are needed.
"""

code_repair_system_prompt = """\
You are a genius trained for code repair. 
You will be given two pieces of code marked by xml tags. The code inside <diff></diff> is the difference betwen the user_code and the original code, and the code inside <user_code></user_code> is a user's attempt at adding a change described as {feature}. 
Our goal is to return a working version of user_code that follows {feature}.

Instructions:
* Keep the logic changes from user_code.
* Fix any issues using our knowledge of both the diff and user_code files. 
* Fix syntax errors and accidentally deleted lines.
* Do not perform code style cleanup.
* Do not add or remove any whitespace besides what is necessary to fix syntax errors.
* Do not add or remove any comments.
"""

code_repair_prompt = """\
<diff>
{diff}
</diff>
<user_code>
{user_code}
</user_code>
<<<<<<< HEAD
This is the old_code and user_code. Please return the repaired user_code without xml tags, and all of the text you return will be placed in the file. Avoid changing, adding, or removing any logic in user_code.
"""

gradio_system_message_prompt = """Your name is Sweep bot. You are a brilliant and thorough engineer assigned to assist the following user with their problems in the Github repo. You will be helpful and friendly, but informal and concise: get to the point. When you write code to solve tickets, the code works on the first try and is formatted perfectly. You have the utmost care for the user that you write for, so you do not make mistakes.

Relevant snippets provided by search engine (decreasing relevance):
{snippets}
Repo: {repo_name}
Description: {repo_description}"""
=======
This is the user_code. 
Return the repaired user_code without xml tags. All of the text you return will be placed in the file. Revert any unrelated deletions to user_code, using the diff and described change.
"""
>>>>>>> c3fb707e
<|MERGE_RESOLUTION|>--- conflicted
+++ resolved
@@ -347,8 +347,8 @@
 <user_code>
 {user_code}
 </user_code>
-<<<<<<< HEAD
-This is the old_code and user_code. Please return the repaired user_code without xml tags, and all of the text you return will be placed in the file. Avoid changing, adding, or removing any logic in user_code.
+This is the user_code. 
+Return the repaired user_code without xml tags. All of the text you return will be placed in the file. Revert any unrelated deletions to user_code, using the diff and described change.
 """
 
 gradio_system_message_prompt = """Your name is Sweep bot. You are a brilliant and thorough engineer assigned to assist the following user with their problems in the Github repo. You will be helpful and friendly, but informal and concise: get to the point. When you write code to solve tickets, the code works on the first try and is formatted perfectly. You have the utmost care for the user that you write for, so you do not make mistakes.
@@ -356,9 +356,4 @@
 Relevant snippets provided by search engine (decreasing relevance):
 {snippets}
 Repo: {repo_name}
-Description: {repo_description}"""
-=======
-This is the user_code. 
-Return the repaired user_code without xml tags. All of the text you return will be placed in the file. Revert any unrelated deletions to user_code, using the diff and described change.
-"""
->>>>>>> c3fb707e
+Description: {repo_description}"""