"""
On Github ticket, get ChatGPT to deal with it
"""

# TODO: Add file validation

import os
import openai

from loguru import logger
import modal

from src.core.entities import Snippet
from src.core.prompts import (
    reply_prompt,
)
from src.core.sweep_bot import SweepBot
from src.core.prompts import issue_comment_prompt
from src.handlers.on_review import review_pr
from src.utils.event_logger import posthog
from src.utils.github_utils import get_github_client, search_snippets
from src.utils.prompt_constructor import HumanMessagePrompt
from src.utils.constants import DB_NAME, PREFIX

github_access_token = os.environ.get("GITHUB_TOKEN")
openai.api_key = os.environ.get("OPENAI_API_KEY")

update_index = modal.Function.lookup(DB_NAME, "update_index")

bot_suffix = "I'm a bot that handles simple bugs and feature requests \
but I might make mistakes. Please be kind!"

collapsible_template = """
<details>
  <summary>{summary}</summary>

  {body}
</details>
"""

chunker = modal.Function.lookup("utils", "Chunking.chunk")

num_of_snippets_to_query = 10
max_num_of_snippets = 5

def on_ticket(
    title: str,
    summary: str,
    issue_number: int,
    issue_url: str,
    username: str,
    repo_full_name: str,
    repo_description: str,
    installation_id: int,
    comment_id: int = None
):
    # Check if the title starts with "sweep" or "sweep: " and remove it
    if title.lower().startswith("sweep: "):
        title = title[7:]
    elif title.lower().startswith("sweep "):
        title = title[6:]

    # Flow:
    # 1. Get relevant files
    # 2: Get human message
    # 3. Get files to change
    # 4. Get file changes
    # 5. Create PR

    organization, repo_name = repo_full_name.split("/")
    metadata = {
        "issue_url": issue_url,
        "issue_number": issue_number,
        "repo_full_name": repo_full_name,
        "organization": organization,
        "repo_name": repo_name,
        "repo_description": repo_description,
        "username": username,
        "installation_id": installation_id,
        "function": "on_ticket",
        "mode": PREFIX,
    }
    posthog.capture(username, "started", properties=metadata)

    g = get_github_client(installation_id)

    if comment_id:
        logger.info(f"Replying to comment {comment_id}...")
    logger.info(f"Getting repo {repo_full_name}")
    repo = g.get_repo(repo_full_name)
    current_issue = repo.get_issue(number=issue_number)
    if current_issue.state == 'closed':
        posthog.capture(username, "issue_closed", properties=metadata)
        return {"success": False, "reason": "Issue is closed"}
    item_to_react_to = current_issue.get_comment(comment_id) if comment_id else current_issue
    eyes_reaction = item_to_react_to.create_reaction("eyes")

    def comment_reply(message: str):
        current_issue.create_comment(message + "\n\n---\n" + bot_suffix)

    comments = current_issue.get_comments()
    replies_text = ""
    if comment_id:
        replies_text = "\nComments:\n" + "\n".join(
            [
                issue_comment_prompt.format(
                    username=comment.user.login,
                    reply=comment.body,
                ) for comment in comments
            ]
        )

    def fetch_file_contents_with_retry():
        retries = 3
        error = None
        for i in range(retries):
            try:
                logger.info(f"Fetching relevant files for the {i}th time...")
                return search_snippets(
                    repo,
                    f"{title}\n{summary}\n{replies_text}",
                    num_files=num_of_snippets_to_query,
                    branch=None,
                    installation_id=installation_id,
                )
            except Exception as e:
                error = e
                continue
        posthog.capture(
            username, "fetching_failed", properties={"error": error, **metadata}
        )
        raise error

    # update_index.call(
    #     repo_full_name,
    #     installation_id=installation_id,
    # )

    logger.info("Fetching relevant files...")
    try:
        snippets, tree = fetch_file_contents_with_retry()
        assert len(snippets) > 0
    except Exception as e:
        logger.error(e)
        comment_reply(
            "It looks like an issue has occured around fetching the files. Perhaps the repo has not been initialized: try removing this repo and adding it back. I'll try again in a minute. If this error persists contact team@sweep.dev."
        )
        raise e

    # reversing to put most relevant at the bottom
    snippets: list[Snippet] = snippets[::-1]

    num_full_files = 2
    num_extended_snippets = 2

    most_relevant_snippets = snippets[-num_full_files:]
    snippets = snippets[:-num_full_files]
    logger.info("Expanding snippets...")
    for snippet in most_relevant_snippets:
        current_snippet = snippet
        _chunks, metadatas, _ids = chunker.call(
            current_snippet.content, 
            current_snippet.file_path
        )
        segmented_snippets = [
            Snippet(
                content=current_snippet.content,
                start=metadata["start"],
                end=metadata["end"],
                file_path=metadata["file_path"],
            ) for metadata in metadatas
        ]
        index = 0
        while index < len(segmented_snippets) and segmented_snippets[index].start <= current_snippet.start:
            index += 1
        index -= 1
        for i in range(index + 1, min(index + num_extended_snippets + 1, len(segmented_snippets))):
            current_snippet += segmented_snippets[i]
        for i in range(index - 1, max(index - num_extended_snippets - 1, 0), -1):
            current_snippet = segmented_snippets[i] + current_snippet
        snippets.append(current_snippet)

    # snippet fusing
    i = 0
    while i < len(snippets):
        j = i + 1
        while j < len(snippets):
            if snippets[i] ^ snippets[j]:  # this checks for overlap
                snippets[i] = snippets[i] | snippets[j]  # merging
                snippets.pop(j)
            else:
                j += 1
        i += 1

    snippets = snippets[:min(len(snippets), max_num_of_snippets)]

    human_message = HumanMessagePrompt(
        repo_name=repo_name,
        issue_url=issue_url,
        username=username,
        repo_description=repo_description,
        title=title,
        summary=summary + replies_text,
        snippets=snippets,
        tree=tree, # TODO: Anything in repo tree that has something going through is expanded
    )
    sweep_bot = SweepBot.from_system_message_content(
        human_message=human_message, repo=repo, is_reply=bool(comments)
    )
    sweepbot_retries = 3
    try:
        for i in range(sweepbot_retries):
            logger.info("CoT retrieval...")
            if sweep_bot.model == "gpt-4-32k-0613":
                sweep_bot.cot_retrieval()
            logger.info("Fetching files to modify/create...")
            file_change_requests = sweep_bot.get_files_to_change()
            logger.info("Getting response from ChatGPT...")
            reply = sweep_bot.chat(reply_prompt, message_key="reply")
            sweep_bot.delete_messages_from_chat("reply")
            logger.info("Sending response...")
            new_line = '\n'
            comment_reply(
                reply
                + "\n\n"
                + collapsible_template.format(
                    summary="Some code snippets I looked at (click to expand). If some file is missing from here, you can mention the path in the ticket description.",
                    body="\n".join(
                        [
                            f"https://github.com/{organization}/{repo_name}/blob/{repo.get_commits()[0].sha}/{snippet.file_path}#L{max(snippet.start, 1)}-L{min(snippet.end, snippet.content.count(new_line))}\n"
                            for snippet in snippets[::-1]
                        ]
                    ),
                )
            )

            logger.info("Generating PR...")
            pull_request = sweep_bot.generate_pull_request()

<<<<<<< HEAD
            logger.info("Making PR...")
            pull_request.branch_name = sweep_bot.create_branch(pull_request.branch_name)
            sweep_bot.change_files_in_github(file_change_requests, pull_request.branch_name)

            # Include issue number in PR description
            pr_description = f"{pull_request.content}\n\nFixes #{issue_number}."
=======
        logger.info("Making PR...")
        pr_description = f"{pull_request.content}\n\nFixes #{issue_number}.\n\nTo checkout this PR branch, run the following command in your terminal:\n```zsh\ngit checkout {pull_request.branch_name}\n```"
>>>>>>> dff192e7

            pr = repo.create_pull(
                title=pull_request.title,
                body=pr_description,
                head=pull_request.branch_name,
                base=repo.default_branch,
            )
            current_issue.create_reaction("rocket")
            try:
                review_pr(repo=repo, pr=pr, issue_url=issue_url, username=username, 
                        repo_description=repo_description, title=title, 
                        summary=summary, replies_text=replies_text, installation_id=installation_id, snippets=snippets, tree=tree)
            except Exception as e:
                logger.error(e)
            break
    except openai.error.InvalidRequestError as e:
        logger.error(e)
        comment_reply(
            "I'm sorry, but it looks our model has ran out of context length. We're trying to make this happen less, but one way to mitigate this is to code smaller files. If this error persists contact team@sweep.dev."
        )
        posthog.capture(
            username,
            "failed",
            properties={
                "error": str(e),
                "reason": "Invalid request error / context length",
                **metadata,
            },
        )
        raise e
    except Exception as e:
        logger.error(e)
        comment_reply(
            "I'm sorry, but it looks like an error has occured. Try removing and re-adding the sweep label. If this error persists contact team@sweep.dev."
        )
        posthog.capture(
            username,
            "failed",
            properties={"error": str(e), "reason": "Generic error", **metadata},
        )
        raise e
    else:
        try:
            eyes_reaction.delete()
        except:
            pass
        item_to_react_to.create_reaction("rocket")

    posthog.capture(username, "success", properties={**metadata})
    logger.info("on_ticket success")
    return {"success": True}<|MERGE_RESOLUTION|>--- conflicted
+++ resolved
@@ -237,17 +237,11 @@
             logger.info("Generating PR...")
             pull_request = sweep_bot.generate_pull_request()
 
-<<<<<<< HEAD
             logger.info("Making PR...")
             pull_request.branch_name = sweep_bot.create_branch(pull_request.branch_name)
             sweep_bot.change_files_in_github(file_change_requests, pull_request.branch_name)
 
-            # Include issue number in PR description
-            pr_description = f"{pull_request.content}\n\nFixes #{issue_number}."
-=======
-        logger.info("Making PR...")
-        pr_description = f"{pull_request.content}\n\nFixes #{issue_number}.\n\nTo checkout this PR branch, run the following command in your terminal:\n```zsh\ngit checkout {pull_request.branch_name}\n```"
->>>>>>> dff192e7
+            pr_description = f"{pull_request.content}\n\nFixes #{issue_number}.\n\nTo checkout this PR branch, run the following command in your terminal:\n```zsh\ngit checkout {pull_request.branch_name}\n```"
 
             pr = repo.create_pull(
                 title=pull_request.title,
