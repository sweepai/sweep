[tool.poetry]
name = "sweepai"
version = "0.5.2"
description = "Sweep software chores"
authors = ["Kevin Lu", "William Zeng", "Luke Jagg"]
packages = [{ include = "sweepai" }]
classifiers = ["Programming Language :: Python :: 3.10"]
readme = "README.md"

[tool.poetry.urls]
Repository = "https://github.com/sweepai/sweep"
"Community" = "https://discord.gg/sweep"
Documentation = "https://docs.sweep.dev"
Homepage = "https://sweep.dev"
"Bug Tracker" = "https://github.com/sweepai/sweep/issues"

[tool.poetry.dependencies]
python = "^3.10"
PyGithub = "1.58.2"
loguru = "^0.7.2"
requests = "^2.28.2"
urllib3 = "<2.0.0"
config-path = "^1.0.3"
typer = "^0.9.0"
tabulate = "^0.9.0"
GitPython = "^3.1.31"
pyyaml = "^6.0"
pylint-pydantic = "^0.2.3"
greenlet = "2.0.1"
modal-client = "^0.51.3182"
markdownify = "^0.11.6"
playwright = "^1.30.0"
robotexclusionrulesparser = "^1.7.1"
pre-commit = "^3.3.3"
rapidfuzz = "^3.2.0"
python-dotenv = "^1.0.0"
redis = "^5.0.0"
lxml = "4.9.3"
docker = "6.1.3"
celery = "^5.1.2"
logtail-python = "^0.2.6"

# Backend dependencies
fastapi = "^0.109.1"
uvicorn = "^0.21.0"
pymongo = "^4.4.0"
tiktoken = "^0.3.2"
PyJWT = "^2.6.0"
backoff = "^2.2.1"
posthog = "^3.0.1"
tree-sitter = "^0.20.1"
tree-sitter-languages = "^1.7.0"
eventlet = "^0.33.3"
replicate = "0.15.4"
psutil = "^5.9.5"
yamllint = "^1.32.0"
graphviz = "^0.20.1"
rope = "^1.10.0"
jedi = "^0.19.1"
pytest = "^7.4.3"
black = "^23.11.0"
importmagic = "^0.1.7"
pyflakes = "^3.1.0"
coverage = "^7.3.2"
openai = "1.12.0"
unidiff = "^0.7.5"
resend = "^0.6.0"
markdown = "^3.5.1"
py-spy = "^0.3.14"
prometheus-fastapi-instrumentator = "^6.1.0"
rich = "^13.7.0"
<<<<<<< HEAD
hatchet-sdk = "^0.10.3"
=======
hatchet-sdk = "^0.5.0"
pdbpp = "^0.10.3"
numpy = "^1.26.4"
pydantic = "^1.0"
jinja2 = "^3.1.3"
networkx = "^3.2.1"
>>>>>>> 314e8717

[tool.poetry.dev-dependencies]
pylint = "^2.17.4"
black = "^23.1.0"
commit5 = "^0.1.1"
jupyter = "^1.0.0"
ipykernel = "^6.23.1"
build = "^0.10.0"
flake8 = "^6.0.0"
nptyping = "^2.5.0"
pre-commit = "^3.2.0"

[tool.poetry.group.dev.dependencies]
vulture = "^2.10"
pytest-xdist = "^3.5.0"

[tool.isort]
profile = "black"

[tool.black]
string-normalization = false

[mypy]
check_untyped_defs = true

[tool.poetry.scripts]
sweep = "sweepai.app.cli:app"
sweepai = "sweepai.app.cli:app"

[tool.pylint.'MESSAGES CONTROL']

disable=[
  'no-name-in-module'
]<|MERGE_RESOLUTION|>--- conflicted
+++ resolved
@@ -69,16 +69,12 @@
 py-spy = "^0.3.14"
 prometheus-fastapi-instrumentator = "^6.1.0"
 rich = "^13.7.0"
-<<<<<<< HEAD
 hatchet-sdk = "^0.10.3"
-=======
-hatchet-sdk = "^0.5.0"
 pdbpp = "^0.10.3"
 numpy = "^1.26.4"
 pydantic = "^1.0"
 jinja2 = "^3.1.3"
 networkx = "^3.2.1"
->>>>>>> 314e8717
 
 [tool.poetry.dev-dependencies]
 pylint = "^2.17.4"
