[tool.poetry]
name = "sweepai"
version = "0.2.9"
description = "Sweep software chores"
authors = ["Kevin Lu", "William Zeng", "Luke Jagg"]
packages = [{ include = "sweepai" }]
classifiers = ["Programming Language :: Python :: 3.11"]
readme = "README.md"

[tool.poetry.urls]
repository = "https://github.com/sweepai/sweep"
"Community" = "https://discord.gg/sweep-ai"
documentation = "https://docs.sweep.dev"
homepage = "https://sweep.dev"
"Bug Tracker" = "https://github.com/sweepai/sweep/issues"

[tool.poetry.dependencies]
python = "^3.10"
PyGithub = "1.58.2"
loguru = "^0.6.0"
requests = "^2.28.2"
urllib3 = "^2.0.3"
<<<<<<< HEAD
diskcache = "^5.6.1"
google-search-results = "^2.4.2"
slack-sdk = "^3.21.3"
flake8 = "^6.0.0"
redis = "^4.5.5"
slack-bolt = "^1.18.0"
pymongo = "^4.4.0"
PyYAML = "^6.0"
=======
gradio = "^3.35.2"
config-path = "^1.0.3"
typer = "^0.9.0"
tabulate = "^0.9.0"
>>>>>>> 0357d226

[tool.poetry.dev-dependencies]
black = "^23.1.0"
commit5 = "^0.1.1"
jupyter = "^1.0.0"
ipykernel = "^6.23.1"
build = "^0.10.0"
flake8 = "^6.0.0"
nptyping = "^2.5.0"
pre-commit = "^3.2.0"

# Backend dependencies
fastapi = "^0.94.1"
uvicorn = "^0.21.0"
openai = "^0.27.2"
slack-bolt = "^1.18.0"
pymongo = "^4.4.0"
redis = "^4.5.5"
google-search-results = "^2.4.2"
slack-sdk = "^3.21.3"
modal-client = "^0.49.2348"
anthropic = "^0.2.8"
tiktoken = "^0.3.2"
PyJWT = "^2.6.0"
GitPython = "^3.1.31"
backoff = "^2.2.1"
highlight-io = "0.5.0"
posthog = "^3.0.1"
tree-sitter = "^0.20.1"

[mypy]
check_untyped_defs = true

[tool.poetry.scripts]
sweep = "sweepai.app.cli:app"
sweepai = "sweepai.app.cli:app"<|MERGE_RESOLUTION|>--- conflicted
+++ resolved
@@ -20,21 +20,11 @@
 loguru = "^0.6.0"
 requests = "^2.28.2"
 urllib3 = "^2.0.3"
-<<<<<<< HEAD
 diskcache = "^5.6.1"
-google-search-results = "^2.4.2"
-slack-sdk = "^3.21.3"
-flake8 = "^6.0.0"
-redis = "^4.5.5"
-slack-bolt = "^1.18.0"
-pymongo = "^4.4.0"
-PyYAML = "^6.0"
-=======
 gradio = "^3.35.2"
 config-path = "^1.0.3"
 typer = "^0.9.0"
 tabulate = "^0.9.0"
->>>>>>> 0357d226
 
 [tool.poetry.dev-dependencies]
 black = "^23.1.0"
