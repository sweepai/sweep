--- conflicted
+++ resolved
@@ -73,14 +73,10 @@
 py-spy = "^0.3.14"
 prometheus-fastapi-instrumentator = "^6.1.0"
 rich = "^13.7.0"
-<<<<<<< HEAD
 hatchet-sdk = "^0.10.3"
-=======
-hatchet-sdk = "^0.5.0"
 pdbpp = "^0.10.3"
 numpy = "^1.26.4"
 pydantic = "^1.0"
->>>>>>> 985e6e42
 
 [tool.poetry.dev-dependencies]
 pylint = "^2.17.4"
