[tool.poetry]
name = "sweepai"
version = "0.3.0"
description = "Sweep software chores"
authors = ["Kevin Lu", "William Zeng", "Luke Jagg"]
packages = [{ include = "sweepai" }]
classifiers = ["Programming Language :: Python :: 3.11"]
readme = "README.md"

[tool.poetry.urls]
repository = "https://github.com/sweepai/sweep"
"Community" = "https://discord.gg/sweep-ai"
documentation = "https://docs.sweep.dev"
homepage = "https://sweep.dev"
"Bug Tracker" = "https://github.com/sweepai/sweep/issues"

[tool.poetry.dependencies]
python = "^3.10"
PyGithub = "1.58.2"
loguru = "^0.6.0"
requests = "^2.28.2"
urllib3 = "<2.0.0"
gradio = "^3.35.2"
config-path = "^1.0.3"
typer = "^0.9.0"
<<<<<<< HEAD
chromadb = "^0.3.26"
sentence-transformers = "^2.2.2"
=======
tabulate = "^0.9.0"
GitPython = "^3.1.31"
>>>>>>> afdcd889

[tool.poetry.dev-dependencies]
black = "^23.1.0"
commit5 = "^0.1.1"
jupyter = "^1.0.0"
ipykernel = "^6.23.1"
build = "^0.10.0"
flake8 = "^6.0.0"
nptyping = "^2.5.0"
pre-commit = "^3.2.0"

# Backend dependencies
fastapi = "^0.94.1"
uvicorn = "^0.21.0"
openai = "^0.27.2"
slack-bolt = "^1.18.0"
pymongo = "^4.4.0"
redis = "^4.5.5"
google-search-results = "^2.4.2"
slack-sdk = "^3.21.3"
modal-client = "^0.49.2348"
anthropic = "^0.2.8"
tiktoken = "^0.3.2"
PyJWT = "^2.6.0"
backoff = "^2.2.1"
highlight-io = "0.5.0"
posthog = "^3.0.1"
tree-sitter = "^0.20.1"

[mypy]
check_untyped_defs = true

[tool.poetry.scripts]
sweep = "sweepai.app.cli:app"
sweepai = "sweepai.app.cli:app"<|MERGE_RESOLUTION|>--- conflicted
+++ resolved
@@ -23,13 +23,10 @@
 gradio = "^3.35.2"
 config-path = "^1.0.3"
 typer = "^0.9.0"
-<<<<<<< HEAD
+tabulate = "^0.9.0"
+GitPython = "^3.1.31"
 chromadb = "^0.3.26"
 sentence-transformers = "^2.2.2"
-=======
-tabulate = "^0.9.0"
-GitPython = "^3.1.31"
->>>>>>> afdcd889
 
 [tool.poetry.dev-dependencies]
 black = "^23.1.0"
