--- conflicted
+++ resolved
@@ -44,12 +44,9 @@
 highlight-io = "0.6.0"
 lxml = "4.9.3"
 docker = "6.1.3"
-<<<<<<< HEAD
 celery = "^5.1.2"
-=======
 fuzzywuzzy = "0.18.0"
 python-Levenshtein = "0.21.1"
->>>>>>> 61eec96f
 
 # Backend dependencies
 fastapi = "^0.94.1"
