# Byte-compiled / optimized / DLL files
__pycache__/
*.py[cod]
*$py.class
*.pyc

# Secrets
*/*/test_secrets.py

# C extensions
*.so

# Distribution / packaging
.Python
build/
develop-eggs/
dist/
downloads/
eggs/
.eggs/
lib/
!platform/lib
lib64/
parts/
sdist/
var/
wheels/
share/python-wheels/
*.egg-info/
.installed.cfg
*.egg
MANIFEST

# PyInstaller
#  Usually these files are written by a python script from a template
#  before PyInstaller builds the exe, so as to inject date/other infos into it.
*.manifest
*.spec

# Installer logs
pip-log.txt
pip-delete-this-directory.txt

# Unit test / coverage reports
htmlcov/
.tox/
.nox/
.coverage
.coverage.*
.cache
nosetests.xml
coverage.xml
*.cover
*.py,cover
.hypothesis/
.pytest_cache/
cover/

# Translations
*.mo
*.pot

# Django stuff:
*.log
local_settings.py
db.sqlite3
db.sqlite3-journal

# Flask stuff:
instance/
.webassets-cache

# Scrapy stuff:
.scrapy

# Sphinx documentation
docs/_build/

# PyBuilder
.pybuilder/
target/

# Jupyter Notebook
.ipynb_checkpoints

# IPython
profile_default/
ipython_config.py

# pyenv
#   For a library or package, you might want to ignore these files since the code is
#   intended to run in multiple environments; otherwise, check them in:
# .python-version

# pipenv
#   According to pypa/pipenv#598, it is recommended to include Pipfile.lock in version control.
#   However, in case of collaboration, if having platform-specific dependencies or dependencies
#   having no cross-platform support, pipenv may install dependencies that don't work, or not
#   install all needed dependencies.
#Pipfile.lock

# poetry
#   Similar to Pipfile.lock, it is generally recommended to include poetry.lock in version control.
#   This is especially recommended for binary packages to ensure reproducibility, and is more
#   commonly ignored for libraries.
#   https://python-poetry.org/docs/basic-usage/#commit-your-poetrylock-file-to-version-control
#poetry.lock

# pdm
#   Similar to Pipfile.lock, it is generally recommended to include pdm.lock in version control.
#pdm.lock
#   pdm stores project-wide configurations in .pdm.toml, but it is recommended to not include it
#   in version control.
#   https://pdm.fming.dev/#use-with-ide
.pdm.toml

# PEP 582; used by e.g. github.com/David-OConnor/pyflow and github.com/pdm-project/pdm
__pypackages__/

# Celery stuff
celerybeat-schedule
celerybeat.pid

# SageMath parsed files
*.sage.py

# Environments
*.env
.venv
env/
venv/
ENV/
env.bak/
venv.bak/
.pythonlibs

# Spyder project settings
.spyderproject
.spyproject

# Rope project settings
.ropeproject

# mkdocs documentation
/site

# mypy
.mypy_cache/
.dmypy.json
dmypy.json

# Pyre type checker
.pyre/

# pytype static type analyzer
.pytype/

# Cython debug symbols
cython_debug/

# PyCharm
#  JetBrains specific template is maintained in a separate JetBrains.gitignore that can
#  be found at https://github.com/github/gitignore/blob/main/Global/JetBrains.gitignore
#  and can be added to the global gitignore or merged into this file.  For a more nuclear
#  option (not recommended) you can uncomment the following to ignore the entire idea folder.
.idea/
tree-sitter-*
poetry.lock
tests/data
scraped_docs
.parcel-cache
node_modules
tests/js_tests
test_repos
.env*
cache/
indexdir
repo
dump.rdb
depot.json
repo.tar

**logn_logs/
logn_logs*
sweep_docs/
sweepai/sandbox/sandbox.venv
.vscode/**
benchmark
data
metals.*

# certificates
certs
*.pem
*.crt
*.key
*.srl
*.csr
*.pfx
*.cert

docker-compose
.pdbrc.py

ee/**
<<<<<<< HEAD
eval/*.txt
eval/*.csv
eval/*.jsonl

eval/archive/**
=======
eval/**/*.txt
eval/**/*.csv
eval/**/*.jsonl

.worktrees
>>>>>>> d9b60369
<|MERGE_RESOLUTION|>--- conflicted
+++ resolved
@@ -203,16 +203,9 @@
 .pdbrc.py
 
 ee/**
-<<<<<<< HEAD
-eval/*.txt
-eval/*.csv
-eval/*.jsonl
-
 eval/archive/**
-=======
 eval/**/*.txt
 eval/**/*.csv
 eval/**/*.jsonl
 
-.worktrees
->>>>>>> d9b60369
+.worktrees