--- conflicted
+++ resolved
@@ -17,12 +17,7 @@
 
 local_tz = datetime.datetime.now(datetime.timezone.utc).astimezone().tzinfo
 
-<<<<<<< HEAD
-
-def test_e2e_test_change_button_color():
-=======
 def e2e_test_base(issue_json):
->>>>>>> aabd130b
     client = TestClient(app)
     try:
         issue_title = issue_json["issue"]["title"]
@@ -66,9 +61,6 @@
         for thread in global_threads:
             thread.join()
         print(f"Failed with error: {e}")
-<<<<<<< HEAD
-        sys.exit(1)
-=======
 
 def e2e_test_change_button_color():
     issue_json = json.load(open("tests/jsons/e2e_button_to_green.json", "r"))
@@ -81,5 +73,4 @@
 
 if __name__ == "__main__":
     e2e_test_change_button_color()
-    e2e_test_branch_change()
->>>>>>> aabd130b
+    e2e_test_branch_change()