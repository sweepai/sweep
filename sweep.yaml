--- conflicted
+++ resolved
@@ -12,10 +12,7 @@
 # "React JS" is good, "React" is not.
 # The url should be the root of the docs, not a specific page. We will scrape all pages under this root.
 # "https://react.dev/" is good, "https://react.dev/docs/getting-started" is not.
-<<<<<<< HEAD
-=======
 # Write a natural language description of what the package is and how it's used to help Sweep.
->>>>>>> f74cab4f
 docs:
   modal: ["https://modal.com/docs/reference", "We use modal for our infrastructure."]
   github: ["https://pygithub.readthedocs.io/en/stable", "We use github to perform actions with Sweep."]
