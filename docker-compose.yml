version: '3'
services:
  app:
    build:
      context: .
      dockerfile: Dockerfile
      target: base
    volumes:
      - .:/app
    ports:
      - "8080:8080"
    environment:
      WORKERS: 3
      WATCHFILES_FORCE_POLLING: true
    command: >
<<<<<<< HEAD
      sh -c "screen -dmS redis_screen redis-server --bind 0.0.0.0 --port 6379; screen -dmS uvicorn_screen uvicorn sweepai.api:app --host 0.0.0.0 --port 8080 && celery -A sweepai.celery_init worker --loglevel=debug --pool=eventlet -c 4"
=======
      sh -c "uvicorn sweepai.api:app --host 0.0.0.0 --port 8080"
>>>>>>> 61eec96f
    stdin_open: true
    tty: true
    image: sweepai/sweep:latest<|MERGE_RESOLUTION|>--- conflicted
+++ resolved
@@ -13,11 +13,6 @@
       WORKERS: 3
       WATCHFILES_FORCE_POLLING: true
     command: >
-<<<<<<< HEAD
       sh -c "screen -dmS redis_screen redis-server --bind 0.0.0.0 --port 6379; screen -dmS uvicorn_screen uvicorn sweepai.api:app --host 0.0.0.0 --port 8080 && celery -A sweepai.celery_init worker --loglevel=debug --pool=eventlet -c 4"
-=======
-      sh -c "uvicorn sweepai.api:app --host 0.0.0.0 --port 8080"
->>>>>>> 61eec96f
     stdin_open: true
-    tty: true
-    image: sweepai/sweep:latest+    tty: true