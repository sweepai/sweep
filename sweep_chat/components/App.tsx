"use client";

import { useCallback, useEffect, useMemo, useRef, useState } from "react";
import { Input } from "../components/ui/input"
import { Prism as SyntaxHighlighter } from 'react-syntax-highlighter'
<<<<<<< HEAD
import { FaArrowLeft, FaCheck, FaCog, FaComments, FaExclamationTriangle, FaGithub, FaPaperPlane, FaPencilAlt, FaShareAlt, FaSignOutAlt, FaStop, FaThumbsDown, FaThumbsUp, FaTimes, FaCodeBranch } from "react-icons/fa";
=======
import { FaArrowLeft, FaCheck, FaChevronDown, FaChevronUp, FaCog, FaComments, FaExclamationTriangle, FaGithub, FaPaperPlane, FaPencilAlt, FaPlus, FaShareAlt, FaSignOutAlt, FaStop, FaThumbsDown, FaThumbsUp, FaTimes, FaTrash } from "react-icons/fa";
>>>>>>> ceeced7b
import { FaArrowsRotate } from "react-icons/fa6";
import { Button } from "@/components/ui/button";
import { useLocalStorage } from "usehooks-ts";
import { HoverCard, HoverCardContent, HoverCardTrigger } from "@/components/ui/hover-card";
import {
  Accordion,
  AccordionContent,
  AccordionItem,
  AccordionTrigger,
} from "@/components/ui/accordion";
import {
  Collapsible,
  CollapsibleContent,
  CollapsibleTrigger,
} from "@/components/ui/collapsible";
import {
  NavigationMenu,
  NavigationMenuContent,
  NavigationMenuIndicator,
  NavigationMenuItem,
  NavigationMenuLink,
  NavigationMenuList,
  NavigationMenuTrigger,
  NavigationMenuViewport,
} from "@/components/ui/navigation-menu"
import { AutoComplete } from "@/components/ui/autocomplete";
import { Toaster } from "@/components/ui/toaster";
import { toast } from "@/components/ui/use-toast";
import { useSession, signIn, SessionProvider, signOut } from "next-auth/react";
import { Session } from "next-auth";
import { PostHogProvider, usePostHog } from "posthog-js/react";
import Survey from "./Survey";
import * as jsonpatch from 'fast-json-patch';
import { Textarea } from "./ui/textarea";
import { Slider } from "./ui/slider";
import { Dialog, DialogContent, DialogTrigger } from "./ui/dialog";
import { DropdownMenu, DropdownMenuContent, DropdownMenuItem, DropdownMenuLabel, DropdownMenuRadioGroup, DropdownMenuRadioItem, DropdownMenuSeparator, DropdownMenuTrigger } from "./ui/dropdown-menu";
import { Label } from "./ui/label";
import PulsingLoader from "./shared/PulsingLoader";
import { codeStyle, DEFAULT_K, modelMap, roleToColor, typeNameToColor, languageMapping } from "@/lib/constants";
import { Repository, Snippet, FileDiff, PullRequest, Message, CodeSuggestion, StatefulCodeSuggestion } from "@/lib/types";

import { Octokit } from "octokit";
import { renderPRDiffs, getJSONPrefix, getFunctionCallHeaderString, getDiff } from "@/lib/str_utils";
import { CODE_CHANGE_PATTERN, MarkdownRenderer } from "./shared/MarkdownRenderer";
import { SnippetBadge } from "./shared/SnippetBadge";
import { ContextSideBar } from "./shared/ContextSideBar";
import { posthog } from "@/lib/posthog";

import CodeMirrorMerge from 'react-codemirror-merge';
import { dracula } from '@uiw/codemirror-theme-dracula';
import { EditorView } from 'codemirror';
import { debounce } from "lodash"
import { streamMessages } from "@/lib/streamingUtils";
import { Alert, AlertDescription, AlertTitle } from "./ui/alert";
import { Skeleton } from "./ui/skeleton";
<<<<<<< HEAD
import { isPullRequestEqual } from "@/lib/pullUtils";
=======
// @ts-ignore
import * as Diff from "diff";
>>>>>>> ceeced7b

const Original = CodeMirrorMerge.Original
const Modified = CodeMirrorMerge.Modified

const sum = (arr: number[]) => arr.reduce((acc, cur) => acc + cur, 0)

const PullRequestHeader = ({ pr }: { pr: PullRequest }) => {
  return (
    <div className="bg-zinc-800 rounded-xl p-4 mb-2 text-left hover:bg-zinc-700 hover:cursor-pointer max-w-[800px]" onClick={() => {
      window.open(`https://github.com/${pr.repo_name}/pull/${pr.number}`, "_blank")
    }}>
      <div className={`border-l-4 ${pr.status === "open" ? "border-green-500" : pr.status === "merged" ? "border-purple-500" : "border-red-500"} pl-4`}>
        <div className="mb-2 font-bold text-md">
          #{pr.number} {pr.title} 
        </div>
        <div className="mb-4 text-sm">
          {pr.body}
        </div>
        <div className="text-xs text-zinc-300">
          <div className="mb-1">{pr.repo_name}</div>
          {pr.file_diffs.length} files changed <span className="text-green-500">+{sum(pr.file_diffs.map(diff => diff.additions))}</span> <span className="text-red-500">-{sum(pr.file_diffs.map(diff => diff.deletions))}</span>
        </div>
      </div>
    </div>
  )
}

const PullRequestContent = ({ pr }: { pr: PullRequest }) => {
  return (
    <>
      <div className="p-4">
        <h2 className="text-sm font-semibold mb-2">
          Files changed
        </h2>
        <div className="text-sm text-gray-300">
          <ol>
            {pr.file_diffs.map((file, index) => (
              <li key={index} className="mb-1">
                {file.filename} <span className={`${file.status === 'added' ? 'text-green-500' : file.status === 'removed' ? 'text-red-500' : 'text-gray-400'}`}>
                  {file.status === 'added' ? <span className="text-green-500">Added (+{file.additions})</span> : file.status === 'removed' ? <span className="text-red-500">Deleted ({file.deletions})</span> : <><span className="text-green-500">+{file.additions}</span> <span className="text-red-500">-{file.deletions}</span></>}
                </span>
              </li>
            ))}
          </ol>
        </div>
      </div>
      <SyntaxHighlighter
        language="diff"
        style={codeStyle}
        customStyle={{
          backgroundColor: 'transparent',
          whiteSpace: 'pre-wrap',
        }}
        className="rounded-xl p-4 text-xs w-full"
      >
        {renderPRDiffs(pr)}
      </SyntaxHighlighter>
    </>
  )
}

const PullRequestDisplay = ({ pr, useHoverCard = true }: { pr: PullRequest, useHoverCard?: boolean }) => {
  if (useHoverCard) {
    return (
      <HoverCard openDelay={300} closeDelay={200}>
        <HoverCardTrigger>
          <PullRequestHeader pr={pr} />
        </HoverCardTrigger>
        <HoverCardContent className="w-[800px] max-h-[600px] overflow-y-auto">
          <PullRequestContent pr={pr} />
        </HoverCardContent>
      </HoverCard>
    )
  } else {
    return (
      <div className="flex justify-end flex-col">
        <PullRequestHeader pr={pr} />
        <div className="bg-zinc-800 rounded-xl p-4 mb-2 text-left max-w-[800px]">
          <PullRequestContent pr={pr} />
        </div>
      </div>
    )
  }
}

const UserMessageDisplay = ({ message, onEdit }: { message: Message, onEdit: (content: string) => void }) => {
  // TODO: finish this implementation
  const [isEditing, setIsEditing] = useState(false);
  const [editedContent, setEditedContent] = useState(message.content);
  const textareaRef = useRef<HTMLTextAreaElement>(null);

  const handleClick = () => {
    setIsEditing(true);
  };

  const handleBlur = () => {
    setIsEditing(false);
  };

  useEffect(() => {
    if (textareaRef.current) {
      textareaRef.current.style.height = 'auto';
      textareaRef.current.style.height = `${textareaRef.current.scrollHeight}px`;
    }
  }, [editedContent]);


  return (
    <>
      <div className="flex justify-end">
        {!isEditing && <FaPencilAlt className="inline-block text-zinc-400 mr-2 mt-3 hover:cursor-pointer hover:text-zinc-200 hover:drop-shadow-md" onClick={handleClick} />}
        &nbsp;
        <div className="bg-zinc-800 transition-color text-sm p-3 rounded-xl mb-4 inline-block max-w-[80%] hover:bg-zinc-700 hover:cursor-pointer text-left" onClick={handleClick}>
          <div className={`text-sm text-white`}>
            {isEditing ? (
              <Textarea
                className="w-full mb-4 bg-transparent text-white max-w-[500px] w-[500px] hover:bg-initial"
                ref={textareaRef}
                value={editedContent}
                onChange={(e) => setEditedContent(e.target.value)}
                autoFocus
              />
            ) : (
              <MarkdownRenderer content={message.content.trim()} />
            )}
          </div>
          {isEditing && (
            <>
              <Button onClick={(e) => {
                handleBlur()
                e.stopPropagation()
                e.preventDefault()
              }} variant="secondary" className="bg-zinc-800 text-white">
                Cancel
              </Button>
              <Button onClick={(e) => {
                onEdit(editedContent)
                setIsEditing(false)
                handleBlur()
                e.stopPropagation()
                e.preventDefault()
              }} variant="default" className="ml-2 bg-slate-600 text-white hover:bg-slate-700">
                Generate
              </Button>
            </>
          )}
        </div>
      </div>
      {!isEditing && message.annotations?.pulls?.map((pr) => (
        <div className="flex justify-end text-sm" key={pr.number}>
          <PullRequestDisplay pr={pr} />
        </div>
      ))}
    </>
    );
}

const FeedbackBlock = ({ message, index }: { message: Message, index: number }) => {
  const [isLiked, setIsLiked] = useState(false);
  const [isDisliked, setIsDisliked] = useState(false);
  return (
    <div className="flex justify-end my-2">
      <FaThumbsUp
        className={`inline-block text-lg ${isLiked ? "text-green-500 cursor-not-allowed" : "text-zinc-400 hover:cursor-pointer hover:text-zinc-200 hover:drop-shadow-md"}`}
        onClick={() => {
          if (isLiked) {
            return
          }
          posthog.capture("message liked", {
            message: message,
            index: index,
          })
          toast({
            title: "We received your like",
            description: "Thank you for your feedback! If you would like to share any highlights, feel free to shoot us a message on Slack!",
            variant: "default",
            duration: 2000,
          })
          setIsLiked(true)
          setIsDisliked(false)
        }}
      />
      <FaThumbsDown
        className={`inline-block ml-3 text-lg ${isDisliked ? "text-red-500 cursor-not-allowed" : "text-zinc-400 hover:cursor-pointer hover:text-zinc-200 hover:drop-shadow-md"}`}
        onClick={() => {
          if (isDisliked) {
            return
          }
          posthog.capture("message disliked", {
            message: message,
            index: index,
          })
          toast({
            title: "We received your dislike",
            description: "Thank you for your feedback! If you would like to report any persistent issues, feel free to shoot us a message on Slack!",
            variant: "default",
            duration: 2000,
          })
          setIsDisliked(true)
          setIsLiked(false)
        }}
      />
    </div>
  )
}

const MessageDisplay = ({
  message,
  className,
  onEdit,
  repoName,
  branch,
<<<<<<< HEAD
  onApplyChanges,
  showApplySuggestedChangeButton,
  index,
  commitToPR
=======
  setSuggestedChanges,
  index
>>>>>>> ceeced7b
}: {
  message: Message,
  className?: string,
  onEdit: (content: string) => void,
  repoName: string,
  branch: string,
<<<<<<< HEAD
  onApplyChanges: (codeSuggestions: CodeSuggestion[], commitToPR: boolean) => void,
  showApplySuggestedChangeButton: boolean,
  index: number,
  commitToPR: boolean
=======
  setSuggestedChanges: React.Dispatch<React.SetStateAction<StatefulCodeSuggestion[]>>,
  index: number
>>>>>>> ceeced7b
}) => {
  const [collapsedArray, setCollapsedArray] = useState<boolean[]>((
    message.annotations?.codeSuggestions?.map((suggestion) => false) || []
  ))
  if (message.role === "user") {
    return <UserMessageDisplay message={message} onEdit={onEdit} />
  }
  let matches = Array.from(message.content.matchAll(CODE_CHANGE_PATTERN));
  if (matches.some((match) => !match.groups?.closingTag)) {
    matches = []
  }
  return (
    <>
      <div className={`flex justify-start`}>
        {(!message.annotations?.pulls || message.annotations!.pulls?.length == 0) && (
          <div
            className={`transition-color text-sm p-3 rounded-xl mb-4 inline-block max-w-[80%] text-left w-[80%]
              ${message.role === "assistant" ? "py-1" : ""} ${className || roleToColor[message.role]}`}
          >
            {message.role === "function" ? (
              <Accordion 
                type="single" 
                collapsible 
                className="w-full" 
                // include defaultValue if there we want a message to be default open
                // defaultValue={((message.content && message.function_call?.function_name === "search_codebase") || (message.function_call?.snippets?.length !== undefined && message.function_call?.snippets?.length > 0)) ? "function" : undefined}
              >
                <AccordionItem value="function" className="border-none">
                  <AccordionTrigger className="border-none py-0 text-left">
                    <div className="text-xs text-gray-400 flex align-center">
                      {!message.function_call!.is_complete ? (
                        <PulsingLoader size={0.5} />
                      ) : (
                        <FaCheck
                          className="inline-block mr-2"
                          style={{ marginTop: 2 }}
                        />
                      )}
                      <span>{getFunctionCallHeaderString(message.function_call)}</span>
                    </div>
                  </AccordionTrigger>
                  <AccordionContent className={`pb-0 ${message.content && message.function_call?.function_name === "search_codebase" && !message.function_call?.is_complete ? "pt-6" : "pt-0"}`}>
                    {message.function_call?.function_name === "search_codebase" && message.content && !message.function_call.is_complete && (
                      <span className="p-4 pl-2">
                        {message.content}
                      </span>
                    )}
                    {message.function_call!.snippets ? (
                      <div className="pb-0 pt-4">
                        {message.function_call!.snippets.map((snippet, index) => (
                          <SnippetBadge
                            key={index}
                            snippet={snippet}
                            className=""
                            repoName={repoName}
                            branch={branch}
                            button={<></>}
                            snippets={[]}
                            setSnippets={() => {}}
                            newSnippets={[]}
                            setNewSnippets={() => {}}
                            options={[]}
                          />
                        ))}
                      </div>
                    ) : (message.function_call!.function_name === "self_critique" || message.function_call!.function_name === "analysis" ? (
                      <MarkdownRenderer content={message.content} className="reactMarkdown mt-4 mb-0 py-2" />
                    ) : (
                      <SyntaxHighlighter
                        language="xml"
                        style={codeStyle}
                        customStyle={{
                          backgroundColor: 'transparent',
                          whiteSpace: 'pre-wrap',
                          maxHeight: '300px',
                        }}
                        className="rounded-xl p-4"
                      >
                        {message.content}
                      </SyntaxHighlighter>
                    )
                    )}
                    <FeedbackBlock message={message} index={index} />
                  </AccordionContent>
                </AccordionItem>
              </Accordion>
            ) : message.role === "assistant" ? (
              <>
                <MarkdownRenderer content={message.content} className="reactMarkdown mb-0 py-2" />
                <FeedbackBlock message={message} index={index} />
              </>
            ) : (
              <UserMessageDisplay message={message} onEdit={onEdit} />
            )}
          </div>
        )}
      </div>
<<<<<<< HEAD
      {showApplySuggestedChangeButton && matches.length > 0 && (
        <div className="flex justify-start w-[80%]">
          <Button className="mb-4 bg-blue-900 hover:bg-blue-800 text-zinc-200" 
            onClick={() => {
              const suggestions = matches.map((match) => ({
                filePath: match.groups?.filePath || "",
                originalCode: match.groups?.originalCode || "",
                newCode: match.groups?.newCode || "",
                fileContents: ""
              }));
              onApplyChanges(suggestions, commitToPR);
            }}>
            Apply Suggested Changes
          </Button>
        </div>
      )}
=======
>>>>>>> ceeced7b
      {message.annotations?.pulls?.map((pr) => (
        <div className="flex justify-start text-sm" key={pr.number}>
          <PullRequestDisplay pr={pr} />
        </div>
      ))}
      {message.annotations?.codeSuggestions && message.annotations?.codeSuggestions.length > 0 && (
        <div className="text-sm max-w-[80%] p-4 rounded bg-zinc-700 space-y-4 mb-4">
          <Button className="bg-green-800 hover:bg-green-700 text-white" size="sm" onClick={() => {
            setCollapsedArray((message.annotations?.codeSuggestions!).map((suggestion) => true))
            setSuggestedChanges((suggestedChanges: StatefulCodeSuggestion[]) => [...suggestedChanges, ...message.annotations?.codeSuggestions!])
          }}>
            <FaPlus/>&nbsp;Stage All Changes
          </Button>
          {message.annotations?.codeSuggestions?.map((suggestion: StatefulCodeSuggestion, index: number) => {
            const fileExtension = suggestion.filePath.split(".").pop()
            let languageExtension = languageMapping["js"];
            if (fileExtension) {
              languageExtension = languageMapping[fileExtension]
            }
            let diffLines = Diff.diffLines(suggestion.originalCode.trim(), suggestion.newCode.trim())
            let numLinesAdded = 0
            let numLinesRemoved = 0
            for (const line of diffLines) {
              if (line.added) {
                numLinesAdded += line.count
              } else if (line.removed) {
                numLinesRemoved += line.count
              }
            }
            console.log(diffLines)
            return (
              <div className="flex flex-col border border-zinc-800" key={index}>
                <div className="flex justify-between items-center bg-zinc-800 rounded-t-md p-2">
                  <div className="flex items-center">
                    <Button variant="secondary" size="sm" className="mr-2" onClick={() => setCollapsedArray((collapsedArray: boolean[]) => {
                      const newArray = [...collapsedArray]
                      newArray[index] = !newArray[index]
                      return newArray
                    })}>
                      {collapsedArray[index] ? <FaChevronDown /> : <FaChevronUp />}
                    </Button>
                    <code className="text-zinc-200 px-2">{suggestion.filePath} <span className="text-green-500">+{numLinesAdded}</span> <span className="text-red-500">-{numLinesRemoved}</span></code>
                  </div>
                  <div className="flex items-center">
                    {suggestion.error ? (
                      <HoverCard openDelay={300} closeDelay={200}>
                        <HoverCardTrigger>
                          <FaExclamationTriangle className="hover:cursor-pointer mr-4 text-red-500" style={{marginTop: 2}} />
                        </HoverCardTrigger>
                        <HoverCardContent className="w-[800px] max-h-[500px] overflow-y-auto">
                          <MarkdownRenderer content={`**This patch could not be directly applied. We will send the LLM the following message to resolve the error:**\n\n${suggestion.error}`} />
                        </HoverCardContent>
                      </HoverCard>
                    ) : (
                      <HoverCard openDelay={300} closeDelay={200}>
                        <HoverCardTrigger>
                          <FaCheck className="text-green-500 mr-4" />
                        </HoverCardTrigger>
                        <HoverCardContent className="w-[800px] max-h-[500px] overflow-y-auto">
                          <p>No errors found. This patch can be applied directly into the codebase.</p>
                        </HoverCardContent>
                      </HoverCard>
                    )}
                    <Button className="bg-green-800 hover:bg-green-700 text-white" size="sm" onClick={() => setSuggestedChanges((suggestedChanges: StatefulCodeSuggestion[]) => [...suggestedChanges, suggestion])}>
                      <FaPlus/>&nbsp;Stage Change
                    </Button>
                  </div>
                </div>
                <CodeMirrorMerge
                  hidden={collapsedArray[index]}
                  className="w-full"
                  theme={dracula}
                  collapseUnchanged={{
                    margin: 3,
                    minSize: 4,
                  }}
                  autoFocus={false}
                  key={JSON.stringify(suggestion)}
                >
                  <Original
                    value={suggestion.originalCode}
                    readOnly={true}
                    extensions={[
                      EditorView.editable.of(false),
                      ...(languageExtension ? [languageExtension] : [])
                    ]}
                  />
                  <Modified
                    value={suggestion.newCode}
                    readOnly={true}
                    extensions={[
                      EditorView.editable.of(false),
                      ...(languageExtension ? [languageExtension] : [])
                    ]}
                  />
                </CodeMirrorMerge>
              </div>
            )
          })}
        </div>
      )}
    </>
  );
};


const parsePullRequests = async (repoName: string, message: string, octokit: Octokit): Promise<PullRequest[]> => {
  const [orgName, repo] = repoName.split("/")
  const pulls = []

  try {
    const prURLs = message.match(new RegExp(`https?:\/\/github.com\/${repoName}\/pull\/(?<prNumber>[0-9]+)`, 'gm'));
    for (const prURL of prURLs || []) {
      const prNumber = prURL.split("/").pop()
      const pr = await octokit!.rest.pulls.get({
        owner: orgName,
        repo: repo,
        pull_number: parseInt(prNumber!)
      })
      const title = pr.data.title
      const body = pr.data.body
      const labels = pr.data.labels.map((label) => label.name)
      const status = pr.data.state === "open" ? "open" : pr.data.merged ? "merged" : "closed"
      const file_diffs = (await octokit!.rest.pulls.listFiles({
        owner: orgName,
        repo: repo,
        pull_number: parseInt(prNumber!)
      })).data.sort((a, b) => {
        const statusOrder: Record<string, number> = { 
          'renamed': 0,
          'copied': 1,
          'added': 2, 
          'modified': 3, 
          'changed': 4,
          'deleted': 5,
          'unchanged': 6
        };
        if (statusOrder[a.status] !== statusOrder[b.status]) {
          return statusOrder[a.status] - statusOrder[b.status];
        }
        return b.changes - a.changes;
      })
      // console.log(file_diffs)
      pulls.push({
        number: parseInt(prNumber!),
        repo_name: repoName,
        title,
        body,
        labels,
        status,
        file_diffs,
        branch: pr.data.head.ref
      } as PullRequest)
    }

    return pulls
  } catch (e: any) {
    toast({
      title: "Failed to retrieve pull request",
      description: `The following error has occurred: ${e.message}. Sometimes, logging out and logging back in can resolve this issue.`,
      variant: "destructive"
    });
    return []
  } 
}

function App({
  defaultMessageId = ""
}: {
  defaultMessageId?: string
}) {
  const [repoName, setRepoName] = useState<string>("")
  const [branch, setBranch] = useState<string>("main")
  const [repoNameValid, setRepoNameValid] = useState<boolean>(false)
  const [repoNameDisabled, setRepoNameDisabled] = useState<boolean>(false)

  const [k, setK] = useLocalStorage<number>("k", DEFAULT_K)
  const [model, setModel] = useLocalStorage<keyof typeof modelMap>("model", "gpt-4o")
  const [snippets, setSnippets] = useState<Snippet[]>([])
  const [messages, setMessages] = useState<Message[]>([])
  const [currentMessage, setCurrentMessage] = useState<string>("")
  const [isLoading, setIsLoading] = useState<boolean>(false)
  const isStream = useRef<boolean>(false)
  const [showSurvey, setShowSurvey] = useState<boolean>(false)

  const [originalSuggestedChanges, setOriginalSuggestedChanges] = useState<StatefulCodeSuggestion[]>([])
  const [suggestedChanges, setSuggestedChanges] = useState<StatefulCodeSuggestion[]>([])
  const [codeSuggestionsState, setCodeSuggestionsState] = useState<"staging" | "validating" | "creating" | "done">("staging")
  const [isProcessingSuggestedChanges, setIsProcessingSuggestedChanges] = useState<boolean>(false)
  const [pullRequestTitle, setPullRequestTitle] = useState<string | null>(null)
  const [pullRequestBody, setPullRequestBody] = useState<string | null>(null)
  const [isCreatingPullRequest, setIsCreatingPullRequest] = useState<boolean>(false)
  const [userMentionedPullRequest, setUserMentionedPullRequest] = useState<PullRequest | null>(null)
  const [userMentionedPullRequests, setUserMentionedPullRequests] = useState<PullRequest[] | null>(null)
  const [pullRequest, setPullRequest] = useState<PullRequest | null>(null)
  const [baseBranch, setBaseBranch] = useState<string>(branch)
  const [featureBranch, setFeatureBranch] = useState<string | null>(null)
  const [commitToPR, setCommitToPR] = useState<boolean>(false) // controls whether or not we commit to the userMetionedPullRequest or create a new pr
  const [commitToPRIsOpen, setCommitToPRIsOpen] = useState<boolean>(false)
  const messagesContainerRef = useRef<HTMLDivElement>(null);
  const [commitMessage, setCommitMessage] = useState<string>("")

  const { data: session } = useSession()

  const posthog = usePostHog();
  const [octokit, setOctokit] = useState<Octokit | null>(null)
  const [repos, setRepos] = useState<Repository[]>([])

  const [messagesId, setMessagesId] = useState<string>(defaultMessageId)

  const authorizedFetch = useCallback((url: string, options: RequestInit = {}) => {
    return fetch(url, {
      method: "POST",
      headers: {
        ...options.headers,
        "Content-Type": "application/json",
        "Authorization": `Bearer ${session?.user.accessToken}`
      },
      ...options,
    })
  }, [session?.user.accessToken])


  useEffect(() => {
    console.log(defaultMessageId)
    if (defaultMessageId) {
      (async () => {
        const response = await authorizedFetch(`/backend/messages/load/${defaultMessageId}`, {
          method: "GET"
        })
        const data = await response.json()
        if (data.status == "success") {
          const { repo_name, messages, snippets, original_code_suggestions, code_suggestions, pull_request, pull_request_title, pull_request_body, user_mentioned_pull_request, user_mentioned_pull_requests, commit_to_pr } = data.data
          console.log(repo_name, messages, snippets, user_mentioned_pull_requests)
          setRepoName(repo_name)
          setRepoNameValid(true)
          setMessages(messages)
          setSnippets(snippets)
          setOriginalSuggestedChanges(original_code_suggestions)
          setSuggestedChanges(code_suggestions)
          setPullRequest(pull_request)
          setPullRequestTitle(pull_request_title)
          setPullRequestBody(pull_request_body)
          setUserMentionedPullRequest(user_mentioned_pull_request)
          setUserMentionedPullRequests(user_mentioned_pull_requests)
          if (commit_to_pr === "true") {
            setCommitToPR(true)
          } else {
            setCommitToPR(false)
          }
        } else {
          toast({
            title: "Failed to load message",
            description: `The following error has occurred: ${data.error}. Sometimes, logging out and logging back in can resolve this issue.`,
            variant: "destructive"
          });
        }
      })()
    }
  }, [defaultMessageId])

  useEffect(() => {
    if (messagesContainerRef.current) {
      const { scrollTop, scrollHeight, clientHeight } = messagesContainerRef.current;
      if (scrollHeight - scrollTop - clientHeight < 80) {
        messagesContainerRef.current.scrollTop = messagesContainerRef.current.scrollHeight;
      }
    }
  }, [messages]);

  useEffect(() => {
    if (session) {
      const octokit = new Octokit({auth: session.user!.accessToken})
      setOctokit(octokit);
      (async () => {
        const maxPages = 5;
        let allRepositories: Repository[] = [];
        let page = 1;
        let response;
        do {
          response = await octokit.rest.repos.listForAuthenticatedUser({
            visibility: "all",
            sort: "pushed",
            per_page: 100,
            page: page,
          });
          allRepositories = allRepositories.concat(response.data);
          setRepos(allRepositories)
          page++;
        } while (response.data.length !== 0 && page < maxPages);
      })();
    }
  }, [session?.user!.accessToken])

  useEffect(() => {
    if (branch) {
      setBaseBranch(branch)
    }
    if (messages.length > 0) {
      for (const message of messages) {
        if (message.annotations?.pulls && message.annotations.pulls.length > 0 && message.annotations.pulls[0].branch) {
          setBaseBranch(message.annotations.pulls[0].branch)
        }
      }
    }
  }, [branch, messages]);

  useEffect(() => {
    if (repoName && octokit) {
      (async () => {
        const repoData = await octokit.rest.repos.get({
          owner: repoName.split("/")[0],
          repo: repoName.split("/")[1]
        })
        setBranch(repoData.data.default_branch)
        setBaseBranch(repoData.data.default_branch)
      })();
    }
  }, [repoName])

  useEffect(() => {
    if (suggestedChanges.length == 0) {
      setCodeSuggestionsState("staging")
    }
  }, [suggestedChanges])

  const save = async (
    currentRepoName: string,
    currentMessages: Message[],
    currentSnippets: Snippet[],
    currentUserMentionedPullRequest: PullRequest | null = null,
    currentUserMentionedPullRequests: PullRequest[] | null = null,
    currentCommitToPR: boolean = false,
    currentOriginalCodeSuggestions: StatefulCodeSuggestion[],
    currentSuggestedChanges: StatefulCodeSuggestion[],
    currentPullRequest: PullRequest | null = null,
    currentPullRequestTitle: string | null = null,
    currentPullRequestBody: string | null = null,
  ) => {
    const commitToPRString: string = (currentCommitToPR || commitToPR) ? "true" : "false"
    const saveResponse = await fetch("/backend/messages/save", {
      method: "POST",
      headers: {
        "Content-Type": "application/json",
        // @ts-ignore
        "Authorization": `Bearer ${session?.user.accessToken}`
      },
      body: JSON.stringify(
        {
          repo_name: currentRepoName || repoName, 
          messages: currentMessages || messages, 
          snippets: currentSnippets || snippets, 
          message_id: messagesId || "",
          original_code_suggestions: currentOriginalCodeSuggestions || originalSuggestedChanges,
          code_suggestions: currentSuggestedChanges || originalSuggestedChanges,
          pull_request: currentPullRequest || pullRequest,
          pull_request_title: currentPullRequestTitle || pullRequestTitle,
          pull_request_body: currentPullRequestBody || pullRequestBody,
          user_mentioned_pull_request: currentUserMentionedPullRequest || userMentionedPullRequest,
          user_mentioned_pull_requests: currentUserMentionedPullRequests || userMentionedPullRequests,
          commit_to_pr: commitToPRString
        }
      )
    })
    const saveData = await saveResponse.json()
    if (saveData.status == "success") {
      const { message_id } = saveData
      if (!messagesId && message_id) {
        setMessagesId(message_id)
        const updatedUrl = `/c/${message_id}`;
        window.history.pushState({}, '', updatedUrl);
      }
    } else {
      console.warn("Failed to save message", saveData)
    }
  }

  const debouncedSave = useCallback(debounce((
    repoName, 
    messages, 
    snippets, 
    userMentionedPullRequest, 
    userMentionedPullRequests, 
    commitToPR,
    originalSuggestedChanges, 
    suggestedChanges, 
    pullRequest, 
    pullRequestTitle, 
    pullRequestBody, 
  ) => {
    console.log("saving...")
    save(
      repoName, 
      messages, 
      snippets, 
      userMentionedPullRequest, 
      userMentionedPullRequests, 
      commitToPR,
      originalSuggestedChanges, 
      suggestedChanges, 
      pullRequest, 
      pullRequestTitle, 
      pullRequestBody, 
    );
  }, 2000, { leading: true, maxWait: 5000 }), []); // can tune these timeouts

  useEffect(() => {
    if (messages.length > 0 && snippets.length > 0) {
      debouncedSave(
        repoName, 
        messages, 
        snippets, 
        userMentionedPullRequest, 
        userMentionedPullRequests, 
        commitToPR,
        originalSuggestedChanges, 
        suggestedChanges, 
        pullRequest,
        pullRequestTitle, 
        pullRequestBody, 
      );
    }
  }, [
    repoName, 
    messages, 
    snippets, 
    userMentionedPullRequest, 
    userMentionedPullRequests, 
    commitToPR,
    originalSuggestedChanges, 
    suggestedChanges, 
    pullRequest, 
    pullRequestTitle, 
    pullRequestBody, 
  ]);

  const reactCodeMirrors = suggestedChanges.map((suggestion, index) => {
    const fileExtension = suggestion.filePath.split(".").pop();
    // default to javascript
    let languageExtension = languageMapping["js"];
    if (fileExtension) {
      languageExtension = languageMapping[fileExtension]
    }

    return (
      <CodeMirrorMerge
        theme={dracula}
        revertControls={"a-to-b"}
        collapseUnchanged={{
          margin: 3,
          minSize: 4,
        }}
        autoFocus={false}
        key={JSON.stringify(suggestion)}
      >
        <Original
          value={suggestion.originalCode}
          readOnly={true}
          extensions={[
            EditorView.editable.of(false), 
            ...(languageExtension ? [languageExtension] : [])
          ]}
        />
        <Modified
          value={suggestion.newCode}
          readOnly={suggestion.state != "done" && suggestion.state != "error"}
          extensions={[
            ...(languageExtension ? [languageExtension] : [])
          ]}
          onChange={debounce((value: string) => {
            setSuggestedChanges((suggestedChanges) => suggestedChanges.map((suggestion, i) => i == index ? { ...suggestion, newCode: value } : suggestion))
          }, 1000)}
        />
      </CodeMirrorMerge>
    )
  });

  if (session) {
    posthog.identify(
      session.user!.email!,
      {
        email: session.user!.email,
        name: session.user!.name,
        image: session.user!.image,
      }
    );
  } else {
    return (
      <main className="flex h-screen items-center justify-center p-12">
        <Toaster />
        <Button onClick={() => signIn("github")} variant="secondary">
          <FaGithub
            className="inline-block mr-2"
            style={{ marginTop: -2 }}
          />
          Sign in with GitHub
        </Button>
      </main>
    )
  }

  const lastAssistantMessageIndex = messages.findLastIndex((message) => message.role === "assistant" && !message.annotations?.pulls && message.content.trim().length > 0)

  const applySuggestions = async (
    codeSuggestions: CodeSuggestion[],
    commitToPR: boolean,
  ) => {
    isStream.current = true
    let currentCodeSuggestions: StatefulCodeSuggestion[] = codeSuggestions.map((suggestion) => ({
      ...suggestion,
      state: "pending",
    }))
    setSuggestedChanges(currentCodeSuggestions)
    setIsProcessingSuggestedChanges(true);
    (async () => {
      const streamedResponse = await authorizedFetch(`/backend/autofix`, {
        body: JSON.stringify({
          repo_name: repoName,
          code_suggestions: codeSuggestions.map((suggestion: CodeSuggestion) => ({
            file_path: suggestion.filePath,
            original_code: suggestion.originalCode,
            new_code: suggestion.newCode,
          })),
          branch: baseBranch
        }), // TODO: casing should be automatically handled
      });

      try {
        const reader = streamedResponse.body!.getReader();
        for await (const currentState of streamMessages(reader, isStream, 5 * 60 * 1000)) {
          // console.log(currentState)
          if (currentState.error) {
            throw new Error(currentState.error)
          }
          currentCodeSuggestions = currentState.map((suggestion: any) => ({
            filePath: suggestion.file_path,
            originalCode: suggestion.original_code,
            newCode: suggestion.new_code,
            fileContents: suggestion.file_contents,
            state: suggestion.state,
            error: suggestion.error,
          }))
          setSuggestedChanges(currentCodeSuggestions)
        }
        console.log(isStream.current)
        if (!isStream.current) {
          currentCodeSuggestions = currentCodeSuggestions.map((suggestion) => (
            suggestion.state == "done" ? suggestion : {
              ...suggestion,
              originalCode: suggestion.fileContents || suggestion.originalCode,
              state: "error",
            }
          ))
          console.log(currentCodeSuggestions)
          setSuggestedChanges(currentCodeSuggestions)
        }
      } catch (e: any) {
        console.error(e)
        toast({
          title: "Failed to auto-fix changes!",
          description: "The following error occurred while applying these changes:\n\n" + e.message + "\n\nFeel free to shoot us a message if you keep running into this!",
          variant: "destructive",
          duration: Infinity,
        })
        currentCodeSuggestions = currentCodeSuggestions.map((suggestion) => (
          suggestion.state == "done" ? suggestion : {
            ...suggestion,
            originalCode: suggestion.fileContents || suggestion.originalCode,
            state: "error",
          }
        ))
        console.log(currentCodeSuggestions)
        setSuggestedChanges(currentCodeSuggestions)
        posthog.capture("auto fix error", {
          error: e.message,
        })
      } finally {
        isStream.current = false
        setIsProcessingSuggestedChanges(false);

        if (!featureBranch || !pullRequestTitle || !pullRequestBody) {
          const prMetadata = await authorizedFetch("/backend/create_pull_metadata", {
            body: JSON.stringify({
              repo_name: repoName,
              modify_files_dict: suggestedChanges.reduce((acc: Record<string, { original_contents: string, contents: string }>, suggestion: StatefulCodeSuggestion) => {
                acc[suggestion.filePath] = {
                  original_contents: suggestion.originalCode,
                  contents: suggestion.newCode,
                };
              return acc;
              }, {}),
              messages: messages,
            }),
          })
          
          const prData = await prMetadata.json()
          const { title, description, branch: featureBranch } = prData
          setFeatureBranch(featureBranch || "sweep-chat-suggested-changes-" + new Date().toISOString().slice(0, 19).replace('T', '_').replace(':', '_'))
          setPullRequestTitle(title || "Sweep Chat Suggested Changes")
          setPullRequestBody(description || "Suggested changes by Sweep Chat.")
        }
      }
    })();
  }

  const startStream = async (
    message: string,
    newMessages: Message[],
    snippets: Snippet[],
    annotations: { pulls: PullRequest[] } = { pulls: [] }
  ) => {
    setIsLoading(true);
    isStream.current = true;
    var currentSnippets = snippets;
    if (currentSnippets.length == 0) {
      try {
        const snippetsResponse = await fetch(`/backend/search`, {
          method: 'POST',
          headers: {
            "Content-Type": "application/json",
            // @ts-ignore
            "Authorization": `Bearer ${session?.user.accessToken}`
          },
          body: JSON.stringify({
            repo_name: repoName,
            query: message,
            annotations: annotations,
            branch: baseBranch
          })
        });

        let streamedMessages: Message[] = [...newMessages]
        let streamedMessage: string = ""
        const reader = snippetsResponse.body?.getReader()!;
        for await (const chunk of streamMessages(reader, isStream)) {
          streamedMessage = chunk[0]
          currentSnippets = chunk[1]
          currentSnippets = currentSnippets.slice(0, k)
          streamedMessages = [...newMessages, {
            content: streamedMessage,
            role: "function",
            function_call: {
              function_name: "search_codebase",
              function_parameters: {},
              snippets: currentSnippets,
              is_complete: false
            }
          } as Message]
          if (currentSnippets) {
            setSnippets(currentSnippets)
          }
          setMessages(streamedMessages)
        }
        streamedMessages = [
          ...streamedMessages.slice(0, streamedMessages.length - 1),
          {
            ...streamedMessages[streamedMessages.length - 1],
            function_call: {
              function_name: "search_codebase",
              function_parameters: {},
              snippets: currentSnippets,
              is_complete: true
            }
          }
        ]
        setMessages(streamedMessages)
        if (!currentSnippets.length) {
          throw new Error("No snippets found")
        }
      } catch (e: any) {
        console.log(e)
        toast({
          title: "Failed to search codebase",
          description: `The following error has occurred: ${e.message}. Sometimes, logging out and logging back in can resolve this issue.`,
          variant: "destructive",
          duration: Infinity
        });
        setIsLoading(false);
        isStream.current = false;
        posthog.capture("chat errored", {
          repoName,
          snippets,
          newMessages,
          message,
          error: e.message
        });
        throw e;
      }
    }

    const chatResponse = await fetch("/backend/chat", {
      method: "POST",
      headers: {
        "Content-Type": "application/json",
        // @ts-ignore
        "Authorization": `Bearer ${session?.user.accessToken}`
      },
      body: JSON.stringify({
        repo_name: repoName,
        messages: newMessages,
        snippets: currentSnippets,
        model: model,
        branch: baseBranch,
        k: k,
      })
    });

    // Stream
    const reader = chatResponse.body?.getReader()!;
    var streamedMessages: Message[] = []
    var respondedMessages: Message[] = [...newMessages, { content: "", role: "assistant" } as Message]
    setMessages(respondedMessages);
    let messageLength = newMessages.length;
    try {
      for await (const patch of streamMessages(reader, isStream)) {
        streamedMessages = jsonpatch.applyPatch(streamedMessages, patch).newDocument
        setMessages([...newMessages, ...streamedMessages])
        if (streamedMessages.length > messageLength) {
          messageLength = streamedMessages.length;
        }
      }
      if (!isStream.current) {
        reader!.cancel()
        posthog.capture("chat stopped", {
          repoName,
          snippets,
          newMessages,
          message,
        });
      }
    } catch (e: any) {
      toast({
        title: "Chat stream failed",
        description: e.message,
        variant: "destructive",
        duration: Infinity
      });
      setIsLoading(false);
      posthog.capture("chat errored", {
        repoName,
        snippets,
        newMessages,
        message,
        error: e.message
      });
      throw e;
    }

    isStream.current = false;

    var lastMessage = streamedMessages[streamedMessages.length - 1]
    if (lastMessage.role == "function" && lastMessage.function_call?.is_complete == false) {
      lastMessage.function_call.is_complete = true;
      setMessages([
        ...newMessages,
        ...streamedMessages.slice(0, streamedMessages.length - 1),
        lastMessage
      ])
    }

    const surveyID = process.env.NEXT_PUBLIC_SURVEY_ID
    if (surveyID && !localStorage.getItem(`hasInteractedWithSurvey_${surveyID}`)) {
      setShowSurvey(true);
    }
    setIsLoading(false);
    posthog.capture("chat succeeded", {
      repoName,
      snippets,
      newMessages,
      message,
    });
  }

  const sendMessage = async () => {
    posthog.capture("chat submitted", {
      repoName,
      snippets,
      messages,
      currentMessage,
    });
    let newMessages: Message[] = [...messages, { content: currentMessage, role: "user" }];
    setMessages(newMessages);
    setCurrentMessage("");
    const pulls = await parsePullRequests(repoName, currentMessage, octokit!)
    if (pulls.length) {
      setUserMentionedPullRequest(pulls[pulls.length - 1])
      setCommitToPR(true)
    }
    let newPulls = userMentionedPullRequests ? [...userMentionedPullRequests] : [];

    pulls.forEach(pull1 => {
      if (!newPulls.some(pull2 => isPullRequestEqual(pull1, pull2))) {
        newPulls.push(pull1);
      }
    });
    
    setUserMentionedPullRequests(newPulls)
    newMessages = [...messages, { content: currentMessage, role: "user", annotations: { pulls } }];
    setMessages(newMessages);
    setCurrentMessage("");
    startStream(currentMessage, newMessages, snippets, { pulls })
  }

  return (
    <>
    <main className="flex h-screen flex-col items-center justify-between p-12">
      <Toaster />
      {showSurvey && process.env.NEXT_PUBLIC_SURVEY_ID && (
        <Survey
          onClose={(didSubmit) => {
            setShowSurvey(false)
            if (didSubmit) {
              toast({
                title: "Thanks for your feedback!",
                description: "We'll reach back out shortly.",
              })
            }
          }}
        />
      )}
      <div className={`mb-4 w-full flex items-center ${repoNameValid || defaultMessageId ? "" : "grow"}`}>
        {/* <img src="https://avatars.githubusercontent.com/u/170980334?v=4" className="w-12 h-12 rounded-full" /> */}
        <AutoComplete
          options={repos.map((repo) => ({label: repo.full_name, value: repo.full_name}))}
          placeholder="Repository name"
          emptyMessage="No repositories found"
          value={{label: repoName, value: repoName}}
          onValueChange={(option) => setRepoName(option.value)}
          disabled={repoNameDisabled}
          onBlur={async (repoName: string) => {
            console.log(repoName)
            const cleanedRepoName = repoName.replace(/\s/g, '') // might be unsafe but we'll handle it once we get there
            console.log(repoName)
            setRepoName(cleanedRepoName)
            if (cleanedRepoName === "") {
              setRepoNameValid(false)
              return;
            }
            if (!cleanedRepoName.includes("/")) {
              setRepoNameValid(false)
              toast({
                title: "Invalid repository name",
                description: "Please enter a valid repository name in the format 'owner/repo'",
                variant: "destructive",
                duration: Infinity
              })
              return;
            }
            var data = null
            try {
              setRepoNameDisabled(true);
              const response = await authorizedFetch(`/backend/repo?repo_name=${cleanedRepoName}`, {
                method: "GET"
              });
              data = await response.json();
            } catch (e: any) {
              setRepoNameValid(false)
              toast({
                title: "Failed to load repository",
                description: e.message,
                variant: "destructive",
                duration: Infinity
              })
              setRepoNameDisabled(false);
              return;
            }
            if (!data.success) {
              setRepoNameValid(false)
              toast({
                title: "Failed to load repository",
                description: data.error,
                variant: "destructive",
                duration: Infinity
              })
            } else {
              setRepoNameValid(true)
              toast({
                title: "Successfully loaded repository",
                variant: "default",
              })
            }
            setRepoNameDisabled(false);
            if (octokit) {
              const repo = await octokit.rest.repos.get({
                owner: cleanedRepoName.split("/")[0],
                repo: cleanedRepoName.split("/")[1]
              })
              setBranch(repo.data.default_branch)
              setBaseBranch(repo.data.default_branch)
            }
          }}
        />
        <Input
          placeholder="Branch"
          className="w-[600px] ml-4"
          value={baseBranch}
          onChange={(e) => setBaseBranch(e.target.value)}
        />
        <NavigationMenu>
          <NavigationMenuList>
            <NavigationMenuItem>
              <NavigationMenuTrigger className="bg-secondary hover:bg-secondary">
                { userMentionedPullRequest && commitToPR ? 
                  <Button
                    className="w-full"
                    variant="secondary"
                    disabled={isLoading}
                  >
                    <FaCodeBranch />&nbsp;&nbsp;Will commit to {userMentionedPullRequest.number}
                  </Button>
                  :
                  <Button
                    className="w-full"
                    variant="secondary"
                    disabled={isLoading || !userMentionedPullRequest}
                  >
                    <FaCodeBranch />&nbsp;&nbsp;Will create new PR
                  </Button>
                } 
                </NavigationMenuTrigger>
              <NavigationMenuContent>
              { commitToPR ? 
                <Button 
                  className="w-full"
                  variant="secondary"
                  disabled={isLoading}
                  onClick={() => {
                    setCommitToPR(false)
                    setCommitToPRIsOpen(false)
                  }}>
                  Will create new PR
                </Button>
                : <></>}
                {// loop through all pull requests
                  userMentionedPullRequests?.map((pr) => {
                    // dont show current selected pr, unless we are creating a pr rn
                    if (pr.number !== userMentionedPullRequest?.number || !commitToPR) {
                      return (
                        <Button
                          className="w-full"
                          variant="secondary"
                          disabled={isLoading}
                          onClick={() => {
                            setCommitToPR(true)
                            setUserMentionedPullRequest(pr)
                            setCommitToPRIsOpen(false)
                          }}
                        >
                          <FaCodeBranch />&nbsp;&nbsp;Will commit to {pr.number}
                        </Button>
                      )
                    }
                  })
                }
              </NavigationMenuContent>
            </NavigationMenuItem>
          </NavigationMenuList>
        </NavigationMenu>
        <Dialog>
          <DialogTrigger asChild>
            <Button variant="outline" className="ml-4">
              <FaCog className="mr-2"/>
              Settings
            </Button>
          </DialogTrigger>
          <DialogContent className="w-120 p-16">
            <h2 className="text-2xl font-bold mb-4 text-center">
              Settings
            </h2>
            <Label>
              Model
            </Label>
            <DropdownMenu>
              <DropdownMenuTrigger asChild>
                <Button variant="outline" className="text-left">{modelMap[model]}</Button>
              </DropdownMenuTrigger>
              <DropdownMenuContent className="w-56">
                <DropdownMenuLabel>Anthropic</DropdownMenuLabel>
                <DropdownMenuSeparator />
                <DropdownMenuRadioGroup value={model} onValueChange={(value) => setModel(value as keyof typeof modelMap)}>
                  {Object.keys(modelMap).map((model) => (
                    model.includes("claude") ? (<DropdownMenuRadioItem value={model} key={model}>{modelMap[model]}</DropdownMenuRadioItem>) : null
                  ))}
                </DropdownMenuRadioGroup>
                <DropdownMenuLabel>OpenAI</DropdownMenuLabel>
                <DropdownMenuSeparator />
                <DropdownMenuRadioGroup value={model} onValueChange={(value) => setModel(value as keyof typeof modelMap)}>
                  {Object.keys(modelMap).map((model) => (
                    model.includes("gpt") ? (<DropdownMenuRadioItem value={model} key={model}>{modelMap[model]}</DropdownMenuRadioItem>) : null
                  ))}
                </DropdownMenuRadioGroup>
              </DropdownMenuContent>
            </DropdownMenu>
            <Label className="mt-4">
              Number of snippets
            </Label>
            <div className="flex items-center">
              <span className="mr-4 whitespace-nowrap">{k}</span>
              <Slider defaultValue={[DEFAULT_K]} max={20} min={1} step={1} onValueChange={(value) => setK(value[0])} value={[k]} className="w-[300px] my-0 py-0" />
            </div>
          </DialogContent>
        </Dialog>
        <DropdownMenu>
          <DropdownMenuTrigger className="outline-none">
            <div className="flex items-center">
              <img
                className="rounded-full w-12 h-12 m-0 ml-2"
                src={session!.user!.image || ""}
                alt={session!.user!.name || ""}
              />
            </div>
          </DropdownMenuTrigger>
          <DropdownMenuContent align="end">
            <DropdownMenuLabel>
              <p className="text-md font-bold">{session!.user!.username! || session!.user!.name}</p>
            </DropdownMenuLabel>
            {session?.user?.email && (
              <DropdownMenuItem>
                {session.user.email}
              </DropdownMenuItem>
            )}
            <DropdownMenuSeparator />
            <DropdownMenuItem className="cursor-pointer" onClick={() => setShowSurvey((prev) => !prev)}>
              <FaComments className="mr-2"/>
              Feedback
            </DropdownMenuItem>
            <DropdownMenuItem className="cursor-pointer" onClick={() => signOut()}>
              <FaSignOutAlt className="mr-2"/>
              Sign Out
            </DropdownMenuItem>
          </DropdownMenuContent>
        </DropdownMenu>
      </div>
      {snippets.length && repoName ? 
        <ContextSideBar
          snippets={snippets}
          setSnippets={setSnippets}
          repoName={repoName}
          branch={branch}
          k={k}
        /> : <></>}
      <div
        ref={messagesContainerRef}
        className="w-full border flex-grow mb-4 p-4 max-h-[90%] overflow-y-auto rounded-xl"
        hidden={!repoNameValid && !defaultMessageId}
      >
        {messages.length > 0 ? messages.map((message, index) => (
          <MessageDisplay
            key={index}
            index={index}
            message={message}
            repoName={repoName}
            branch={branch}
            className={index == lastAssistantMessageIndex ? "bg-slate-700" : ""}
            onEdit={async (content) => {
              isStream.current = false;
              setIsLoading(false);

              const pulls = await parsePullRequests(repoName, content, octokit!)
              if (pulls.length) {
                setUserMentionedPullRequest(pulls[pulls.length - 1])
                setCommitToPR(true)
              }
              let newPulls = userMentionedPullRequests ? [...userMentionedPullRequests] : [];

              pulls.forEach(pull1 => {
                if (!newPulls.some(pull2 => isPullRequestEqual(pull1, pull2))) {
                  newPulls.push(pull1);
                }
              });
              
              setUserMentionedPullRequests(newPulls)

              const newMessages: Message[] = [
                ...messages.slice(0, index),
                { ...message, content, annotations: { pulls } },
              ]
              setMessages(newMessages)
              setIsCreatingPullRequest(false)
              if (index == 0) {
                setOriginalSuggestedChanges([])
                setSuggestedChanges([])
                setIsProcessingSuggestedChanges(false)
                setPullRequestTitle(null)
                setPullRequestBody(null)
                startStream(content, newMessages, snippets, { pulls })
              } else {
                startStream(content, newMessages, snippets, { pulls })
              }
            }}
<<<<<<< HEAD
            onApplyChanges={(codeSuggestions: CodeSuggestion[]) => {
              setOpenSuggestionDialog(true)
              if (suggestedChanges.length == 0) {
                setOriginalSuggestedChanges(codeSuggestions)
                applySuggestions(codeSuggestions, commitToPR)
              }
            }}
            showApplySuggestedChangeButton={!openSuggestionDialog}
            commitToPR={commitToPR}
=======
            setSuggestedChanges={(suggestedChanges) => {
              setOriginalSuggestedChanges(suggestedChanges)
              setSuggestedChanges(suggestedChanges)
            }}
>>>>>>> ceeced7b
          />
        )): (
          defaultMessageId.length > 0 && (
            <div className="space-y-4">
              <Skeleton className="h-12 ml-32 rounded-md" />
              <Skeleton className="h-12 mr-32 rounded-md" />
              <Skeleton className="h-12 ml-64 rounded-md" />
              <Skeleton className="h-12 mr-64 rounded-md" />
            </div>
          )
        )}
        {isLoading && (
          <div className="flex justify-around w-full py-2">
            <PulsingLoader size={1.5} />
          </div>
        )}
        {(suggestedChanges.length > 0) && (
          <div className="bg-zinc-900 rounded-xl p-4 mt-8">
            <div className="flex justify-between mb-4 align-start">
              <div>
                <Button
                  className="text-zinc-400 bg-transparent hover:drop-shadow-md hover:bg-initial hover:text-zinc-300 rounded-full p-2 mt-0 pt-0"
<<<<<<< HEAD
                  onClick={() => applySuggestions(originalSuggestedChanges, commitToPR)}
                  aria-label="Retry"
=======
                  onClick={() => applySuggestions(originalSuggestedChanges)}
                  aria-label="Retry applying changes"
                  disabled={isStream.current}
>>>>>>> ceeced7b
                >
                  <FaArrowsRotate />&nbsp;&nbsp;Reapply changes
                </Button>
                <Button
                  className="text-zinc-400 bg-transparent hover:drop-shadow-md hover:bg-initial hover:text-zinc-300 rounded-full p-2 mt-0 pt-0"
                  onClick={() => {
                    isStream.current = false
                  }}
                  aria-label="Stop"
                  disabled={!isStream.current}
                >
                  <FaStop />&nbsp;&nbsp;Stop
                </Button>
              </div>
              <Button
                className="text-red-400 bg-transparent hover:drop-shadow-md hover:bg-initial hover:text-red-500 rounded-full p-2 mt-0 pt-0"
                onClick={() => {
                  setSuggestedChanges([])
                  setOriginalSuggestedChanges([])
                }}
                aria-label="Unstage Changes"
              >
                <FaTimes />&nbsp;&nbsp;Unstage Changes
              </Button>
            </div>
            {codeSuggestionsState == "staging" && (
              <div className="flex justify-around w-full pb-2 mb-4">
<<<<<<< HEAD
                <p>
                  {isProcessingSuggestedChanges 
                    ? "I'm currently processing and applying these patches, and fixing any errors along the way. This may take a few minutes." 
                    : (commitToPR && userMentionedPullRequest
                      ? `Committing to ${userMentionedPullRequest.branch}` 
                      : (isCreatingPullRequest 
                        ? "Creating pull request..." 
                        : "Some patches failed to validate, so you may get some unexpected changes. You can try to manually create a PR with the proposed changes. If you think this is an error, feel free to report this to us.")
                      )
                  }
                </p>
=======
                <p>Staged Changes</p>
              </div>
            )}
            {!suggestedChanges.every((suggestion) => suggestion.state == "done") && codeSuggestionsState == "validating" && !isProcessingSuggestedChanges && (
              <div className="flex justify-around w-full pb-2 mb-4">
                Some patches failed to validate, so you may get some unexpected changes. You can try to manually create a PR with the proposed changes. If you think this is an error, feel free to report this to us.
              </div>
            )}
            {isProcessingSuggestedChanges && (
              <div className="flex justify-around w-full pb-2 mb-4">
                <p>I&apos;m currently processing and applying these patches, and fixing any errors along the way. This may take a few minutes.</p>
              </div>
            )}
            {isCreatingPullRequest && (
              <div className="flex justify-around w-full pb-2 mb-4">
                <p>Creating pull request...</p>
>>>>>>> ceeced7b
              </div>
            )}
            <div style={{ opacity: isCreatingPullRequest ? 0.5 : 1, pointerEvents: isCreatingPullRequest ? 'none' : 'auto' }}>
              {suggestedChanges.map((suggestion, index) => (
                <div className="fit-content mb-6" key={index}>
                  <div className={`flex justify-between items-center w-full text-sm p-2 px-4 rounded-t-md ${suggestion.state === "done" ? "bg-green-900" : suggestion.state === "error" ? "bg-red-900" : suggestion.state === "pending" ? "bg-zinc-800" : "bg-yellow-800"}`}>
                    <code>
                      {suggestion.filePath} {suggestion.state == "pending" ? "(pending)" : suggestion.state == "processing" ? "(processing)" : suggestion.state == "error" ? "(error)" : <FaCheck style={{display: "inline", marginTop: -2}}/>}
                    </code>
                    {suggestion.error ? (
                      <HoverCard openDelay={300} closeDelay={200}>
                        <HoverCardTrigger>
                          <FaExclamationTriangle className="hover:cursor-pointer ml-2" style={{marginTop: 2}} />
                        </HoverCardTrigger>
                        <HoverCardContent className="w-[800px] max-h-[500px] overflow-y-auto">
                          <MarkdownRenderer content={`**This patch could not be directly applied. We're sending the LLM the following message to resolve the error:**\n\n${suggestion.error}`} />
                        </HoverCardContent>
                      </HoverCard>
                    ): (
                      <Button className="bg-red-800 hover:bg-red-700 text-white" size="sm" onClick={() => setSuggestedChanges((suggestedChanges: StatefulCodeSuggestion[]) => suggestedChanges.filter((s) => s !== suggestion))}>
                        <FaTrash />&nbsp;Remove
                      </Button>
                    )}
                  </div>
                  {reactCodeMirrors[index]}
                </div>
              ))}
              {codeSuggestionsState == "staging" && (
                <Button className="mt-0 bg-blue-900 text-white hover:bg-blue-800" onClick={() => {
                  setCodeSuggestionsState("validating")
                  applySuggestions(suggestedChanges)
                }}>
                  <FaCheck />&nbsp;&nbsp;Apply Changes
                </Button>
              )}
              {(codeSuggestionsState == "validating" || codeSuggestionsState == "creating") && (
                <>
                  { commitToPR && userMentionedPullRequest ?
                    <></>
                    :
                    <><Input
                      value={pullRequestTitle || ""}
                      onChange={(e) => setPullRequestTitle(e.target.value)}
                      placeholder="Pull Request Title"
                      className="w-full mb-4 text-zinc-300"
                      disabled={pullRequestTitle == null}
                    />
                    <Textarea
                      value={pullRequestBody || ""}
                      onChange={(e) => setPullRequestBody(e.target.value)}
                      placeholder="Pull Request Body"
                      className="w-full mb-4 text-zinc-300"
                      disabled={pullRequestBody == null}
                      rows={8}
                    /></>
                  }
                  
                  {commitToPR && userMentionedPullRequest ?
                  <div className="flex grow items-center mb-4">
                    {`You are commiting to ${userMentionedPullRequest.branch}`}
                  </div>
                  :<div className="flex grow items-center mb-4">
                    <Input className="flex items-center w-[600px]" value={baseBranch || ""} onChange={(e) => setBaseBranch(e.target.value)} placeholder="Base Branch" style={{ opacity: isProcessingSuggestedChanges ? 0.5 : 1 }} />
                    <FaArrowLeft className="mx-4" />
                    <Input className="flex items-center w-[600px]" value={featureBranch || ""} onChange={(e) => setFeatureBranch(e.target.value)} placeholder="Feature Branch" style={{ opacity: isProcessingSuggestedChanges ? 0.5 : 1 }} />
                  </div>
<<<<<<< HEAD
                  }
                  { commitToPR && userMentionedPullRequest ?
                  <div className="flex grow items-center mb-4">
                    <Input className="flex items-center w-[600px]" value={commitMessage || ""} onChange={(e) => setCommitMessage(e.target.value)} placeholder="Commit Message" style={{ opacity: isProcessingSuggestedChanges ? 0.5 : 1 }} />
                  </div>:
                    <></>
                  }
                  {!suggestedChanges.every((suggestion) => suggestion.state == "done") && (
=======
                  {!suggestedChanges.every((suggestion) => suggestion.state == "done") && !isProcessingSuggestedChanges && (
>>>>>>> ceeced7b
                    <Alert className="mb-4 bg-yellow-900">
                      <FaExclamationTriangle className="h-4 w-4" />
                      <AlertTitle>Warning</AlertTitle>
                      <AlertDescription>
                        Some patches failed to validate, so you may get some unexpected changes. You can try to manually create a PR with the proposed changes. If you think this is an error, please to report this to us.
                      </AlertDescription>
                    </Alert>
                  )}
                  <Button 
                    className="mt-0 bg-blue-900 text-white hover:bg-blue-800"
                    onClick={async () => {
                      setIsCreatingPullRequest(true)
                      setCodeSuggestionsState("creating")
                      const file_changes = suggestedChanges.reduce((acc: Record<string, string>, suggestion: CodeSuggestion) => {
                        acc[suggestion.filePath] = suggestion.newCode;
                        return acc;
                      }, {})
                      try {
                        let response: Response | undefined = undefined
                        console.log("commit topr", commitToPR)
                        if (commitToPR && userMentionedPullRequest) {
                          response = await authorizedFetch(
                            `/backend/commit_to_pull`,
                            {
                              body: JSON.stringify({
                                repo_name: repoName,
                                file_changes: file_changes,
                                pr_number: String(userMentionedPullRequest?.number),
                                base_branch: baseBranch,
                                commit_message: commitMessage
                              }),
                            }
                          )
                        } else {
                          response = await authorizedFetch(
                            `/backend/create_pull`,
                            {
                              body: JSON.stringify({
                                repo_name: repoName,
                                file_changes: file_changes,
                                branch: "sweep-chat-patch-" + new Date().toISOString().split("T")[0], // use ai for better branch name, title, and body later
                                base_branch: baseBranch,
                                title: pullRequestTitle,
                                body: pullRequestBody + `\n\nSuggested changes from Sweep Chat by @${session?.user?.username}. Continue chatting at ${window.location.origin}/c/${messagesId}.`,
                              }),
                            }
                          )
                        }
                        
                        const data = await response.json()
                        const {pull_request: pullRequest} = data
                        console.log(pullRequest)
                        setPullRequest(pullRequest)
                        setMessages([
                          ...messages,
                          {
                            content: `Pull request created: [https://github.com/${repoName}/pull/${pullRequest.number}](https://github.com/${repoName}/pull/${pullRequest.number})`,
                            role: "assistant",
                            annotations: {
                              pulls: [pullRequest]
                            }
                          }
                        ])
                        // save(repoName, messages, snippets, suggestedChanges, pullRequest)
                      } catch (e) {
                        toast({
                          title: "Error",
                          description: `An error occurred while creating the pull request: ${e}`,
                          variant: "destructive",
                          duration: Infinity,
                        })
                      } finally {
                        setIsCreatingPullRequest(false)
                        setOriginalSuggestedChanges([])
                        setSuggestedChanges([])
                      }
                    }}
                    disabled={isCreatingPullRequest || isProcessingSuggestedChanges}
                  >
                    { commitToPR && userMentionedPullRequest ? 
                      `Commit to Pull Request ${userMentionedPullRequest?.number}` : "Create Pull Request"
                    }
                  </Button>
                </>
              )}
            </div>
          </div>
        )}
      </div>
      {(repoNameValid || defaultMessageId) && (
        <div className={`flex w-full`}>
          {isStream.current ? (
            <Button
              className="mr-2"
              variant="destructive"
              onClick={async () => {
                setIsLoading(false);
                isStream.current = false;
              }}
            >
              <FaStop />&nbsp;&nbsp;Stop
            </Button>
          ) : (
            <Button
              className="mr-2"
              variant="secondary"
              onClick={async () => {
                setMessages([]);
                setCurrentMessage("");
                setIsLoading(false);
                setSnippets([]);
                setMessagesId("");
                window.history.pushState({}, '', '/');
                setSuggestedChanges([])
                setPullRequest(null)
                setFeatureBranch(null)
                setPullRequestTitle(null)
                setPullRequestBody(null)
                setUserMentionedPullRequest(null)
                setUserMentionedPullRequests(null)
                setCommitToPR(false)
                setCommitToPRIsOpen(false)
              }}
              disabled={isLoading}
            >
              <FaArrowsRotate />&nbsp;&nbsp;Reset
            </Button>
          )}
          <Dialog>
            <DialogTrigger asChild>
              <Button
                className="mr-2"
                variant="secondary"
              >
                <FaShareAlt />&nbsp;&nbsp;Share
              </Button>
            </DialogTrigger>
            <DialogContent className="w-[800px] p-16">
              <h2 className="text-2xl font-bold mb-4 text-center">
                Share the Conversation
              </h2>
              <p className="text-center">
                Share your chat session with a team member.
              </p>
              <Input
                value={`${typeof window !== 'undefined' ? window.location.origin : ''}/c/${messagesId}`}
                onClick={() => {
                  navigator.clipboard.writeText(`${window.location.origin}/c/${messagesId}`)
                  toast({
                    title: "Link copied",
                    description: "The link to your current session has been copied to your clipboard.",
                  })
                }}
                disabled
              />
              <Button className="mt-2" variant="secondary" onClick={() => {
                navigator.clipboard.writeText(`${window.location.origin}/c/${messagesId}`)
                toast({
                  title: "Link copied",
                  description: "The link to your current session has been copied to your clipboard.",
                })
              }}>
                Copy
              </Button>
            </DialogContent>
          </Dialog>
          <Input
            data-ph-capture-attribute-current-message={currentMessage}
            onKeyUp={async (e) => {
              if (e.key === "Enter") {
                sendMessage()
              }
            }}
            onChange={(e) => setCurrentMessage(e.target.value)}
            className="p-4"
            value={currentMessage}
            placeholder="Type a message..."
            disabled={isLoading || !repoNameValid || isStream.current}
          />
          <Button
            className="ml-2 bg-blue-900 text-white hover:bg-blue-800"
            variant="secondary"
            onClick={sendMessage}
            disabled={isLoading}
          >
            <FaPaperPlane />&nbsp;&nbsp;Send
          </Button>
        </div>
      )}
    </main>
    </>
  );
}

export default function WrappedApp({
  session,
  ...props
}: {
  session: Session | null;
  [key: string]: any;
}) {
  return (
    <PostHogProvider>
      <SessionProvider session={session}>
        <App {...props} />
      </SessionProvider>
    </PostHogProvider>
  )
}<|MERGE_RESOLUTION|>--- conflicted
+++ resolved
@@ -3,11 +3,7 @@
 import { useCallback, useEffect, useMemo, useRef, useState } from "react";
 import { Input } from "../components/ui/input"
 import { Prism as SyntaxHighlighter } from 'react-syntax-highlighter'
-<<<<<<< HEAD
-import { FaArrowLeft, FaCheck, FaCog, FaComments, FaExclamationTriangle, FaGithub, FaPaperPlane, FaPencilAlt, FaShareAlt, FaSignOutAlt, FaStop, FaThumbsDown, FaThumbsUp, FaTimes, FaCodeBranch } from "react-icons/fa";
-=======
-import { FaArrowLeft, FaCheck, FaChevronDown, FaChevronUp, FaCog, FaComments, FaExclamationTriangle, FaGithub, FaPaperPlane, FaPencilAlt, FaPlus, FaShareAlt, FaSignOutAlt, FaStop, FaThumbsDown, FaThumbsUp, FaTimes, FaTrash } from "react-icons/fa";
->>>>>>> ceeced7b
+import { FaArrowLeft, FaCheck, FaChevronDown, FaChevronUp, FaCog, FaComments, FaExclamationTriangle, FaGithub, FaPaperPlane, FaPencilAlt, FaPlus, FaShareAlt, FaSignOutAlt, FaStop, FaThumbsDown, FaThumbsUp, FaTimes, FaTrash, FaCodeBranch } from "react-icons/fa";
 import { FaArrowsRotate } from "react-icons/fa6";
 import { Button } from "@/components/ui/button";
 import { useLocalStorage } from "usehooks-ts";
@@ -64,12 +60,9 @@
 import { streamMessages } from "@/lib/streamingUtils";
 import { Alert, AlertDescription, AlertTitle } from "./ui/alert";
 import { Skeleton } from "./ui/skeleton";
-<<<<<<< HEAD
 import { isPullRequestEqual } from "@/lib/pullUtils";
-=======
 // @ts-ignore
 import * as Diff from "diff";
->>>>>>> ceeced7b
 
 const Original = CodeMirrorMerge.Original
 const Modified = CodeMirrorMerge.Modified
@@ -282,30 +275,18 @@
   onEdit,
   repoName,
   branch,
-<<<<<<< HEAD
-  onApplyChanges,
-  showApplySuggestedChangeButton,
-  index,
-  commitToPR
-=======
+  commitToPR,
   setSuggestedChanges,
   index
->>>>>>> ceeced7b
 }: {
   message: Message,
   className?: string,
   onEdit: (content: string) => void,
   repoName: string,
   branch: string,
-<<<<<<< HEAD
-  onApplyChanges: (codeSuggestions: CodeSuggestion[], commitToPR: boolean) => void,
-  showApplySuggestedChangeButton: boolean,
-  index: number,
-  commitToPR: boolean
-=======
+  commitToPR: boolean,
   setSuggestedChanges: React.Dispatch<React.SetStateAction<StatefulCodeSuggestion[]>>,
   index: number
->>>>>>> ceeced7b
 }) => {
   const [collapsedArray, setCollapsedArray] = useState<boolean[]>((
     message.annotations?.codeSuggestions?.map((suggestion) => false) || []
@@ -403,25 +384,6 @@
           </div>
         )}
       </div>
-<<<<<<< HEAD
-      {showApplySuggestedChangeButton && matches.length > 0 && (
-        <div className="flex justify-start w-[80%]">
-          <Button className="mb-4 bg-blue-900 hover:bg-blue-800 text-zinc-200" 
-            onClick={() => {
-              const suggestions = matches.map((match) => ({
-                filePath: match.groups?.filePath || "",
-                originalCode: match.groups?.originalCode || "",
-                newCode: match.groups?.newCode || "",
-                fileContents: ""
-              }));
-              onApplyChanges(suggestions, commitToPR);
-            }}>
-            Apply Suggested Changes
-          </Button>
-        </div>
-      )}
-=======
->>>>>>> ceeced7b
       {message.annotations?.pulls?.map((pr) => (
         <div className="flex justify-start text-sm" key={pr.number}>
           <PullRequestDisplay pr={pr} />
@@ -1320,6 +1282,7 @@
           value={baseBranch}
           onChange={(e) => setBaseBranch(e.target.value)}
         />
+        {repoName ?
         <NavigationMenu>
           <NavigationMenuList>
             <NavigationMenuItem>
@@ -1379,7 +1342,9 @@
               </NavigationMenuContent>
             </NavigationMenuItem>
           </NavigationMenuList>
-        </NavigationMenu>
+        </NavigationMenu>: 
+        <></>
+        }
         <Dialog>
           <DialogTrigger asChild>
             <Button variant="outline" className="ml-4">
@@ -1470,7 +1435,6 @@
       >
         {messages.length > 0 ? messages.map((message, index) => (
           <MessageDisplay
-            key={index}
             index={index}
             message={message}
             repoName={repoName}
@@ -1512,22 +1476,11 @@
                 startStream(content, newMessages, snippets, { pulls })
               }
             }}
-<<<<<<< HEAD
-            onApplyChanges={(codeSuggestions: CodeSuggestion[]) => {
-              setOpenSuggestionDialog(true)
-              if (suggestedChanges.length == 0) {
-                setOriginalSuggestedChanges(codeSuggestions)
-                applySuggestions(codeSuggestions, commitToPR)
-              }
-            }}
-            showApplySuggestedChangeButton={!openSuggestionDialog}
             commitToPR={commitToPR}
-=======
             setSuggestedChanges={(suggestedChanges) => {
               setOriginalSuggestedChanges(suggestedChanges)
               setSuggestedChanges(suggestedChanges)
             }}
->>>>>>> ceeced7b
           />
         )): (
           defaultMessageId.length > 0 && (
@@ -1550,14 +1503,9 @@
               <div>
                 <Button
                   className="text-zinc-400 bg-transparent hover:drop-shadow-md hover:bg-initial hover:text-zinc-300 rounded-full p-2 mt-0 pt-0"
-<<<<<<< HEAD
                   onClick={() => applySuggestions(originalSuggestedChanges, commitToPR)}
-                  aria-label="Retry"
-=======
-                  onClick={() => applySuggestions(originalSuggestedChanges)}
                   aria-label="Retry applying changes"
                   disabled={isStream.current}
->>>>>>> ceeced7b
                 >
                   <FaArrowsRotate />&nbsp;&nbsp;Reapply changes
                 </Button>
@@ -1585,19 +1533,6 @@
             </div>
             {codeSuggestionsState == "staging" && (
               <div className="flex justify-around w-full pb-2 mb-4">
-<<<<<<< HEAD
-                <p>
-                  {isProcessingSuggestedChanges 
-                    ? "I'm currently processing and applying these patches, and fixing any errors along the way. This may take a few minutes." 
-                    : (commitToPR && userMentionedPullRequest
-                      ? `Committing to ${userMentionedPullRequest.branch}` 
-                      : (isCreatingPullRequest 
-                        ? "Creating pull request..." 
-                        : "Some patches failed to validate, so you may get some unexpected changes. You can try to manually create a PR with the proposed changes. If you think this is an error, feel free to report this to us.")
-                      )
-                  }
-                </p>
-=======
                 <p>Staged Changes</p>
               </div>
             )}
@@ -1613,8 +1548,11 @@
             )}
             {isCreatingPullRequest && (
               <div className="flex justify-around w-full pb-2 mb-4">
-                <p>Creating pull request...</p>
->>>>>>> ceeced7b
+                <p>
+                  {commitToPR && userMentionedPullRequest
+                    ? `Committing to ${userMentionedPullRequest.branch}` 
+                    : "Creating pull request..."}
+                </p>
               </div>
             )}
             <div style={{ opacity: isCreatingPullRequest ? 0.5 : 1, pointerEvents: isCreatingPullRequest ? 'none' : 'auto' }}>
@@ -1645,7 +1583,7 @@
               {codeSuggestionsState == "staging" && (
                 <Button className="mt-0 bg-blue-900 text-white hover:bg-blue-800" onClick={() => {
                   setCodeSuggestionsState("validating")
-                  applySuggestions(suggestedChanges)
+                  applySuggestions(suggestedChanges, commitToPR)
                 }}>
                   <FaCheck />&nbsp;&nbsp;Apply Changes
                 </Button>
@@ -1681,7 +1619,6 @@
                     <FaArrowLeft className="mx-4" />
                     <Input className="flex items-center w-[600px]" value={featureBranch || ""} onChange={(e) => setFeatureBranch(e.target.value)} placeholder="Feature Branch" style={{ opacity: isProcessingSuggestedChanges ? 0.5 : 1 }} />
                   </div>
-<<<<<<< HEAD
                   }
                   { commitToPR && userMentionedPullRequest ?
                   <div className="flex grow items-center mb-4">
@@ -1689,10 +1626,7 @@
                   </div>:
                     <></>
                   }
-                  {!suggestedChanges.every((suggestion) => suggestion.state == "done") && (
-=======
                   {!suggestedChanges.every((suggestion) => suggestion.state == "done") && !isProcessingSuggestedChanges && (
->>>>>>> ceeced7b
                     <Alert className="mb-4 bg-yellow-900">
                       <FaExclamationTriangle className="h-4 w-4" />
                       <AlertTitle>Warning</AlertTitle>
