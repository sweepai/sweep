'use client'

import {
  useCallback,
  useEffect,
  useRef,
  useState,
} from 'react'
import { Input } from '../components/ui/input'
import {
  FaArrowLeft,
  FaCheck,
  FaChevronDown,
  FaCog,
  FaComments,
  FaExclamationTriangle,
  FaGithub,
  FaPaperPlane,
  FaPlus,
  FaShareAlt,
  FaSignOutAlt,
  FaStop,
  FaTimes,
  FaTrash,
  FaCodeBranch,
} from 'react-icons/fa'
import { FaArrowsRotate, FaCodeCommit } from 'react-icons/fa6'
import { Button } from '@/components/ui/button'
import { useLocalStorage } from 'usehooks-ts'
import {
  HoverCard,
  HoverCardContent,
  HoverCardTrigger,
} from '@/components/ui/hover-card'
import {
  NavigationMenu,
  NavigationMenuContent,
  NavigationMenuItem,
  NavigationMenuList,
  NavigationMenuTrigger,
} from '@/components/ui/navigation-menu'
import { AutoComplete } from '@/components/ui/autocomplete'
import { Toaster } from '@/components/ui/toaster'
import { toast } from '@/components/ui/use-toast'
import { useSession, signIn, SessionProvider, signOut } from 'next-auth/react'
import { Session } from 'next-auth'
import { PostHogProvider, usePostHog } from 'posthog-js/react'
import Survey from './Survey'
import * as jsonpatch from 'fast-json-patch'
import { Textarea } from './ui/textarea'
import { Slider } from './ui/slider'
import { Dialog, DialogContent, DialogTrigger } from './ui/dialog'
import {
  DropdownMenu,
  DropdownMenuContent,
  DropdownMenuItem,
  DropdownMenuLabel,
  DropdownMenuRadioGroup,
  DropdownMenuRadioItem,
  DropdownMenuSeparator,
  DropdownMenuTrigger,
} from './ui/dropdown-menu'
import { Label } from './ui/label'
import PulsingLoader from './shared/PulsingLoader'
import {
  DEFAULT_K,
  DEFAULT_MODEL,
  modelMap,
} from '@/lib/constants'
import {
  Repository,
  Snippet,
  PullRequest,
  Message,
  CodeSuggestion,
  StatefulCodeSuggestion,
  ChatSummary,
  PrValidationStatus,
  SnakeCaseKeys,
} from '@/lib/types'

import { Octokit } from 'octokit'
import {
  truncate,
  toCamelCaseKeys,
  toSnakeCaseKeys,
} from '@/lib/str_utils'
import {
  MarkdownRenderer,
} from './shared/MarkdownRenderer'
import { ContextSideBar } from './shared/ContextSideBar'
import parsePullRequests from '@/lib/parsePullRequest'

import { debounce } from 'lodash'
import { formatDistanceToNow } from 'date-fns'
import { streamResponseMessages } from '@/lib/streamingUtils'
import { Alert, AlertDescription, AlertTitle } from './ui/alert'
import { Skeleton } from './ui/skeleton'
import { isPullRequestEqual } from '@/lib/pullUtils'
import CodeMirrorEditor from './CodeMirrorSuggestionEditor'
// @ts-ignore
import {
  ResizableHandle,
  ResizablePanel,
  ResizablePanelGroup,
} from './ui/resizable'
import MessageDisplay from './MessageDisplay'
import { withLoading } from '@/lib/contextManagers'


function App({ defaultMessageId = '' }: { defaultMessageId?: string }) {
  const [repoName, setRepoName] = useState<string>('')
  const [branch, setBranch] = useState<string>('main')
  const [repoNameValid, setRepoNameValid] = useState<boolean>(false)
  const [repoNameDisabled, setRepoNameDisabled] = useState<boolean>(false)

  const [k, setK] = useLocalStorage<number>('k', DEFAULT_K)
  const [model, setModel] = useLocalStorage<keyof typeof modelMap>(
    'model',
    DEFAULT_MODEL
  )
  const [snippets, setSnippets] = useState<Snippet[]>([])
  const [searchMessage, setSearchMessage] = useState<string>('')
  const [messages, setMessages] = useState<Message[]>([])
  const [currentMessage, setCurrentMessage] = useState<string>('')
  const [isLoading, setIsLoading] = useState<boolean>(false)
  const isStream = useRef<boolean>(false)
  const [showSurvey, setShowSurvey] = useState<boolean>(false)

  const [originalSuggestedChanges, setOriginalSuggestedChanges] = useState<
    StatefulCodeSuggestion[]
  >([])
  const [suggestedChanges, setSuggestedChanges] = useState<
    StatefulCodeSuggestion[]
  >([])
  const [codeSuggestionsState, setCodeSuggestionsState] = useState<
    'staging' | 'validating' | 'creating' | 'done'
  >('staging')
  const [isProcessingSuggestedChanges, setIsProcessingSuggestedChanges] =
    useState<boolean>(false)
  const [pullRequestTitle, setPullRequestTitle] = useState<string | null>(null)
  const [pullRequestBody, setPullRequestBody] = useState<string | null>(null)
  const [isCreatingPullRequest, setIsCreatingPullRequest] =
    useState<boolean>(false)
  const [userMentionedPullRequest, setUserMentionedPullRequest] =
    useState<PullRequest | null>(null)
  const [userMentionedPullRequests, setUserMentionedPullRequests] = useState<
    PullRequest[] | null
  >(null)
  const [pullRequest, setPullRequest] = useState<PullRequest | null>(null)
  const [baseBranch, setBaseBranch] = useState<string>(branch)
  const [featureBranch, setFeatureBranch] = useState<string | null>(null)
  const [commitToPR, setCommitToPR] = useState<boolean>(false) // controls whether or not we commit to the userMetionedPullRequest or create a new pr
  const [commitToPRIsOpen, setCommitToPRIsOpen] = useState<boolean>(false)
  const messagesContainerRef = useRef<HTMLDivElement>(null)

  const [isValidatingPR, setIsValidatingPR] = useState<boolean>(false)
  const [prValidationStatuses, setPrValidationStatuses] = useState<
    PrValidationStatus[]
  >([])

  const { data: session } = useSession()

  const posthog = usePostHog()
  const [octokit, setOctokit] = useState<Octokit | null>(null)
  const [repos, setRepos] = useState<Repository[]>([])

  const [messagesId, setMessagesId] = useState<string>(defaultMessageId)
  const [previousChats, setPreviousChats] = useLocalStorage<ChatSummary[]>(
    'previousChats',
    []
  )

  const authorizedFetch = useCallback(
    (url: string, body: Record<string, any> = {}, options: RequestInit = {}) => {
      return fetch(`/backend/${url}`, {
        method: options.method || 'POST',
        headers: {
          ...options.headers,
          'Content-Type': 'application/json',
          Authorization: `Bearer ${session?.user.accessToken}`,
        },
        body: (body && options.method != "GET") ? JSON.stringify({
          repo_name: repoName,
          ...body
        }) : undefined,
        ...options,
      })
    },
    [session?.user.accessToken, repoName]
  )

  useEffect(() => {
    if (
      messagesId &&
      !previousChats.some((chat) => chat.messagesId === messagesId) &&
      messages.length > 0
    ) {
      setPreviousChats([
        ...previousChats,
        {
          messagesId: messagesId,
          createdAt: new Date().toISOString(),
          initialMessage: messages[0].content,
        },
      ])
    }
  }, [messagesId, messages.length])

  useEffect(() => {
    if (messagesId) {
      window.history.pushState({}, '', `/c/${messagesId}`)
    }
  }, [messagesId])

  useEffect(() => {
    console.log('loading message', messagesId)
    if (messagesId) {
      ;(async () => {
        const response = await authorizedFetch(
          `/messages/load/${messagesId}`,
          {},
          {
            method: 'GET',
          }
        )
        const data = await response.json()
        if (data.status == 'success') {
          const {
            repo_name,
            messages,
            snippets,
            original_code_suggestions,
            code_suggestions,
            pull_request,
            pull_request_title,
            pull_request_body,
            user_mentioned_pull_request,
            user_mentioned_pull_requests,
            commit_to_pr,
          } = data.data
          console.log(
            `Loaded ${messages.length} messages from ${messagesId}`
          )
          setRepoName(repo_name)
          setRepoNameValid(true)
          setMessages(messages)
          setSnippets(snippets)
          setOriginalSuggestedChanges(original_code_suggestions)
          setSuggestedChanges(code_suggestions)
          setPullRequest(pull_request)
          setPullRequestTitle(pull_request_title)
          setPullRequestBody(pull_request_body)
          setUserMentionedPullRequest(user_mentioned_pull_request)
          setUserMentionedPullRequests(user_mentioned_pull_requests)
          if (commit_to_pr === 'true') {
            setCommitToPR(true)
          } else {
            setCommitToPR(false)
          }
        } else {
          toast({
            title: 'Failed to load message',
            description: `The following error has occurred: ${data.error}. Sometimes, logging out and logging back in can resolve this issue.`,
            variant: 'destructive',
          })
        }
      })()
    }
  }, [messagesId])

  useEffect(() => {
    if (messagesContainerRef.current) {
      const { scrollTop, scrollHeight, clientHeight } =
        messagesContainerRef.current
      if (scrollHeight - scrollTop - clientHeight < 120) {
        messagesContainerRef.current.scrollTop =
          messagesContainerRef.current.scrollHeight
      }
    }
  }, [messages, isValidatingPR, prValidationStatuses])

  useEffect(() => {
    if (session) {
      const octokit = new Octokit({ auth: session.user!.accessToken })
      setOctokit(octokit)
      ;(async () => {
        const maxPages = 5
        let allRepositories: Repository[] = []
        let page = 1
        let response
        do {
          response = await octokit.rest.repos.listForAuthenticatedUser({
            visibility: 'all',
            sort: 'pushed',
            per_page: 100,
            page: page,
          })
          allRepositories = allRepositories.concat(response.data)
          setRepos(allRepositories)
          page++
        } while (response.data.length !== 0 && page < maxPages)
      })()
    }
  }, [session?.user!.accessToken])

  useEffect(() => {
    if (branch) {
      setBaseBranch(branch)
    }
    if (messages.length > 0) {
      for (const message of messages) {
        if (
          message.annotations?.pulls &&
          message.annotations.pulls.length > 0 &&
          message.annotations.pulls[0].branch
        ) {
          setBaseBranch(message.annotations.pulls[0].branch)
        }
      }
    }
  }, [branch, messages])

  useEffect(() => {
    if (repoName && octokit) {
      ;(async () => {
        const repoData = await octokit.rest.repos.get({
          owner: repoName.split('/')[0],
          repo: repoName.split('/')[1],
        })
        setBranch(repoData.data.default_branch)
        setBaseBranch(repoData.data.default_branch)
      })()
    }
  }, [repoName])

  useEffect(() => {
    if (suggestedChanges.length == 0) {
      setCodeSuggestionsState('staging')
    }
  }, [suggestedChanges])

  useEffect(() => {
    if (messages.length > 0 && userMentionedPullRequests?.length == 0) {
      for (const message of messages) {
        if (message.role == 'assistant' && message.annotations?.pulls) {
          setUserMentionedPullRequests(message.annotations.pulls)
          setBranch(message.annotations.pulls[0].branch)
          setBaseBranch(message.annotations.pulls[0].branch)
        }
      }
    }
  }, [messages])

  const save = async (
    repoName: string,
    messages: Message[],
    snippets: Snippet[],
    messagesId: string,
    userMentionedPullRequest: PullRequest | null = null,
    userMentionedPullRequests: PullRequest[] | null = null,
    commitToPR: boolean = false,
    originalSuggestedChanges: StatefulCodeSuggestion[],
    suggestedChanges: StatefulCodeSuggestion[],
    pullRequest: PullRequest | null = null,
    pullRequestTitle: string | null = null,
    pullRequestBody: string | null = null
  ) => {
    const commitToPRString: string = commitToPR ? 'true' : 'false'
    const saveResponse = await authorizedFetch('/messages/save', toSnakeCaseKeys({
      repoName,
      messages,
      snippets,
      messageId: messagesId,
      originalCodeSuggestions: originalSuggestedChanges,
      codeSuggestions: suggestedChanges,
      pullRequest,
      pullRequestTitle,
      pullRequestBody,
      userMentionedPullRequest,
      userMentionedPullRequests,
      commitToPRString,
    }))
    const saveData = await saveResponse.json()
    console.log(`Saving ${messages.length} messages to ${messagesId}`)
    if (saveData.status == 'success') {
      const { message_id } = saveData
      if (!messagesId && message_id) {
        setMessagesId(message_id)
        const updatedUrl = `/c/${message_id}`
      }
    } else {
      console.warn('Failed to save message', saveData)
    }
  }

  const debouncedSave = useCallback(
    debounce((...args: Parameters<typeof save>) => {
      save(
        ...args
      )
    },
    2000,
    { leading: true, maxWait: 5000 }
    ), []
  ) // can tune these timeouts

  useEffect(() => {
    if (messages.length > 0 && snippets.length > 0) {
      debouncedSave(
        repoName,
        messages,
        snippets,
        messagesId,
        userMentionedPullRequest,
        userMentionedPullRequests,
        commitToPR,
        originalSuggestedChanges,
        suggestedChanges,
        pullRequest,
        pullRequestTitle,
        pullRequestBody
      )
    }
  }, [
    repoName,
    messages,
    snippets,
    messagesId,
    userMentionedPullRequest,
    userMentionedPullRequests,
    commitToPR,
    originalSuggestedChanges,
    suggestedChanges,
    pullRequest,
    pullRequestTitle,
    pullRequestBody,
  ])

  const posthog_capture = useCallback((event: string, metadata: Record<string, any> = {}) => {
    posthog.capture(event, {
      repoName,
      messages,
      snippets,
      messagesId,
      ...metadata,
    })
  }, [repoName, messages, snippets, messagesId])

  const reactCodeMirrors = suggestedChanges.map((suggestion, index) => (
    <CodeMirrorEditor
      suggestion={suggestion}
      index={index}
      setSuggestedChanges={setSuggestedChanges}
      key={index}
    />
  ))

  if (session) {
    posthog.identify(session.user!.email!, {
      email: session.user!.email,
      name: session.user!.name,
      image: session.user!.image,
    })
  } else {
    return (
      <main className="flex h-screen items-center justify-center p-12">
        <Toaster />
        <Button onClick={() => signIn('github')} variant="secondary">
          <FaGithub className="inline-block mr-2" style={{ marginTop: -2 }} />
          Sign in with GitHub
        </Button>
      </main>
    )
  }

  const lastAssistantMessageIndex = messages.findLastIndex(
    (message) =>
      message.role === 'assistant' &&
      !message.annotations?.pulls &&
      message.content.trim().length > 0
  )

  const applySuggestions = async (
    codeSuggestions: CodeSuggestion[],
    commitToPR: boolean
  ) => {
    let currentCodeSuggestions: StatefulCodeSuggestion[] = codeSuggestions.map(
      (suggestion) => ({
        ...suggestion,
        state: 'pending',
      })
    )
    setSuggestedChanges(currentCodeSuggestions)
    setIsProcessingSuggestedChanges(true)
    ;(async () => {
      console.log(userMentionedPullRequest)
      const streamedResponse = await authorizedFetch(`/autofix`, {
        code_suggestions: codeSuggestions.map(toSnakeCaseKeys),
        branch: commitToPR ? userMentionedPullRequest?.branch : baseBranch,
      })

      // TODO: casing should be automatically handled

      try {
        for await (const currentState of streamResponseMessages(
          streamedResponse,
          isStream,
          5 * 60 * 1000
        )) {
          // console.log(currentState)
          if (currentState.error) {
            throw new Error(currentState.error)
          }
          currentCodeSuggestions = currentState.map(toCamelCaseKeys)
          setSuggestedChanges(currentCodeSuggestions)
        }
        if (!isStream.current) {
          currentCodeSuggestions = currentCodeSuggestions.map((suggestion) =>
            suggestion.state == 'done'
              ? suggestion
              : {
                  ...suggestion,
                  originalCode:
                    suggestion.fileContents || suggestion.originalCode,
                  state: 'error',
                }
          )
          setSuggestedChanges(currentCodeSuggestions)
        }
      } catch (e: any) {
        console.error(e)
        toast({
          title: 'Failed to auto-fix changes!',
          description:
            'The following error occurred while applying these changes:\n\n' +
            e.message +
            '\n\nFeel free to shoot us a message if you keep running into this!',
          variant: 'destructive',
          duration: Infinity,
        })
        currentCodeSuggestions = currentCodeSuggestions.map((suggestion) =>
          suggestion.state == 'done'
            ? suggestion
            : {
                ...suggestion,
                originalCode:
                  suggestion.fileContents || suggestion.originalCode,
                state: 'error',
              }
        )
        console.log(currentCodeSuggestions)
        setSuggestedChanges(currentCodeSuggestions)
        posthog_capture('auto fix error', {
          error: e.message,
        })
      } finally {
        isStream.current = false
        setIsProcessingSuggestedChanges(false)

        if (!featureBranch || !pullRequestTitle || !pullRequestBody) {
          const prMetadata = await authorizedFetch(
            '/create_pull_metadata',
            {
              repo_name: repoName,
              modify_files_dict: suggestedChanges.reduce((
                    acc: Record<
                      string,
                      { original_contents: string; contents: string }
                  >,
                  suggestion: StatefulCodeSuggestion
                ) => {
                  acc[suggestion.filePath] = {
                    original_contents: suggestion.originalCode,
                    contents: suggestion.newCode,
                  }
                  return acc
                },
                {}
              ),
              messages,
            }
          )

          const prData = await prMetadata.json()
          const { title, description, branch: featureBranch } = prData
          setFeatureBranch(
            featureBranch ||
              'sweep-chat-suggested-changes-' +
                new Date()
                  .toISOString()
                  .slice(0, 19)
                  .replace('T', '_')
                  .replace(':', '_')
          )
          setPullRequestTitle(title || 'Sweep Chat Suggested Changes')
          setPullRequestBody(description || 'Suggested changes by Sweep Chat.')
        }
      }
    })()
  }

  const scrollToBottom = (timeout = 0) => {
    setTimeout(() => {
      if (messagesContainerRef.current) {
        messagesContainerRef.current.scrollTop =
          messagesContainerRef.current.scrollHeight
      }
    }, timeout)
  }

  const startChatStream = async (
    message: string,
    newMessages: Message[],
    snippets: Snippet[],
    annotations: { pulls: PullRequest[] } = { pulls: [] }
  ) => {
    setIsLoading(true)
<<<<<<< HEAD
    isStream.current = true
    var existingSnippets = snippets
    var currentSnippets = snippets
    if (true) {
      try {
        const snippetsResponse = await fetch(`/backend/search`, {
          method: 'POST',
          headers: {
            'Content-Type': 'application/json',
            // @ts-ignore
            Authorization: `Bearer ${session?.user.accessToken}`,
          },
          body: JSON.stringify({
            repo_name: repoName,
            query: message,
            annotations: annotations,
            existing_context: currentSnippets,
            branch: baseBranch,
          }),
=======
    var currentSnippets = snippets
    if (currentSnippets.length == 0) {
      await withLoading(setIsLoading, async () => {
        const snippetsResponse = await authorizedFetch(`/search`, {
          repo_name: repoName,
          query: message,
          annotations,
          branch: baseBranch,
>>>>>>> 923fd9c0
        })

        let streamedMessage: string = ''
        for await (const chunk of streamResponseMessages(snippetsResponse, isStream)) {
          streamedMessage = chunk[0]
          currentSnippets = chunk[1]
          currentSnippets = currentSnippets.slice(0, k)
<<<<<<< HEAD
          streamedMessages = [
            ...newMessages,
            {
              content: streamedMessage,
              role: 'function',
              function_call: {
                function_name: 'search_codebase',
                function_parameters: {},
                snippets: currentSnippets,
                is_complete: false,
              },
            } as Message,
          ]
          console.log("recived snippets", currentSnippets)
          if (currentSnippets) {
            setSnippets(currentSnippets)
          }
          setMessages(streamedMessages)
        }
        streamedMessages = [
          ...streamedMessages.slice(0, streamedMessages.length - 1),
          {
            ...streamedMessages[streamedMessages.length - 1],
            function_call: {
              function_name: 'search_codebase',
              function_parameters: {},
              snippets: currentSnippets,
              is_complete: true,
            },
          },
        ]
        console.log("streamed messages is", streamedMessages)
        setMessages(streamedMessages)
=======
          setSnippets(currentSnippets)
          setSearchMessage(streamedMessage)
        }
        setSearchMessage('')
>>>>>>> 923fd9c0
        if (!currentSnippets.length) {
          throw new Error('No snippets found')
        }
      }, (error) => {
        toast({
          title: 'Failed to search codebase',
          description: `The following error has occurred: ${error.message}. Sometimes, logging out and logging back in can resolve this issue.`,
          variant: 'destructive',
          duration: Infinity,
        })
        posthog_capture('chat errored', {
          error: error.message,
        })
      })
    }
<<<<<<< HEAD
    console.log("calling chat with the following messages", newMessages)
    console.log("calling chat with the following snippets", currentSnippets)
    const chatResponse = await fetch('/backend/chat', {
      method: 'POST',
      headers: {
        'Content-Type': 'application/json',
        // @ts-ignore
        Authorization: `Bearer ${session?.user.accessToken}`,
      },
      body: JSON.stringify({
        repo_name: repoName,
        messages: newMessages,
        snippets: currentSnippets,
        model: model,
        branch: baseBranch,
        k: k,
      }),
    })
=======
>>>>>>> 923fd9c0

    // Stream
    let streamedMessages: Message[] = []
    let respondedMessages: Message[] = [
      ...newMessages,
      { content: 'Loading...', role: 'assistant' } as Message,
    ]
    setMessages(respondedMessages)

    await withLoading(setIsLoading, async () => {
      const chatResponse = await authorizedFetch('/chat', {
        messages: newMessages,
        snippets: currentSnippets,
        model,
        branch: baseBranch,
        k,
      })
      let messageLength = newMessages.length
      for await (const patches of streamResponseMessages(chatResponse, isStream)) {
        for (const patch of patches) {
          if (patch.op == 'error') {
            throw new Error(patch.value)
          }
        }
        try {
          streamedMessages = jsonpatch.applyPatch(
            streamedMessages,
            patches
          ).newDocument
        } catch (e: any) {
          console.log(patches)
          console.warn(e)
          continue
        }
        setMessages([...newMessages, ...streamedMessages])
        if (streamedMessages.length > messageLength) {
          messageLength = streamedMessages.length
        }
      }
    }, (e) => {
      console.error(e)
      toast({
        title: 'Chat stream failed',
        description: e.message,
        variant: 'destructive',
        duration: Infinity,
      })
      setIsLoading(false)
      posthog_capture('chat errored', {
        error: e.message,
      })
      throw e
    })

    var lastMessage = streamedMessages[streamedMessages.length - 1]
    if (
      lastMessage.role == 'function' &&
      lastMessage.function_call?.is_complete == false
    ) {
      lastMessage.function_call.is_complete = true
      setMessages([
        ...newMessages,
        ...streamedMessages.slice(0, streamedMessages.length - 1),
        lastMessage,
      ])
    }

    const surveyID = process.env.NEXT_PUBLIC_SURVEY_ID
    if (
      surveyID &&
      !localStorage.getItem(`hasInteractedWithSurvey_${surveyID}`)
    ) {
      setShowSurvey(true)
    }
    setIsLoading(false)
    posthog_capture('chat succeeded')
  }

  const sendMessage = async () => {
    posthog_capture('chat submitted')
    let newMessages: Message[] = [
      ...messages,
      { content: currentMessage, role: 'user' },
    ]
    setMessages(newMessages)
    setCurrentMessage('')
    const pulls = await parsePullRequests(repoName, currentMessage, octokit!)
    if (pulls.length) {
      setUserMentionedPullRequest(pulls[pulls.length - 1])
      setCommitToPR(true)
    }
    let newPulls = userMentionedPullRequests
      ? [...userMentionedPullRequests]
      : []

    pulls.forEach((pull1) => {
      if (!newPulls.some((pull2) => isPullRequestEqual(pull1, pull2))) {
        newPulls.push(pull1)
      }
    })

    setUserMentionedPullRequests(newPulls)
    newMessages = [
      ...messages,
      { content: currentMessage, role: 'user', annotations: { pulls } },
    ]
    setMessages(newMessages)
    setCurrentMessage('')
    startChatStream(currentMessage, newMessages, snippets, { pulls })
  }

  const validatePr = async (pr: PullRequest, index: number) => {
    // TODO: put repo name into every body and make it all jsonified
    setPrValidationStatuses([])
    setIsValidatingPR(true)
    withLoading(setIsValidatingPR, async () => {
      const response = await authorizedFetch(`/validate_pull`, {
        pull_request_number: pr.number,
      })
      let scrolledToBottom = false
      let currentPrValidationStatuses: PrValidationStatus[] = []
      setMessages([
        ...messages.slice(0, index),
        {
          ...messages[index],
          annotations: {
            ...messages[index].annotations,
            prValidationStatuses: currentPrValidationStatuses,
          },
        },
        ...messages.slice(index + 1),
      ])
      for await (const streamedPrValidationStatuses of streamResponseMessages(
        response,
        isStream
      )) {
        currentPrValidationStatuses = streamedPrValidationStatuses.map(
          (status: SnakeCaseKeys<PrValidationStatus>) => toCamelCaseKeys(status)
        )
        setMessages([
          ...messages.slice(0, index),
          {
            ...messages[index],
            annotations: {
              ...messages[index].annotations,
              prValidationStatuses: currentPrValidationStatuses,
            },
          },
          ...messages.slice(index + 1),
        ])
        if (!scrolledToBottom) {
          scrollToBottom(100)
          scrolledToBottom = true
        }
      }

      const prFailed = currentPrValidationStatuses.some(
        (status: PrValidationStatus) =>
          status.status == 'failure' && status.stdout.length > 0
      )
      console.log(prFailed) // TODO: make this automatically run the fix
      if (prFailed) {
        fixPrValidationErrors(currentPrValidationStatuses)
      }
    }, (error) => toast({
        title: 'Error validating PR',
        description: `Please try again later. ${error.message}`,
        variant: 'destructive',
      })
    )
  }

  const fixPrValidationErrors = async (
    prValidationStatuses: PrValidationStatus[]
  ) => {
    const failedPrValidationStatuses = prValidationStatuses?.find(
      (status) => status.status === 'failure' && status.stdout.length > 0
    )
    // sometimes theres no stdout for some reason, will look into this
    if (!failedPrValidationStatuses) {
      toast({
        title: 'No failed PR checks.',
        description: 'Please try again later.',
        variant: 'destructive',
      })
      return
    }
    const content = `Help me fix the following CI/CD pipeline errors:\n\`\`\`\n${failedPrValidationStatuses?.stdout}\n\`\`\``

    setMessages((currentMessages) => {
      const newMessages: Message[] = [
        ...currentMessages,
        {
          role: 'user',
          content: content,
        },
      ]
      startChatStream(content, newMessages, snippets)
      return newMessages
    })
  }

  const reset = () => {
    setMessages([])
    setCurrentMessage('')
    setIsLoading(false)
    setSnippets([])
    setMessagesId('')
    setSuggestedChanges([])
    setPullRequest(null)
    setFeatureBranch(null)
    setPullRequestTitle(null)
    setPullRequestBody(null)
    setUserMentionedPullRequest(null)
    setUserMentionedPullRequests(null)
    setCommitToPR(false)
    setCommitToPRIsOpen(false)
  }

  return (
    <>
      <main className="flex h-screen flex-col items-center justify-between p-12 pt-20">
        <NavigationMenu className="fixed top-0 left-0 w-[100vw] px-4">
          <div className="flex items-center justify-between w-[100vw] mb-2 align-center">
            <div className="flex items-center gap-4">
              <img
                src="/banner.svg"
                width={140}
                height={200}
                alt="Sweep AI Logo"
                className="h-20 rounded-lg hover:cursor-pointer box-shadow-md"
                onClick={() => {
                  window.location.href = '/'
                }}
                style={{
                  marginTop: 2,
                }}
              />
              <DropdownMenu>
                <DropdownMenuTrigger className="outline-none">
                  <p className="text-sm font-bold flex items-center">
                    Previous Chats <FaChevronDown className="ml-2" />
                  </p>
                </DropdownMenuTrigger>
                <DropdownMenuContent align="center" className="mt-2">
                  {previousChats.length > 0 ? (
                    previousChats
                      .sort(
                        (a, b) =>
                          new Date(b.createdAt).getTime() -
                          new Date(a.createdAt).getTime()
                      )
                      .slice(0, 10)
                      .map((chat) => (
                        <DropdownMenuItem
                          key={chat.messagesId}
                          className="hover:cursor-pointer"
                          onClick={() => {
                            setMessagesId(chat.messagesId)
                            window.location.href = `/c/${chat.messagesId}`
                          }}
                          disabled={chat.messagesId === messagesId}
                        >
                          <b>{truncate(chat.initialMessage, 80)}</b>
                          &nbsp;created{' '}
                          {formatDistanceToNow(new Date(chat.createdAt), {
                            addSuffix: true,
                          })}
                        </DropdownMenuItem>
                      ))
                  ) : (
                    <DropdownMenuItem>No history</DropdownMenuItem>
                  )}
                </DropdownMenuContent>
                {/* Warning: these message IDs are stored in local storage.
                  If you want to delete them, you will need to clear your browser cache. */}
              </DropdownMenu>
            </div>
            <NavigationMenuList className="w-full flex justify-between">
              <Dialog>
                <DialogTrigger asChild>
                  <Button variant="outline" className="ml-4">
                    <FaCog className="mr-2" />
                    Settings
                  </Button>
                </DialogTrigger>
                <DialogContent className="w-120 p-16">
                  <h2 className="text-2xl font-bold mb-4 text-center">
                    Settings
                  </h2>
                  <Label>Model</Label>
                  <DropdownMenu>
                    <DropdownMenuTrigger asChild>
                      <Button variant="outline" className="text-left">
                        {modelMap[model]}
                      </Button>
                    </DropdownMenuTrigger>
                    <DropdownMenuContent className="w-56">
                      <DropdownMenuLabel>Anthropic</DropdownMenuLabel>
                      <DropdownMenuSeparator />
                      <DropdownMenuRadioGroup
                        value={model}
                        onValueChange={(value) =>
                          setModel(value as keyof typeof modelMap)
                        }
                      >
                        {Object.keys(modelMap).map((model) =>
                          model.includes('claude') ? (
                            <DropdownMenuRadioItem value={model} key={model}>
                              {modelMap[model]}
                            </DropdownMenuRadioItem>
                          ) : null
                        )}
                      </DropdownMenuRadioGroup>
                      <DropdownMenuLabel>OpenAI</DropdownMenuLabel>
                      <DropdownMenuSeparator />
                      <DropdownMenuRadioGroup
                        value={model}
                        onValueChange={(value) =>
                          setModel(value as keyof typeof modelMap)
                        }
                      >
                        {Object.keys(modelMap).map((model) =>
                          model.includes('gpt') ? (
                            <DropdownMenuRadioItem value={model} key={model}>
                              {modelMap[model]}
                            </DropdownMenuRadioItem>
                          ) : null
                        )}
                      </DropdownMenuRadioGroup>
                    </DropdownMenuContent>
                  </DropdownMenu>
                  <Label className="mt-4">Max number of snippets</Label>
                  <div className="flex items-center">
                    <span className="mr-4 whitespace-nowrap">{k}</span>
                    <Slider
                      defaultValue={[DEFAULT_K]}
                      max={20}
                      min={1}
                      step={1}
                      onValueChange={(value) => setK(value[0])}
                      value={[k]}
                      className="w-[300px] my-0 py-0"
                    />
                  </div>
                </DialogContent>
              </Dialog>

              <DropdownMenu>
                <DropdownMenuTrigger className="outline-none">
                  <div className="flex items-center w-12 h-12 ml-2">
                    <img
                      className="rounded-full w-10 h-10 m-0"
                      src={session!.user!.image || ''}
                      alt={session!.user!.name || ''}
                    />
                  </div>
                </DropdownMenuTrigger>
                <DropdownMenuContent align="end">
                  <DropdownMenuLabel>
                    <p className="text-md font-bold">
                      {session!.user!.username! || session!.user!.name}
                    </p>
                  </DropdownMenuLabel>
                  {session?.user?.email && (
                    <DropdownMenuItem>{session.user.email}</DropdownMenuItem>
                  )}
                  <DropdownMenuSeparator />
                  <DropdownMenuItem
                    className="cursor-pointer"
                    onClick={() => setShowSurvey((prev) => !prev)}
                  >
                    <FaComments className="mr-2" />
                    Feedback
                  </DropdownMenuItem>
                  <DropdownMenuItem
                    className="cursor-pointer"
                    onClick={() => signOut()}
                  >
                    <FaSignOutAlt className="mr-2" />
                    Sign Out
                  </DropdownMenuItem>
                </DropdownMenuContent>
              </DropdownMenu>
            </NavigationMenuList>
          </div>
        </NavigationMenu>
        <Toaster />
        {showSurvey && process.env.NEXT_PUBLIC_SURVEY_ID && (
          <Survey
            onClose={(didSubmit) => {
              setShowSurvey(false)
              if (didSubmit) {
                toast({
                  title: 'Thanks for your feedback!',
                  description: "We'll reach back out shortly.",
                })
              }
            }}
          />
        )}
        <div
          className={`mb-4 w-full flex items-center ${
            repoNameValid || messagesId ? '' : 'grow'
          } grow`}
        >
          <AutoComplete
            options={repos.map((repo) => ({
              label: repo.full_name,
              value: repo.full_name,
            }))}
            placeholder="Repository name"
            emptyMessage="No repositories found"
            value={{ label: repoName, value: repoName }}
            onValueChange={(option) => setRepoName(option.value)}
            disabled={repoNameDisabled}
            onBlur={async (repoName: string) => {
              console.log(repoName)
              const cleanedRepoName = repoName.replace(/\s/g, '') // might be unsafe but we'll handle it once we get there
              console.log(repoName)
              setRepoName(cleanedRepoName)
              if (cleanedRepoName === '') {
                setRepoNameValid(false)
                return
              }
              if (!cleanedRepoName.includes('/')) {
                setRepoNameValid(false)
                toast({
                  title: 'Invalid repository name',
                  description:
                    "Please enter a valid repository name in the format 'owner/repo'",
                  variant: 'destructive',
                  duration: Infinity,
                })
                return
              }
              var data = null;
              await withLoading(setRepoNameDisabled, async () => {
                const response = await authorizedFetch(
                  `/repo?repo_name=${cleanedRepoName}`,
                  {},
                  {
                    method: 'GET',
                  }
                )
                data = await response.json()
                if (!data.success) {
                  setRepoNameValid(false)
                  toast({
                    title: 'Failed to load repository',
                    description: data.error,
                    variant: 'destructive',
                    duration: Infinity,
                  })
                } else {
                  setRepoNameValid(true)
                  toast({
                    title: 'Successfully loaded repository',
                    variant: 'default',
                  })
                }
                if (octokit) {
                  const repo = await octokit.rest.repos.get({
                    owner: cleanedRepoName.split('/')[0],
                    repo: cleanedRepoName.split('/')[1],
                  })
                  setBranch(repo.data.default_branch)
                  setBaseBranch(repo.data.default_branch)
                }
                reset()
              }, (error) => {
                setRepoNameValid(false)
                toast({
                  title: 'Failed to load repository',
                  description: error.message,
                  variant: 'destructive',
                  duration: Infinity,
                })
              });
            }}
          />
          <Input
            placeholder="Branch"
            className="ml-4 w-[500px]"
            value={baseBranch}
            onChange={(e) => setBaseBranch(e.target.value)}
          />
        </div>

        {(repoNameValid || messagesId) && (
          <ResizablePanelGroup direction="horizontal">
            <ResizablePanel defaultSize={25} className="pr-4">
              <ContextSideBar
                snippets={snippets}
                setSnippets={setSnippets}
                repoName={repoName}
                branch={branch}
                k={k}
                searchMessage={searchMessage}
              />
            </ResizablePanel>
            <ResizableHandle withHandle />
            <ResizablePanel defaultSize={75} className="pl-4 flex flex-col">
              <div
                ref={messagesContainerRef}
                className="h-full w-full border flex-grow mb-4 p-4 overflow-y-auto rounded-xl"
                hidden={!repoNameValid && !messagesId}
              >
                {messages.length > 0
                  ? messages.map((message, index) => (
                      <MessageDisplay
                        key={index}
                        index={index}
                        message={message}
                        repoName={repoName}
                        branch={branch}
                        className={
                          index == lastAssistantMessageIndex
                            ? 'bg-slate-700'
                            : ''
                        }
                        onEdit={async (content) => {
                          isStream.current = false
                          setIsLoading(false)

                          const pulls = await parsePullRequests(
                            repoName,
                            content,
                            octokit!
                          )
                          if (pulls.length) {
                            setUserMentionedPullRequest(pulls[pulls.length - 1])
                            setCommitToPR(true)
                          }
                          let newPulls =
                            userMentionedPullRequests && index > 0
                              ? [...userMentionedPullRequests]
                              : []

                          pulls.forEach((pull1) => {
                            if (
                              !newPulls.some((pull2) =>
                                isPullRequestEqual(pull1, pull2)
                              )
                            ) {
                              newPulls.push(pull1)
                            }
                          })

                          setUserMentionedPullRequests(
                            newPulls.length > 0 ? newPulls : null
                          )

                          if (newPulls.length > 0) {
                            setUserMentionedPullRequest(
                              newPulls[newPulls.length - 1]
                            )
                          } else {
                            setUserMentionedPullRequest(null)
                            setCommitToPR(false)
                          }

                          const newMessages: Message[] = [
                            ...messages.slice(0, index),
                            { ...message, content, annotations: { pulls } },
                          ]
                          setMessages(newMessages)
                          setIsCreatingPullRequest(false)
                          if (index == 0) {
                            setMessagesId('')
                            setOriginalSuggestedChanges([])
                            setSuggestedChanges([])
                            setIsProcessingSuggestedChanges(false)
                            setPullRequestTitle(null)
                            setPullRequestBody(null)
                            startChatStream(content, newMessages, snippets, {
                              pulls,
                            })
                            setPrValidationStatuses([])
                          } else {
                            startChatStream(content, newMessages, snippets, {
                              pulls,
                            })
                          }
                        }}
                        commitToPR={commitToPR}
                        setSuggestedChanges={(suggestedChanges) => {
                          setOriginalSuggestedChanges(suggestedChanges)
                          setSuggestedChanges(suggestedChanges)
                        }}
                        onValidatePR={(pr) => validatePr(pr, index)}
                        fixPrValidationErrors={() => {
                          const currentPrValidationStatuses =
                            messages[index]!.annotations!.prValidationStatuses
                          if (currentPrValidationStatuses) {
                            fixPrValidationErrors(currentPrValidationStatuses)
                          }
                        }}
                      />
                    ))
                  : messagesId.length > 0 && (
                      <div className="space-y-4">
                        <Skeleton className="h-12 ml-32 rounded-md" />
                        <Skeleton className="h-12 mr-32 rounded-md" />
                        <Skeleton className="h-12 ml-64 rounded-md" />
                        <Skeleton className="h-12 mr-64 rounded-md" />
                      </div>
                    )}
                {isLoading && (
                  <div className="flex justify-around w-full py-2">
                    <PulsingLoader size={1.5} />
                  </div>
                )}
                {suggestedChanges.length > 0 && (
                  <div className="bg-zinc-900 rounded-xl p-4 mt-8">
                    <div className="flex justify-between mb-4 align-start">
                      <div className="flex items-center align-middle">
                        <NavigationMenu>
                          <NavigationMenuList>
                            <NavigationMenuItem>
                              <NavigationMenuTrigger className="bg-secondary hover:bg-secondary mr-2">
                                {userMentionedPullRequest && commitToPR ? (
                                  <span className="text-sm w-full p-2">
                                    <FaCodeCommit
                                      style={{ display: 'inline' }}
                                    />
                                    &nbsp;&nbsp;Commit to PR #
                                    {userMentionedPullRequest.number}
                                  </span>
                                ) : (
                                  <span className="text-sm w-full p-2">
                                    <FaCodeBranch
                                      style={{ display: 'inline' }}
                                    />
                                    &nbsp;&nbsp;Create New PR
                                  </span>
                                )}
                              </NavigationMenuTrigger>
                              <NavigationMenuContent className="w-full">
                                {commitToPR && (
                                  <Button
                                    className="w-full p-2 px-4"
                                    variant="secondary"
                                    disabled={isLoading}
                                    onClick={() => {
                                      setCommitToPR(false)
                                      setCommitToPRIsOpen(false)
                                    }}
                                  >
                                    <FaCodeBranch
                                      style={{ display: 'inline' }}
                                    />
                                    &nbsp;&nbsp;Create New PR
                                  </Button>
                                )}
                                {// loop through all pull requests
                                userMentionedPullRequests?.map((pr, index) => {
                                  // dont show current selected pr, unless we are creating a pr rn
                                  if (
                                    pr.number !==
                                      userMentionedPullRequest?.number ||
                                    !commitToPR
                                  ) {
                                    return (
                                      <Button
                                        className="w-full p-2 px-4"
                                        variant="secondary"
                                        disabled={isLoading}
                                        onClick={() => {
                                          setCommitToPR(true)
                                          setUserMentionedPullRequest(pr)
                                          setCommitToPRIsOpen(false)
                                        }}
                                        key={index}
                                      >
                                        <FaCodeCommit
                                          style={{ display: 'inline' }}
                                        />
                                        &nbsp;&nbsp;Commit to PR #{pr.number}
                                      </Button>
                                    )
                                  }
                                })}
                              </NavigationMenuContent>
                            </NavigationMenuItem>
                          </NavigationMenuList>
                        </NavigationMenu>
                        <Button
                          className="text-zinc-400 bg-transparent hover:drop-shadow-md hover:bg-initial hover:text-zinc-300 rounded-full px-2 mt-0"
                          onClick={() =>
                            applySuggestions(
                              originalSuggestedChanges,
                              commitToPR
                            )
                          }
                          aria-label="Retry applying changes"
                          disabled={isStream.current}
                        >
                          <FaArrowsRotate />
                          &nbsp;&nbsp;Reapply changes
                        </Button>
                        <Button
                          className="text-zinc-400 bg-transparent hover:drop-shadow-md hover:bg-initial hover:text-zinc-300 rounded-full px-2 mt-0"
                          onClick={() => {
                            isStream.current = false
                          }}
                          aria-label="Stop"
                          disabled={!isStream.current}
                        >
                          <FaStop />
                          &nbsp;&nbsp;Stop
                        </Button>
                      </div>
                      <Button
                        className="text-red-400 bg-transparent hover:drop-shadow-md hover:bg-initial hover:text-red-500 rounded-full px-2 mt-0"
                        onClick={() => {
                          setSuggestedChanges([])
                          setOriginalSuggestedChanges([])
                        }}
                        aria-label="Unstage Changes"
                      >
                        <FaTimes />
                        &nbsp;&nbsp;Unstage Changes
                      </Button>
                    </div>
                    {codeSuggestionsState == 'staging' && (
                      <div className="flex justify-around w-full pb-2 mb-4">
                        <p className="font-bold">Staged Changes</p>
                      </div>
                    )}
                    {!suggestedChanges.every(
                      (suggestion) => suggestion.state == 'done'
                    ) &&
                      codeSuggestionsState == 'validating' &&
                      !isProcessingSuggestedChanges && (
                        <div className="flex justify-around w-full pb-2 mb-4">
                          Some patches failed to validate, so you may get some
                          unexpected changes. You can try to manually create a
                          PR with the proposed changes. If you think this is an
                          error, feel free to report this to us.
                        </div>
                      )}
                    {isProcessingSuggestedChanges && (
                      <div className="flex justify-around w-full pb-2 mb-4">
                        <p>
                          I&apos;m currently processing and applying these
                          patches, and fixing any errors along the way. This may
                          take a few minutes.
                        </p>
                      </div>
                    )}
                    {isCreatingPullRequest && (
                      <div className="flex justify-around w-full pb-2 mb-4">
                        <p>
                          {commitToPR && userMentionedPullRequest
                            ? `Committing to ${userMentionedPullRequest.branch}`
                            : 'Creating pull request...'}
                        </p>
                      </div>
                    )}
                    <div
                      style={{
                        opacity: isCreatingPullRequest ? 0.5 : 1,
                        pointerEvents: isCreatingPullRequest ? 'none' : 'auto',
                      }}
                    >
                      {suggestedChanges.map((suggestion, index) => (
                        <div className="fit-content mb-6" key={index}>
                          <div
                            className={`flex justify-between items-center w-full text-sm p-2 px-4 rounded-t-md ${
                              suggestion.state === 'done'
                                ? 'bg-green-900'
                                : suggestion.state === 'error'
                                  ? 'bg-red-900'
                                  : suggestion.state === 'pending'
                                    ? 'bg-zinc-800'
                                    : 'bg-yellow-800'
                            }`}
                          >
                            <code>
                              {suggestion.filePath}{' '}
                              {suggestion.state == 'pending' ? (
                                '(pending)'
                              ) : suggestion.state == 'processing' ? (
                                '(processing)'
                              ) : suggestion.state == 'error' ? (
                                '(error)'
                              ) : (
                                <FaCheck
                                  style={{ display: 'inline', marginTop: -2 }}
                                />
                              )}
                            </code>
                            <div className="flex justify-end items-center">
                              {suggestion.error && (
                                <HoverCard openDelay={300} closeDelay={200}>
                                  <HoverCardTrigger>
                                    <FaExclamationTriangle
                                      className="hover:cursor-pointer mr-4 text-yellow-500"
                                      style={{ marginTop: 2 }}
                                    />
                                  </HoverCardTrigger>
                                  <HoverCardContent className="w-[800px] max-h-[500px] overflow-y-auto">
                                    <MarkdownRenderer
                                      content={`**This patch could not be directly applied. We're sending the LLM the following message to resolve the error:**\n\n${suggestion.error}`}
                                    />
                                  </HoverCardContent>
                                </HoverCard>
                              )}
                              <Button
                                className="bg-red-800 hover:bg-red-700 text-white"
                                size="sm"
                                onClick={() =>
                                  setSuggestedChanges(
                                    (
                                      suggestedChanges: StatefulCodeSuggestion[]
                                    ) =>
                                      suggestedChanges.filter(
                                        (s) => s !== suggestion
                                      )
                                  )
                                }
                              >
                                <FaTrash />
                                &nbsp;Remove
                              </Button>
                            </div>
                          </div>
                          {reactCodeMirrors[index]}
                        </div>
                      ))}
                      {codeSuggestionsState == 'staging' && (
                        <Button
                          className="mt-0 bg-blue-900 text-white hover:bg-blue-800"
                          onClick={() => {
                            setCodeSuggestionsState('validating')
                            applySuggestions(suggestedChanges, commitToPR)
                          }}
                        >
                          <FaCheck />
                          &nbsp;&nbsp;Apply Changes
                        </Button>
                      )}
                      {(codeSuggestionsState == 'validating' ||
                        codeSuggestionsState == 'creating') && (
                        <>
                          {!(commitToPR && userMentionedPullRequest) && (
                            <>
                              <Input
                                value={pullRequestTitle || ''}
                                onChange={(e) =>
                                  setPullRequestTitle(e.target.value)
                                }
                                placeholder="Pull Request Title"
                                className="w-full mb-4 text-zinc-300"
                                disabled={
                                  pullRequestTitle == null ||
                                  isProcessingSuggestedChanges
                                }
                              />
                              <Textarea
                                value={pullRequestBody || ''}
                                onChange={(e) =>
                                  setPullRequestBody(e.target.value)
                                }
                                placeholder="Pull Request Body"
                                className="w-full mb-4 text-zinc-300"
                                disabled={
                                  pullRequestTitle == null ||
                                  isProcessingSuggestedChanges
                                }
                                rows={8}
                              />
                            </>
                          )}

                          {commitToPR && userMentionedPullRequest ? (
                            <div className="flex grow items-center mb-4">
                              {`You are commiting to ${userMentionedPullRequest.branch} with the following commit message:`}
                            </div>
                          ) : (
                            <div className="flex grow items-center mb-4">
                              <Input
                                className="flex items-center w-[600px]"
                                value={baseBranch || ''}
                                onChange={(e) => setBaseBranch(e.target.value)}
                                placeholder="Base Branch"
                                style={{
                                  opacity: isProcessingSuggestedChanges
                                    ? 0.5
                                    : 1,
                                }}
                              />
                              <FaArrowLeft className="mx-4" />
                              <Input
                                className="flex items-center w-[600px]"
                                value={featureBranch || ''}
                                onChange={(e) =>
                                  setFeatureBranch(e.target.value)
                                }
                                placeholder="Feature Branch"
                                style={{
                                  opacity: isProcessingSuggestedChanges
                                    ? 0.5
                                    : 1,
                                }}
                              />
                            </div>
                          )}
                          {commitToPR && userMentionedPullRequest ? (
                            <div className="flex grow items-center mb-4">
                              <Input
                                className="flex items-center w-[600px]"
                                value={pullRequestTitle || ''}
                                onChange={(e) =>
                                  setPullRequestTitle(e.target.value)
                                }
                                placeholder="Commit message"
                                style={{
                                  opacity: isProcessingSuggestedChanges
                                    ? 0.5
                                    : 1,
                                }}
                              />
                            </div>
                          ) : (
                            <></>
                          )}
                          {!suggestedChanges.every(
                            (suggestion) => suggestion.state == 'done'
                          ) &&
                            !isProcessingSuggestedChanges && (
                              <Alert className="mb-4 bg-yellow-900">
                                <FaExclamationTriangle className="h-4 w-4" />
                                <AlertTitle>Warning</AlertTitle>
                                <AlertDescription>
                                  Some patches failed to validate, so you may
                                  get some unexpected changes. You can try to
                                  manually create a PR with the proposed
                                  changes. If you think this is an error, please
                                  to report this to us.
                                </AlertDescription>
                              </Alert>
                            )}
                          <Button
                            className="mt-0 bg-blue-900 text-white hover:bg-blue-800"
                            onClick={async () => {
                              setIsCreatingPullRequest(true)
                              setCodeSuggestionsState('creating')
                              const file_changes = suggestedChanges.reduce(
                                (
                                  acc: Record<string, string>,
                                  suggestion: CodeSuggestion
                                ) => {
                                  acc[suggestion.filePath] = suggestion.newCode
                                  return acc
                                },
                                {}
                              )
                              try {
                                let response: Response | undefined = undefined
                                console.log('commit topr', commitToPR)
                                if (commitToPR && userMentionedPullRequest) {
                                  response = await authorizedFetch(
                                    `/commit_to_pull`,
                                    {
                                      file_changes: file_changes,
                                      pr_number: String(
                                        userMentionedPullRequest?.number
                                      ),
                                      base_branch: baseBranch,
                                      commit_message: pullRequestTitle,
                                    }
                                  )
                                } else {
                                  response = await authorizedFetch(
                                    `/backend/create_pull`,
                                    {
                                      file_changes: file_changes,
                                      branch:
                                        'sweep-chat-patch-' +
                                        new Date()
                                          .toISOString()
                                          .split('T')[0], // use ai for better branch name, title, and body later
                                      base_branch: baseBranch,
                                      title: pullRequestTitle,
                                      body:
                                        pullRequestBody +
                                        `\n\nSuggested changes from Sweep Chat by @${session?.user?.username}. Continue chatting at ${window.location.origin}/c/${messagesId}.`,
                                    }
                                  )
                                }

                                const data = await response.json()
                                const {
                                  pull_request: pullRequest,
                                  new_branch: branch,
                                } = data
                                pullRequest.branch = branch
                                console.log('pullrequest', pullRequest)
                                setPullRequest(pullRequest)
                                setUserMentionedPullRequest(pullRequest)
                                let newPulls = userMentionedPullRequests
                                  ? [...userMentionedPullRequests]
                                  : []

                                newPulls.forEach((pull) => {
                                  if (!isPullRequestEqual(pull, pullRequest)) {
                                    newPulls.push(pullRequest)
                                  }
                                })

                                setUserMentionedPullRequests(newPulls)

                                // for commits, show a different message
                                const newMessages: Message[] = [
                                  ...messages,
                                  {
                                    content: `Pull request created: [https://github.com/${repoName}/pull/${pullRequest.number}](https://github.com/${repoName}/pull/${pullRequest.number})`,
                                    role: 'assistant',
                                    annotations: {
                                      pulls: [pullRequest],
                                    },
                                  },
                                ]
                                console.log(pullRequest)
                                setPullRequest(pullRequest)
                                setMessages(newMessages)
                                setIsCreatingPullRequest(false)
                                setOriginalSuggestedChanges([])
                                setSuggestedChanges([])

                                validatePr(pullRequest, newMessages.length - 1)
                              } catch (e) {
                                setIsCreatingPullRequest(false)
                                toast({
                                  title: 'Error',
                                  description: `An error occurred while creating the pull request: ${e}`,
                                  variant: 'destructive',
                                  duration: Infinity,
                                })
                              }
                            }}
                            disabled={
                              isCreatingPullRequest ||
                              isProcessingSuggestedChanges ||
                              !pullRequestTitle ||
                              !pullRequestBody
                            }
                          >
                            {commitToPR && userMentionedPullRequest
                              ? `Commit to Pull Request #${userMentionedPullRequest?.number}`
                              : 'Create Pull Request'}
                          </Button>
                        </>
                      )}
                    </div>
                  </div>
                )}
              </div>
              <div className={`flex w-full`}>
                {isStream.current ? (
                  <Button
                    className="mr-2"
                    variant="destructive"
                    onClick={async () => {
                      setIsLoading(false)
                      isStream.current = false
                    }}
                  >
                    <FaStop />
                    &nbsp;&nbsp;Stop
                  </Button>
                ) : (
                  <Button
                    className="mr-2"
                    variant="secondary"
                    onClick={reset}
                    disabled={isLoading}
                  >
                    <FaPlus />
                    &nbsp;&nbsp;New Chat
                  </Button>
                )}
                <Dialog>
                  <DialogTrigger asChild>
                    <Button className="mr-2" variant="secondary">
                      <FaShareAlt />
                      &nbsp;&nbsp;Share
                    </Button>
                  </DialogTrigger>
                  <DialogContent className="w-[800px] p-16">
                    <h2 className="text-2xl font-bold mb-4 text-center">
                      Share the Conversation
                    </h2>
                    <p className="text-center">
                      Share your chat session with a team member.
                    </p>
                    <Input
                      value={`${
                        typeof window !== 'undefined'
                          ? window.location.origin
                          : ''
                      }/c/${messagesId}`}
                      onClick={() => {
                        navigator.clipboard.writeText(
                          `${window.location.origin}/c/${messagesId}`
                        )
                        toast({
                          title: 'Link copied',
                          description:
                            'The link to your current session has been copied to your clipboard.',
                        })
                      }}
                      disabled
                    />
                    <Button
                      className="mt-2"
                      variant="secondary"
                      onClick={() => {
                        navigator.clipboard.writeText(
                          `${window.location.origin}/c/${messagesId}`
                        )
                        toast({
                          title: 'Link copied',
                          description:
                            'The link to your current session has been copied to your clipboard.',
                        })
                      }}
                    >
                      Copy
                    </Button>
                  </DialogContent>
                </Dialog>
                <Textarea
                  data-ph-capture-attribute-current-message={currentMessage}
                  onKeyDown={(e) => {
                    if (e.key === 'Enter' && e.shiftKey) {
                      e.currentTarget.style.height = `${e.currentTarget.scrollHeight / 2}px`
                    }
                    if (
                      e.key === 'Enter' &&
                      !e.shiftKey &&
                      currentMessage.trim().length > 0
                    ) {
                      sendMessage()
                      // @ts-ignore
                      e.target.style!.height = 'auto'
                      // @ts-ignore
                      e.target.style!.height = `42px`
                      e.stopPropagation()
                      e.preventDefault()
                    }
                  }}
                  onChange={(e) => {
                    setCurrentMessage(e.target.value)
                    e.target.style.height = `${e.target.scrollHeight}px`
                  }}
                  className="p-2 overflow-y-hidden"
                  style={{ minHeight: 24, height: 42 }}
                  value={currentMessage}
                  placeholder="Type a message..."
                  disabled={isLoading || !repoNameValid || isStream.current}
                />
                <Button
                  className="ml-2 bg-blue-900 text-white hover:bg-blue-800"
                  variant="secondary"
                  onClick={sendMessage}
                  disabled={isLoading}
                >
                  <FaPaperPlane />
                  &nbsp;&nbsp;Send
                </Button>
              </div>
            </ResizablePanel>
          </ResizablePanelGroup>
        )}
      </main>
    </>
  )
}

export default function WrappedApp({
  session,
  ...props
}: {
  session: Session | null
  [key: string]: any
}) {
  return (
    <PostHogProvider>
      <SessionProvider session={session}>
        <App {...props} />
      </SessionProvider>
    </PostHogProvider>
  )
}<|MERGE_RESOLUTION|>--- conflicted
+++ resolved
@@ -616,27 +616,6 @@
     annotations: { pulls: PullRequest[] } = { pulls: [] }
   ) => {
     setIsLoading(true)
-<<<<<<< HEAD
-    isStream.current = true
-    var existingSnippets = snippets
-    var currentSnippets = snippets
-    if (true) {
-      try {
-        const snippetsResponse = await fetch(`/backend/search`, {
-          method: 'POST',
-          headers: {
-            'Content-Type': 'application/json',
-            // @ts-ignore
-            Authorization: `Bearer ${session?.user.accessToken}`,
-          },
-          body: JSON.stringify({
-            repo_name: repoName,
-            query: message,
-            annotations: annotations,
-            existing_context: currentSnippets,
-            branch: baseBranch,
-          }),
-=======
     var currentSnippets = snippets
     if (currentSnippets.length == 0) {
       await withLoading(setIsLoading, async () => {
@@ -645,7 +624,6 @@
           query: message,
           annotations,
           branch: baseBranch,
->>>>>>> 923fd9c0
         })
 
         let streamedMessage: string = ''
@@ -653,46 +631,10 @@
           streamedMessage = chunk[0]
           currentSnippets = chunk[1]
           currentSnippets = currentSnippets.slice(0, k)
-<<<<<<< HEAD
-          streamedMessages = [
-            ...newMessages,
-            {
-              content: streamedMessage,
-              role: 'function',
-              function_call: {
-                function_name: 'search_codebase',
-                function_parameters: {},
-                snippets: currentSnippets,
-                is_complete: false,
-              },
-            } as Message,
-          ]
-          console.log("recived snippets", currentSnippets)
-          if (currentSnippets) {
-            setSnippets(currentSnippets)
-          }
-          setMessages(streamedMessages)
-        }
-        streamedMessages = [
-          ...streamedMessages.slice(0, streamedMessages.length - 1),
-          {
-            ...streamedMessages[streamedMessages.length - 1],
-            function_call: {
-              function_name: 'search_codebase',
-              function_parameters: {},
-              snippets: currentSnippets,
-              is_complete: true,
-            },
-          },
-        ]
-        console.log("streamed messages is", streamedMessages)
-        setMessages(streamedMessages)
-=======
           setSnippets(currentSnippets)
           setSearchMessage(streamedMessage)
         }
         setSearchMessage('')
->>>>>>> 923fd9c0
         if (!currentSnippets.length) {
           throw new Error('No snippets found')
         }
@@ -708,27 +650,6 @@
         })
       })
     }
-<<<<<<< HEAD
-    console.log("calling chat with the following messages", newMessages)
-    console.log("calling chat with the following snippets", currentSnippets)
-    const chatResponse = await fetch('/backend/chat', {
-      method: 'POST',
-      headers: {
-        'Content-Type': 'application/json',
-        // @ts-ignore
-        Authorization: `Bearer ${session?.user.accessToken}`,
-      },
-      body: JSON.stringify({
-        repo_name: repoName,
-        messages: newMessages,
-        snippets: currentSnippets,
-        model: model,
-        branch: baseBranch,
-        k: k,
-      }),
-    })
-=======
->>>>>>> 923fd9c0
 
     // Stream
     let streamedMessages: Message[] = []
