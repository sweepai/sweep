"use client";

import { useCallback, useEffect, useMemo, useRef, useState } from "react";
import { Input } from "../components/ui/input"
import { Prism as SyntaxHighlighter } from 'react-syntax-highlighter'
import { FaArrowLeft, FaCheck, FaChevronDown, FaChevronUp, FaCog, FaComments, FaExclamationTriangle, FaGithub, FaPaperPlane, FaPencilAlt, FaPlus, FaShareAlt, FaSignOutAlt, FaStop, FaThumbsDown, FaThumbsUp, FaTimes, FaTrash, FaCodeBranch } from "react-icons/fa";
import { FaArrowsRotate } from "react-icons/fa6";
import { Button } from "@/components/ui/button";
import { useLocalStorage } from "usehooks-ts";
import { HoverCard, HoverCardContent, HoverCardTrigger } from "@/components/ui/hover-card";
import {
  Accordion,
  AccordionContent,
  AccordionItem,
  AccordionTrigger,
} from "@/components/ui/accordion";
import {
  Collapsible,
  CollapsibleContent,
  CollapsibleTrigger,
} from "@/components/ui/collapsible";
import {
  NavigationMenu,
  NavigationMenuContent,
  NavigationMenuIndicator,
  NavigationMenuItem,
  NavigationMenuLink,
  NavigationMenuList,
  NavigationMenuTrigger,
  NavigationMenuViewport,
} from "@/components/ui/navigation-menu"
import { AutoComplete } from "@/components/ui/autocomplete";
import { Toaster } from "@/components/ui/toaster";
import { toast } from "@/components/ui/use-toast";
import { useSession, signIn, SessionProvider, signOut } from "next-auth/react";
import { Session } from "next-auth";
import { PostHogProvider, usePostHog } from "posthog-js/react";
import Survey from "./Survey";
import * as jsonpatch from 'fast-json-patch';
import { Textarea } from "./ui/textarea";
import { Slider } from "./ui/slider";
import { Dialog, DialogContent, DialogTrigger } from "./ui/dialog";
import { DropdownMenu, DropdownMenuContent, DropdownMenuItem, DropdownMenuLabel, DropdownMenuRadioGroup, DropdownMenuRadioItem, DropdownMenuSeparator, DropdownMenuTrigger } from "./ui/dropdown-menu";
import { Label } from "./ui/label";
import PulsingLoader from "./shared/PulsingLoader";
import { codeStyle, DEFAULT_K, modelMap, roleToColor, typeNameToColor, languageMapping } from "@/lib/constants";
import { Repository, Snippet, FileDiff, PullRequest, Message, CodeSuggestion, StatefulCodeSuggestion } from "@/lib/types";

import { Octokit } from "octokit";
import { renderPRDiffs, getJSONPrefix, getFunctionCallHeaderString, getDiff } from "@/lib/str_utils";
import { CODE_CHANGE_PATTERN, MarkdownRenderer } from "./shared/MarkdownRenderer";
import { SnippetBadge } from "./shared/SnippetBadge";
import { ContextSideBar } from "./shared/ContextSideBar";
import { posthog } from "@/lib/posthog";

import CodeMirrorMerge from 'react-codemirror-merge';
import { dracula } from '@uiw/codemirror-theme-dracula';
import { EditorView } from 'codemirror';
import { debounce } from "lodash"
import { streamMessages } from "@/lib/streamingUtils";
import { Alert, AlertDescription, AlertTitle } from "./ui/alert";
import { Skeleton } from "./ui/skeleton";
import { isPullRequestEqual } from "@/lib/pullUtils";
// @ts-ignore
import * as Diff from "diff";

const Original = CodeMirrorMerge.Original
const Modified = CodeMirrorMerge.Modified

const sum = (arr: number[]) => arr.reduce((acc, cur) => acc + cur, 0)
const truncate = (str: string, maxLength: number) => str.length > maxLength ? str.slice(0, maxLength) + "..." : str

const PullRequestHeader = ({ pr }: { pr: PullRequest }) => {
  return (
    <div className="bg-zinc-800 rounded-xl p-4 mb-2 text-left hover:bg-zinc-700 hover:cursor-pointer max-w-[800px]" onClick={() => {
      window.open(`https://github.com/${pr.repo_name}/pull/${pr.number}`, "_blank")
    }}>
      <div className={`border-l-4 ${pr.status === "open" ? "border-green-500" : pr.status === "merged" ? "border-purple-500" : "border-red-500"} pl-4`}>
        <div className="mb-2 font-bold text-md">
          #{pr.number} {pr.title} 
        </div>
        <div className="mb-4 text-sm">
          {pr.body}
        </div>
        <div className="text-xs text-zinc-300">
          <div className="mb-1">{pr.repo_name}</div>
          {pr.file_diffs.length} files changed <span className="text-green-500">+{sum(pr.file_diffs.map(diff => diff.additions))}</span> <span className="text-red-500">-{sum(pr.file_diffs.map(diff => diff.deletions))}</span>
        </div>
      </div>
    </div>
  )
}

const PullRequestContent = ({ pr }: { pr: PullRequest }) => {
  return (
    <>
      <div className="p-4">
        <h2 className="text-sm font-semibold mb-2">
          Files changed
        </h2>
        <div className="text-sm text-gray-300">
          <ol>
            {pr.file_diffs.map((file, index) => (
              <li key={index} className="mb-1">
                {file.filename} <span className={`${file.status === 'added' ? 'text-green-500' : file.status === 'removed' ? 'text-red-500' : 'text-gray-400'}`}>
                  {file.status === 'added' ? <span className="text-green-500">Added (+{file.additions})</span> : file.status === 'removed' ? <span className="text-red-500">Deleted ({file.deletions})</span> : <><span className="text-green-500">+{file.additions}</span> <span className="text-red-500">-{file.deletions}</span></>}
                </span>
              </li>
            ))}
          </ol>
        </div>
      </div>
      <SyntaxHighlighter
        language="diff"
        style={codeStyle}
        customStyle={{
          backgroundColor: 'transparent',
          whiteSpace: 'pre-wrap',
        }}
        className="rounded-xl p-4 text-xs w-full"
      >
        {renderPRDiffs(pr)}
      </SyntaxHighlighter>
    </>
  )
}

const PullRequestDisplay = ({ pr, useHoverCard = true }: { pr: PullRequest, useHoverCard?: boolean }) => {
  if (useHoverCard) {
    return (
      <HoverCard openDelay={300} closeDelay={200}>
        <HoverCardTrigger>
          <PullRequestHeader pr={pr} />
        </HoverCardTrigger>
        <HoverCardContent className="w-[800px] max-h-[600px] overflow-y-auto">
          <PullRequestContent pr={pr} />
        </HoverCardContent>
      </HoverCard>
    )
  } else {
    return (
      <div className="flex justify-end flex-col">
        <PullRequestHeader pr={pr} />
        <div className="bg-zinc-800 rounded-xl p-4 mb-2 text-left max-w-[800px]">
          <PullRequestContent pr={pr} />
        </div>
      </div>
    )
  }
}

const UserMessageDisplay = ({ message, onEdit }: { message: Message, onEdit: (content: string) => void }) => {
  // TODO: finish this implementation
  const [isEditing, setIsEditing] = useState(false);
  const [editedContent, setEditedContent] = useState(message.content);
  const textareaRef = useRef<HTMLTextAreaElement>(null);

  const handleClick = () => {
    setIsEditing(true);
  };

  const handleBlur = () => {
    setIsEditing(false);
  };

  useEffect(() => {
    if (textareaRef.current) {
      textareaRef.current.style.height = 'auto';
      textareaRef.current.style.height = `${textareaRef.current.scrollHeight}px`;
    }
  }, [editedContent]);


  return (
    <>
      <div className="flex justify-end">
        {!isEditing && <FaPencilAlt className="inline-block text-zinc-400 mr-2 mt-3 hover:cursor-pointer hover:text-zinc-200 hover:drop-shadow-md" onClick={handleClick} />}
        &nbsp;
        <div className="bg-zinc-800 transition-color text-sm p-3 rounded-xl mb-4 inline-block max-w-[80%] hover:bg-zinc-700 hover:cursor-pointer text-left" onClick={handleClick}>
          <div className={`text-sm text-white`}>
            {isEditing ? (
              <Textarea
                className="w-full mb-4 bg-transparent text-white max-w-[500px] w-[500px] hover:bg-initial"
                ref={textareaRef}
                value={editedContent}
                onChange={(e) => setEditedContent(e.target.value)}
                autoFocus
              />
            ) : (
              <MarkdownRenderer content={message.content.trim()} />
            )}
          </div>
          {isEditing && (
            <>
              <Button onClick={(e) => {
                handleBlur()
                e.stopPropagation()
                e.preventDefault()
              }} variant="secondary" className="bg-zinc-800 text-white">
                Cancel
              </Button>
              <Button onClick={(e) => {
                onEdit(editedContent)
                setIsEditing(false)
                handleBlur()
                e.stopPropagation()
                e.preventDefault()
              }} variant="default" className="ml-2 bg-slate-600 text-white hover:bg-slate-700">
                Generate
              </Button>
            </>
          )}
        </div>
      </div>
      {!isEditing && message.annotations?.pulls?.map((pr) => (
        <div className="flex justify-end text-sm" key={pr.number}>
          <PullRequestDisplay pr={pr} />
        </div>
      ))}
    </>
    );
}

const FeedbackBlock = ({ message, index }: { message: Message, index: number }) => {
  const [isLiked, setIsLiked] = useState(false);
  const [isDisliked, setIsDisliked] = useState(false);
  return (
    <div className="flex justify-end my-2">
      <FaThumbsUp
        className={`inline-block text-lg ${isLiked ? "text-green-500 cursor-not-allowed" : "text-zinc-400 hover:cursor-pointer hover:text-zinc-200 hover:drop-shadow-md"}`}
        onClick={() => {
          if (isLiked) {
            return
          }
          posthog.capture("message liked", {
            message: message,
            index: index,
          })
          toast({
            title: "We received your like",
            description: "Thank you for your feedback! If you would like to share any highlights, feel free to shoot us a message on Slack!",
            variant: "default",
            duration: 2000,
          })
          setIsLiked(true)
          setIsDisliked(false)
        }}
      />
      <FaThumbsDown
        className={`inline-block ml-3 text-lg ${isDisliked ? "text-red-500 cursor-not-allowed" : "text-zinc-400 hover:cursor-pointer hover:text-zinc-200 hover:drop-shadow-md"}`}
        onClick={() => {
          if (isDisliked) {
            return
          }
          posthog.capture("message disliked", {
            message: message,
            index: index,
          })
          toast({
            title: "We received your dislike",
            description: "Thank you for your feedback! If you would like to report any persistent issues, feel free to shoot us a message on Slack!",
            variant: "default",
            duration: 2000,
          })
          setIsDisliked(true)
          setIsLiked(false)
        }}
      />
    </div>
  )
}

const MessageDisplay = ({
  message,
  className,
  onEdit,
  repoName,
  branch,
  commitToPR,
  setSuggestedChanges,
  index
}: {
  message: Message,
  className?: string,
  onEdit: (content: string) => void,
  repoName: string,
  branch: string,
  commitToPR: boolean,
  setSuggestedChanges: React.Dispatch<React.SetStateAction<StatefulCodeSuggestion[]>>,
  index: number
}) => {
  const [collapsedArray, setCollapsedArray] = useState<boolean[]>((
    message.annotations?.codeSuggestions?.map(() => false) || []
  ))
  if (message.role === "user") {
    return <UserMessageDisplay message={message} onEdit={onEdit} />
  }
  let matches = Array.from(message.content.matchAll(CODE_CHANGE_PATTERN));
  if (matches.some((match) => !match.groups?.closingTag)) {
    matches = []
  }
  const codeMirrors = useMemo(() => {
    return message.annotations?.codeSuggestions?.map((suggestion) => {
      const fileExtension = suggestion.filePath.split(".").pop()
      let languageExtension = languageMapping["js"];
      if (fileExtension) {
        languageExtension = languageMapping[fileExtension]
      }
      return (
        <CodeMirrorMerge
          hidden={collapsedArray[index]}
          className="w-full"
          theme={dracula}
          collapseUnchanged={{
            margin: 3,
            minSize: 4,
          }}
          autoFocus={false}
          key={JSON.stringify(suggestion)}
        >
          <Original
            value={suggestion.originalCode}
            readOnly={true}
            extensions={[
              EditorView.editable.of(false),
              ...(languageExtension ? [languageExtension] : [])
            ]}
          />
          <Modified
            value={suggestion.newCode}
            readOnly={true}
            extensions={[
              EditorView.editable.of(false),
              ...(languageExtension ? [languageExtension] : [])
            ]}
          />
        </CodeMirrorMerge>
      )
    }) || []
  }, [message.annotations?.codeSuggestions])
  return (
    <>
      <div className={`flex justify-start`}>
        {(!message.annotations?.pulls || message.annotations!.pulls?.length == 0) && (
          <div
            className={`transition-color text-sm p-3 rounded-xl mb-4 inline-block max-w-[80%] text-left w-[80%]
              ${message.role === "assistant" ? "py-1" : ""} ${className || roleToColor[message.role]}`}
          >
            {message.role === "function" ? (
              <Accordion 
                type="single" 
                collapsible 
                className="w-full" 
                // include defaultValue if there we want a message to be default open
                // defaultValue={((message.content && message.function_call?.function_name === "search_codebase") || (message.function_call?.snippets?.length !== undefined && message.function_call?.snippets?.length > 0)) ? "function" : undefined}
              >
                <AccordionItem value="function" className="border-none">
                  <AccordionTrigger className="border-none py-0 text-left">
                    <div className="text-xs text-gray-400 flex align-center">
                      {!message.function_call!.is_complete ? (
                        <PulsingLoader size={0.5} />
                      ) : (
                        <FaCheck
                          className="inline-block mr-2"
                          style={{ marginTop: 2 }}
                        />
                      )}
                      <span>{getFunctionCallHeaderString(message.function_call)}</span>
                    </div>
                  </AccordionTrigger>
                  <AccordionContent className={`pb-0 ${message.content && message.function_call?.function_name === "search_codebase" && !message.function_call?.is_complete ? "pt-6" : "pt-0"}`}>
                    {message.function_call?.function_name === "search_codebase" && message.content && !message.function_call.is_complete && (
                      <span className="p-4 pl-2">
                        {message.content}
                      </span>
                    )}
                    {message.function_call!.snippets ? (
                      <div className="pb-0 pt-4">
                        {message.function_call!.snippets.map((snippet, index) => (
                          <SnippetBadge
                            key={index}
                            snippet={snippet}
                            className=""
                            repoName={repoName}
                            branch={branch}
                            button={<></>}
                            snippets={[]}
                            setSnippets={() => {}}
                            newSnippets={[]}
                            setNewSnippets={() => {}}
                            options={[]}
                          />
                        ))}
                      </div>
                    ) : (message.function_call!.function_name === "self_critique" || message.function_call!.function_name === "analysis" ? (
                      <MarkdownRenderer content={message.content} className="reactMarkdown mt-4 mb-0 py-2" />
                    ) : (
                      <SyntaxHighlighter
                        language="xml"
                        style={codeStyle}
                        customStyle={{
                          backgroundColor: 'transparent',
                          whiteSpace: 'pre-wrap',
                          maxHeight: '300px',
                        }}
                        className="rounded-xl p-4"
                      >
                        {message.content}
                      </SyntaxHighlighter>
                    )
                    )}
                    <FeedbackBlock message={message} index={index} />
                  </AccordionContent>
                </AccordionItem>
              </Accordion>
            ) : message.role === "assistant" ? (
              <>
                <MarkdownRenderer content={message.content} className="reactMarkdown mb-0 py-2" />
                <FeedbackBlock message={message} index={index} />
              </>
            ) : (
              <UserMessageDisplay message={message} onEdit={onEdit} />
            )}
          </div>
        )}
      </div>
      {message.annotations?.pulls?.map((pr) => (
        <div className="flex justify-start text-sm" key={pr.number}>
          <PullRequestDisplay pr={pr} />
        </div>
      ))}
      {message.annotations?.codeSuggestions && message.annotations?.codeSuggestions.length > 0 && (
        <div className="text-sm max-w-[80%] p-4 rounded bg-zinc-700 space-y-4 mb-4">
          <Button className="bg-green-800 hover:bg-green-700 text-white" size="sm" onClick={() => {
            setCollapsedArray((message.annotations?.codeSuggestions!).map(() => true))
            setSuggestedChanges((suggestedChanges: StatefulCodeSuggestion[]) => [...suggestedChanges, ...message.annotations?.codeSuggestions!])
          }}>
            <FaPlus/>&nbsp;Stage All Changes
          </Button>
          {message.annotations?.codeSuggestions?.map((suggestion: StatefulCodeSuggestion, index: number) => {
            const fileExtension = suggestion.filePath.split(".").pop()
            let languageExtension = languageMapping["js"];
            if (fileExtension) {
              languageExtension = languageMapping[fileExtension]
            }
            let diffLines = Diff.diffLines(suggestion.originalCode.trim(), suggestion.newCode.trim())
            let numLinesAdded = 0
            let numLinesRemoved = 0
            for (const line of diffLines) {
              if (line.added) {
                numLinesAdded += line.count
              } else if (line.removed) {
                numLinesRemoved += line.count
              }
            }
            const firstLines = truncate(suggestion.originalCode.split("\n").slice(0, 1).join("\n"), 80)
            return (
              <div className="flex flex-col border border-zinc-800" key={index}>
                <div className="flex justify-between items-center bg-zinc-800 rounded-t-md p-2">
                  <div className="flex items-center">
                    <Button variant="secondary" size="sm" className="mr-2" onClick={() => setCollapsedArray((collapsedArray: boolean[]) => {
                      const newArray = [...collapsedArray]
                      newArray[index] = !newArray[index]
                      return newArray
                    })}>
                      {collapsedArray[index] ? <FaChevronDown /> : <FaChevronUp />}
                    </Button>
                    <code className="text-zinc-200 px-2">{suggestion.filePath} <span className="text-green-500">+{numLinesAdded}</span> <span className="text-red-500">-{numLinesRemoved}</span> <span className="text-zinc-500 ml-4">{firstLines}</span></code>
                  </div>
                  <div className="flex items-center">
                    {suggestion.error ? (
                      <HoverCard openDelay={300} closeDelay={200}>
                        <HoverCardTrigger>
                          <FaExclamationTriangle className="hover:cursor-pointer mr-4 text-red-500" style={{marginTop: 2}} />
                        </HoverCardTrigger>
                        <HoverCardContent className="w-[800px] max-h-[500px] overflow-y-auto">
                          <MarkdownRenderer content={`**This patch could not be directly applied. We will send the LLM the following message to resolve the error:**\n\n${suggestion.error}`} />
                        </HoverCardContent>
                      </HoverCard>
                    ) : (
                      <HoverCard openDelay={300} closeDelay={200}>
                        <HoverCardTrigger>
                          <FaCheck className="text-green-500 mr-4" />
                        </HoverCardTrigger>
                        <HoverCardContent className="w-[800px] max-h-[500px] overflow-y-auto">
                          <p>No errors found. This patch can be applied directly into the codebase.</p>
                        </HoverCardContent>
                      </HoverCard>
                    )}
                    <Button className="bg-green-800 hover:bg-green-700 text-white" size="sm" onClick={() => {
                      setSuggestedChanges((suggestedChanges: StatefulCodeSuggestion[]) => [...suggestedChanges, suggestion])
                      setCollapsedArray((collapsedArray: boolean[]) => {
                        const newArray = [...collapsedArray]
                        newArray[index] = true
                        return newArray
                      })
                    }}>
                      <FaPlus/>&nbsp;Stage Change
                    </Button>
                  </div>
                </div>
                {codeMirrors[index]}
              </div>
            )
          })}
        </div>
      )}
    </>
  );
};


const parsePullRequests = async (repoName: string, message: string, octokit: Octokit): Promise<PullRequest[]> => {
  const [orgName, repo] = repoName.split("/")
  const pulls = []

  try {
    const prURLs = message.match(new RegExp(`https?:\/\/github.com\/${repoName}\/pull\/(?<prNumber>[0-9]+)`, 'gm'));
    for (const prURL of prURLs || []) {
      const prNumber = prURL.split("/").pop()
      const pr = await octokit!.rest.pulls.get({
        owner: orgName,
        repo: repo,
        pull_number: parseInt(prNumber!)
      })
      const title = pr.data.title
      const body = pr.data.body
      const labels = pr.data.labels.map((label) => label.name)
      const status = pr.data.state === "open" ? "open" : pr.data.merged ? "merged" : "closed"
      const file_diffs = (await octokit!.rest.pulls.listFiles({
        owner: orgName,
        repo: repo,
        pull_number: parseInt(prNumber!)
      })).data.sort((a, b) => {
        const statusOrder: Record<string, number> = { 
          'renamed': 0,
          'copied': 1,
          'added': 2, 
          'modified': 3, 
          'changed': 4,
          'deleted': 5,
          'unchanged': 6
        };
        if (statusOrder[a.status] !== statusOrder[b.status]) {
          return statusOrder[a.status] - statusOrder[b.status];
        }
        return b.changes - a.changes;
      })
      pulls.push({
        number: parseInt(prNumber!),
        repo_name: repoName,
        title,
        body,
        labels,
        status,
        file_diffs,
        branch: pr.data.head.ref
      } as PullRequest)
    }

    return pulls
  } catch (e: any) {
    toast({
      title: "Failed to retrieve pull request",
      description: `The following error has occurred: ${e.message}. Sometimes, logging out and logging back in can resolve this issue.`,
      variant: "destructive"
    });
    return []
  } 
}

function App({
  defaultMessageId = ""
}: {
  defaultMessageId?: string
}) {
  const [repoName, setRepoName] = useState<string>("")
  const [branch, setBranch] = useState<string>("main")
  const [repoNameValid, setRepoNameValid] = useState<boolean>(false)
  const [repoNameDisabled, setRepoNameDisabled] = useState<boolean>(false)

  const [k, setK] = useLocalStorage<number>("k", DEFAULT_K)
  const [model, setModel] = useLocalStorage<keyof typeof modelMap>("model", "gpt-4o")
  const [snippets, setSnippets] = useState<Snippet[]>([])
  const [messages, setMessages] = useState<Message[]>([])
  const [currentMessage, setCurrentMessage] = useState<string>("")
  const [isLoading, setIsLoading] = useState<boolean>(false)
  const isStream = useRef<boolean>(false)
  const [showSurvey, setShowSurvey] = useState<boolean>(false)

  const [originalSuggestedChanges, setOriginalSuggestedChanges] = useState<StatefulCodeSuggestion[]>([])
  const [suggestedChanges, setSuggestedChanges] = useState<StatefulCodeSuggestion[]>([])
  const [codeSuggestionsState, setCodeSuggestionsState] = useState<"staging" | "validating" | "creating" | "done">("staging")
  const [isProcessingSuggestedChanges, setIsProcessingSuggestedChanges] = useState<boolean>(false)
  const [pullRequestTitle, setPullRequestTitle] = useState<string | null>(null)
  const [pullRequestBody, setPullRequestBody] = useState<string | null>(null)
  const [isCreatingPullRequest, setIsCreatingPullRequest] = useState<boolean>(false)
  const [userMentionedPullRequest, setUserMentionedPullRequest] = useState<PullRequest | null>(null)
  const [userMentionedPullRequests, setUserMentionedPullRequests] = useState<PullRequest[] | null>(null)
  const [pullRequest, setPullRequest] = useState<PullRequest | null>(null)
  const [baseBranch, setBaseBranch] = useState<string>(branch)
  const [featureBranch, setFeatureBranch] = useState<string | null>(null)
  const [commitToPR, setCommitToPR] = useState<boolean>(false) // controls whether or not we commit to the userMetionedPullRequest or create a new pr
  const [commitToPRIsOpen, setCommitToPRIsOpen] = useState<boolean>(false)
  const messagesContainerRef = useRef<HTMLDivElement>(null);
  const [commitMessage, setCommitMessage] = useState<string>("")

  const { data: session } = useSession()

  const posthog = usePostHog();
  const [octokit, setOctokit] = useState<Octokit | null>(null)
  const [repos, setRepos] = useState<Repository[]>([])

  const [messagesId, setMessagesId] = useState<string>(defaultMessageId)

  const authorizedFetch = useCallback((url: string, options: RequestInit = {}) => {
    return fetch(url, {
      method: "POST",
      headers: {
        ...options.headers,
        "Content-Type": "application/json",
        "Authorization": `Bearer ${session?.user.accessToken}`
      },
      ...options,
    })
  }, [session?.user.accessToken])


  useEffect(() => {
    console.log(defaultMessageId)
    if (defaultMessageId) {
      (async () => {
        const response = await authorizedFetch(`/backend/messages/load/${defaultMessageId}`, {
          method: "GET"
        })
        const data = await response.json()
        if (data.status == "success") {
          const { repo_name, messages, snippets, original_code_suggestions, code_suggestions, pull_request, pull_request_title, pull_request_body, user_mentioned_pull_request, user_mentioned_pull_requests, commit_to_pr } = data.data
          console.log(repo_name, messages, snippets, user_mentioned_pull_requests)
          setRepoName(repo_name)
          setRepoNameValid(true)
          setMessages(messages)
          setSnippets(snippets)
          setOriginalSuggestedChanges(original_code_suggestions)
          setSuggestedChanges(code_suggestions)
          setPullRequest(pull_request)
          setPullRequestTitle(pull_request_title)
          setPullRequestBody(pull_request_body)
          setUserMentionedPullRequest(user_mentioned_pull_request)
          setUserMentionedPullRequests(user_mentioned_pull_requests)
          if (commit_to_pr === "true") {
            setCommitToPR(true)
          } else {
            setCommitToPR(false)
          }
        } else {
          toast({
            title: "Failed to load message",
            description: `The following error has occurred: ${data.error}. Sometimes, logging out and logging back in can resolve this issue.`,
            variant: "destructive"
          });
        }
      })()
    }
  }, [defaultMessageId])

  useEffect(() => {
    if (messagesContainerRef.current) {
      const { scrollTop, scrollHeight, clientHeight } = messagesContainerRef.current;
      if (scrollHeight - scrollTop - clientHeight < 80) {
        messagesContainerRef.current.scrollTop = messagesContainerRef.current.scrollHeight;
      }
    }
  }, [messages]);

  useEffect(() => {
    if (session) {
      const octokit = new Octokit({auth: session.user!.accessToken})
      setOctokit(octokit);
      (async () => {
        const maxPages = 5;
        let allRepositories: Repository[] = [];
        let page = 1;
        let response;
        do {
          response = await octokit.rest.repos.listForAuthenticatedUser({
            visibility: "all",
            sort: "pushed",
            per_page: 100,
            page: page,
          });
          allRepositories = allRepositories.concat(response.data);
          setRepos(allRepositories)
          page++;
        } while (response.data.length !== 0 && page < maxPages);
      })();
    }
  }, [session?.user!.accessToken])

  useEffect(() => {
    if (branch) {
      setBaseBranch(branch)
    }
    if (messages.length > 0) {
      for (const message of messages) {
        if (message.annotations?.pulls && message.annotations.pulls.length > 0 && message.annotations.pulls[0].branch) {
          setBaseBranch(message.annotations.pulls[0].branch)
        }
      }
    }
  }, [branch, messages]);

  useEffect(() => {
    if (repoName && octokit) {
      (async () => {
        const repoData = await octokit.rest.repos.get({
          owner: repoName.split("/")[0],
          repo: repoName.split("/")[1]
        })
        setBranch(repoData.data.default_branch)
        setBaseBranch(repoData.data.default_branch)
      })();
    }
  }, [repoName])

  useEffect(() => {
    if (suggestedChanges.length == 0) {
      setCodeSuggestionsState("staging")
    }
  }, [suggestedChanges])

  const save = async (
    currentRepoName: string,
    currentMessages: Message[],
    currentSnippets: Snippet[],
    currentUserMentionedPullRequest: PullRequest | null = null,
    currentUserMentionedPullRequests: PullRequest[] | null = null,
    currentCommitToPR: boolean = false,
    currentOriginalCodeSuggestions: StatefulCodeSuggestion[],
    currentSuggestedChanges: StatefulCodeSuggestion[],
    currentPullRequest: PullRequest | null = null,
    currentPullRequestTitle: string | null = null,
    currentPullRequestBody: string | null = null,
  ) => {
    const commitToPRString: string = (currentCommitToPR || commitToPR) ? "true" : "false"
    const saveResponse = await fetch("/backend/messages/save", {
      method: "POST",
      headers: {
        "Content-Type": "application/json",
        // @ts-ignore
        "Authorization": `Bearer ${session?.user.accessToken}`
      },
      body: JSON.stringify(
        {
          repo_name: currentRepoName || repoName, 
          messages: currentMessages || messages, 
          snippets: currentSnippets || snippets, 
          message_id: messagesId || "",
          original_code_suggestions: currentOriginalCodeSuggestions || originalSuggestedChanges,
          code_suggestions: currentSuggestedChanges || originalSuggestedChanges,
          pull_request: currentPullRequest || pullRequest,
          pull_request_title: currentPullRequestTitle || pullRequestTitle,
          pull_request_body: currentPullRequestBody || pullRequestBody,
          user_mentioned_pull_request: currentUserMentionedPullRequest || userMentionedPullRequest,
          user_mentioned_pull_requests: currentUserMentionedPullRequests || userMentionedPullRequests,
          commit_to_pr: commitToPRString
        }
      )
    })
    const saveData = await saveResponse.json()
    if (saveData.status == "success") {
      const { message_id } = saveData
      if (!messagesId && message_id) {
        setMessagesId(message_id)
        const updatedUrl = `/c/${message_id}`;
        window.history.pushState({}, '', updatedUrl);
      }
    } else {
      console.warn("Failed to save message", saveData)
    }
  }

  const debouncedSave = useCallback(debounce((
    repoName, 
    messages, 
    snippets, 
    userMentionedPullRequest, 
    userMentionedPullRequests, 
    commitToPR,
    originalSuggestedChanges, 
    suggestedChanges, 
    pullRequest, 
    pullRequestTitle, 
    pullRequestBody, 
  ) => {
    console.log("saving...")
    save(
      repoName, 
      messages, 
      snippets, 
      userMentionedPullRequest, 
      userMentionedPullRequests, 
      commitToPR,
      originalSuggestedChanges, 
      suggestedChanges, 
      pullRequest, 
      pullRequestTitle, 
      pullRequestBody, 
    );
  }, 2000, { leading: true, maxWait: 5000 }), []); // can tune these timeouts

  useEffect(() => {
    console.log("pr", pullRequest)
    if (messages.length > 0 && snippets.length > 0) {
      debouncedSave(
        repoName, 
        messages, 
        snippets, 
        userMentionedPullRequest, 
        userMentionedPullRequests, 
        commitToPR,
        originalSuggestedChanges, 
        suggestedChanges, 
        pullRequest,
        pullRequestTitle, 
        pullRequestBody, 
      );
    }
  }, [
    repoName, 
    messages, 
    snippets, 
    userMentionedPullRequest, 
    userMentionedPullRequests, 
    commitToPR,
    originalSuggestedChanges, 
    suggestedChanges, 
    pullRequest, 
    pullRequestTitle, 
    pullRequestBody, 
  ]);

  const reactCodeMirrors = suggestedChanges.map((suggestion, index) => {
    const fileExtension = suggestion.filePath.split(".").pop();
    // default to javascript
    let languageExtension = languageMapping["js"];
    if (fileExtension) {
      languageExtension = languageMapping[fileExtension]
    }

    return (
      <CodeMirrorMerge
        theme={dracula}
        revertControls={"a-to-b"}
        collapseUnchanged={{
          margin: 3,
          minSize: 4,
        }}
        autoFocus={false}
        key={JSON.stringify(suggestion)}
      >
        <Original
          value={suggestion.originalCode}
          readOnly={true}
          extensions={[
            EditorView.editable.of(false), 
            ...(languageExtension ? [languageExtension] : [])
          ]}
        />
        <Modified
          value={suggestion.newCode}
          readOnly={!(suggestion.state == "done" || suggestion.state == "error")}
          extensions={[
            EditorView.editable.of(suggestion.state == "done" || suggestion.state == "error"),
            ...(languageExtension ? [languageExtension] : [])
          ]}
          onChange={debounce((value: string) => {
            setSuggestedChanges((suggestedChanges) => suggestedChanges.map((suggestion, i) => i == index ? { ...suggestion, newCode: value } : suggestion))
          }, 1000)}
        />
      </CodeMirrorMerge>
    )
  });

  if (session) {
    posthog.identify(
      session.user!.email!,
      {
        email: session.user!.email,
        name: session.user!.name,
        image: session.user!.image,
      }
    );
  } else {
    return (
      <main className="flex h-screen items-center justify-center p-12">
        <Toaster />
        <Button onClick={() => signIn("github")} variant="secondary">
          <FaGithub
            className="inline-block mr-2"
            style={{ marginTop: -2 }}
          />
          Sign in with GitHub
        </Button>
      </main>
    )
  }

  const lastAssistantMessageIndex = messages.findLastIndex((message) => message.role === "assistant" && !message.annotations?.pulls && message.content.trim().length > 0)

  const applySuggestions = async (
    codeSuggestions: CodeSuggestion[],
    commitToPR: boolean,
  ) => {
    isStream.current = true
    let currentCodeSuggestions: StatefulCodeSuggestion[] = codeSuggestions.map((suggestion) => ({
      ...suggestion,
      state: "pending",
    }))
    setSuggestedChanges(currentCodeSuggestions)
    setIsProcessingSuggestedChanges(true);
    (async () => {
      const streamedResponse = await authorizedFetch(`/backend/autofix`, {
        body: JSON.stringify({
          repo_name: repoName,
          code_suggestions: codeSuggestions.map((suggestion: CodeSuggestion) => ({
            file_path: suggestion.filePath,
            original_code: suggestion.originalCode,
            new_code: suggestion.newCode,
          })),
          branch: baseBranch
        }), // TODO: casing should be automatically handled
      });

      try {
        const reader = streamedResponse.body!.getReader();
        for await (const currentState of streamMessages(reader, isStream, 5 * 60 * 1000)) {
          // console.log(currentState)
          if (currentState.error) {
            throw new Error(currentState.error)
          }
          currentCodeSuggestions = currentState.map((suggestion: any) => ({
            filePath: suggestion.file_path,
            originalCode: suggestion.original_code,
            newCode: suggestion.new_code,
            fileContents: suggestion.file_contents,
            state: suggestion.state,
            error: suggestion.error,
          }))
          setSuggestedChanges(currentCodeSuggestions)
        }
        console.log(isStream.current)
        if (!isStream.current) {
          currentCodeSuggestions = currentCodeSuggestions.map((suggestion) => (
            suggestion.state == "done" ? suggestion : {
              ...suggestion,
              originalCode: suggestion.fileContents || suggestion.originalCode,
              state: "error",
            }
          ))
          console.log(currentCodeSuggestions)
          setSuggestedChanges(currentCodeSuggestions)
        }
      } catch (e: any) {
        console.error(e)
        toast({
          title: "Failed to auto-fix changes!",
          description: "The following error occurred while applying these changes:\n\n" + e.message + "\n\nFeel free to shoot us a message if you keep running into this!",
          variant: "destructive",
          duration: Infinity,
        })
        currentCodeSuggestions = currentCodeSuggestions.map((suggestion) => (
          suggestion.state == "done" ? suggestion : {
            ...suggestion,
            originalCode: suggestion.fileContents || suggestion.originalCode,
            state: "error",
          }
        ))
        console.log(currentCodeSuggestions)
        setSuggestedChanges(currentCodeSuggestions)
        posthog.capture("auto fix error", {
          error: e.message,
        })
      } finally {
        isStream.current = false
        setIsProcessingSuggestedChanges(false);

        if (!featureBranch || !pullRequestTitle || !pullRequestBody) {
          const prMetadata = await authorizedFetch("/backend/create_pull_metadata", {
            body: JSON.stringify({
              repo_name: repoName,
              modify_files_dict: suggestedChanges.reduce((acc: Record<string, { original_contents: string, contents: string }>, suggestion: StatefulCodeSuggestion) => {
                acc[suggestion.filePath] = {
                  original_contents: suggestion.originalCode,
                  contents: suggestion.newCode,
                };
              return acc;
              }, {}),
              messages: messages,
            }),
          })
          
          const prData = await prMetadata.json()
          const { title, description, branch: featureBranch } = prData
          setFeatureBranch(featureBranch || "sweep-chat-suggested-changes-" + new Date().toISOString().slice(0, 19).replace('T', '_').replace(':', '_'))
          setPullRequestTitle(title || "Sweep Chat Suggested Changes")
          setPullRequestBody(description || "Suggested changes by Sweep Chat.")
        }
      }
    })();
  }

  const startStream = async (
    message: string,
    newMessages: Message[],
    snippets: Snippet[],
    annotations: { pulls: PullRequest[] } = { pulls: [] }
  ) => {
    setIsLoading(true);
    isStream.current = true;
    var currentSnippets = snippets;
    if (currentSnippets.length == 0) {
      try {
        const snippetsResponse = await fetch(`/backend/search`, {
          method: 'POST',
          headers: {
            "Content-Type": "application/json",
            // @ts-ignore
            "Authorization": `Bearer ${session?.user.accessToken}`
          },
          body: JSON.stringify({
            repo_name: repoName,
            query: message,
            annotations: annotations,
            branch: baseBranch
          })
        });

        let streamedMessages: Message[] = [...newMessages]
        let streamedMessage: string = ""
        const reader = snippetsResponse.body?.getReader()!;
        for await (const chunk of streamMessages(reader, isStream)) {
          streamedMessage = chunk[0]
          currentSnippets = chunk[1]
          currentSnippets = currentSnippets.slice(0, k)
          streamedMessages = [...newMessages, {
            content: streamedMessage,
            role: "function",
            function_call: {
              function_name: "search_codebase",
              function_parameters: {},
              snippets: currentSnippets,
              is_complete: false
            }
          } as Message]
          if (currentSnippets) {
            setSnippets(currentSnippets)
          }
          setMessages(streamedMessages)
        }
        streamedMessages = [
          ...streamedMessages.slice(0, streamedMessages.length - 1),
          {
            ...streamedMessages[streamedMessages.length - 1],
            function_call: {
              function_name: "search_codebase",
              function_parameters: {},
              snippets: currentSnippets,
              is_complete: true
            }
          }
        ]
        setMessages(streamedMessages)
        if (!currentSnippets.length) {
          throw new Error("No snippets found")
        }
      } catch (e: any) {
        console.log(e)
        toast({
          title: "Failed to search codebase",
          description: `The following error has occurred: ${e.message}. Sometimes, logging out and logging back in can resolve this issue.`,
          variant: "destructive",
          duration: Infinity
        });
        setIsLoading(false);
        isStream.current = false;
        posthog.capture("chat errored", {
          repoName,
          snippets,
          newMessages,
          message,
          error: e.message
        });
        throw e;
      }
    }

    const chatResponse = await fetch("/backend/chat", {
      method: "POST",
      headers: {
        "Content-Type": "application/json",
        // @ts-ignore
        "Authorization": `Bearer ${session?.user.accessToken}`
      },
      body: JSON.stringify({
        repo_name: repoName,
        messages: newMessages,
        snippets: currentSnippets,
        model: model,
        branch: baseBranch,
        k: k,
      })
    });

    // Stream
    const reader = chatResponse.body?.getReader()!;
    var streamedMessages: Message[] = []
    var respondedMessages: Message[] = [...newMessages, { content: "", role: "assistant" } as Message]
    setMessages(respondedMessages);
    let messageLength = newMessages.length;
    try {
      for await (const patch of streamMessages(reader, isStream)) {
        streamedMessages = jsonpatch.applyPatch(streamedMessages, patch).newDocument
        setMessages([...newMessages, ...streamedMessages])
        if (streamedMessages.length > messageLength) {
          messageLength = streamedMessages.length;
        }
      }
      if (!isStream.current) {
        reader!.cancel()
        posthog.capture("chat stopped", {
          repoName,
          snippets,
          newMessages,
          message,
        });
      }
    } catch (e: any) {
      toast({
        title: "Chat stream failed",
        description: e.message,
        variant: "destructive",
        duration: Infinity
      });
      setIsLoading(false);
      posthog.capture("chat errored", {
        repoName,
        snippets,
        newMessages,
        message,
        error: e.message
      });
      throw e;
    }

    isStream.current = false;

    var lastMessage = streamedMessages[streamedMessages.length - 1]
    if (lastMessage.role == "function" && lastMessage.function_call?.is_complete == false) {
      lastMessage.function_call.is_complete = true;
      setMessages([
        ...newMessages,
        ...streamedMessages.slice(0, streamedMessages.length - 1),
        lastMessage
      ])
    }

    const surveyID = process.env.NEXT_PUBLIC_SURVEY_ID
    if (surveyID && !localStorage.getItem(`hasInteractedWithSurvey_${surveyID}`)) {
      setShowSurvey(true);
    }
    setIsLoading(false);
    posthog.capture("chat succeeded", {
      repoName,
      snippets,
      newMessages,
      message,
    });
  }

  const sendMessage = async () => {
    posthog.capture("chat submitted", {
      repoName,
      snippets,
      messages,
      currentMessage,
    });
    let newMessages: Message[] = [...messages, { content: currentMessage, role: "user" }];
    setMessages(newMessages);
    setCurrentMessage("");
    const pulls = await parsePullRequests(repoName, currentMessage, octokit!)
    if (pulls.length) {
      setUserMentionedPullRequest(pulls[pulls.length - 1])
      setCommitToPR(true)
    }
    let newPulls = userMentionedPullRequests ? [...userMentionedPullRequests] : [];

    pulls.forEach(pull1 => {
      if (!newPulls.some(pull2 => isPullRequestEqual(pull1, pull2))) {
        newPulls.push(pull1);
      }
    });
    
    setUserMentionedPullRequests(newPulls)
    newMessages = [...messages, { content: currentMessage, role: "user", annotations: { pulls } }];
    setMessages(newMessages);
    setCurrentMessage("");
    startStream(currentMessage, newMessages, snippets, { pulls })
  }

  return (
    <>
    <main className="flex h-screen flex-col items-center justify-between p-12">
      <Toaster />
      {showSurvey && process.env.NEXT_PUBLIC_SURVEY_ID && (
        <Survey
          onClose={(didSubmit) => {
            setShowSurvey(false)
            if (didSubmit) {
              toast({
                title: "Thanks for your feedback!",
                description: "We'll reach back out shortly.",
              })
            }
          }}
        />
      )}
      <div className={`mb-4 w-full flex items-center ${repoNameValid || defaultMessageId ? "" : "grow"}`}>
        {/* <img src="https://avatars.githubusercontent.com/u/170980334?v=4" className="w-12 h-12 rounded-full" /> */}
        <AutoComplete
          options={repos.map((repo) => ({label: repo.full_name, value: repo.full_name}))}
          placeholder="Repository name"
          emptyMessage="No repositories found"
          value={{label: repoName, value: repoName}}
          onValueChange={(option) => setRepoName(option.value)}
          disabled={repoNameDisabled}
          onBlur={async (repoName: string) => {
            console.log(repoName)
            const cleanedRepoName = repoName.replace(/\s/g, '') // might be unsafe but we'll handle it once we get there
            console.log(repoName)
            setRepoName(cleanedRepoName)
            if (cleanedRepoName === "") {
              setRepoNameValid(false)
              return;
            }
            if (!cleanedRepoName.includes("/")) {
              setRepoNameValid(false)
              toast({
                title: "Invalid repository name",
                description: "Please enter a valid repository name in the format 'owner/repo'",
                variant: "destructive",
                duration: Infinity
              })
              return;
            }
            var data = null
            try {
              setRepoNameDisabled(true);
              const response = await authorizedFetch(`/backend/repo?repo_name=${cleanedRepoName}`, {
                method: "GET"
              });
              data = await response.json();
            } catch (e: any) {
              setRepoNameValid(false)
              toast({
                title: "Failed to load repository",
                description: e.message,
                variant: "destructive",
                duration: Infinity
              })
              setRepoNameDisabled(false);
              return;
            }
            if (!data.success) {
              setRepoNameValid(false)
              toast({
                title: "Failed to load repository",
                description: data.error,
                variant: "destructive",
                duration: Infinity
              })
            } else {
              setRepoNameValid(true)
              toast({
                title: "Successfully loaded repository",
                variant: "default",
              })
            }
            setRepoNameDisabled(false);
            if (octokit) {
              const repo = await octokit.rest.repos.get({
                owner: cleanedRepoName.split("/")[0],
                repo: cleanedRepoName.split("/")[1]
              })
              setBranch(repo.data.default_branch)
              setBaseBranch(repo.data.default_branch)
            }
          }}
        />
        <Input
          placeholder="Branch"
          className="w-[600px] ml-4"
          value={baseBranch}
          onChange={(e) => setBaseBranch(e.target.value)}
        />
        {repoName ?
        <NavigationMenu>
          <NavigationMenuList>
            <NavigationMenuItem>
              <NavigationMenuTrigger className="bg-secondary hover:bg-secondary">
                { userMentionedPullRequest && commitToPR ? 
                  <Button
                    className="w-full"
                    variant="secondary"
                    disabled={isLoading}
                  >
                    <FaCodeBranch />&nbsp;&nbsp;Will commit to {userMentionedPullRequest.number}
                  </Button>
                  :
                  <Button
                    className="w-full"
                    variant="secondary"
                    disabled={isLoading || !userMentionedPullRequest}
                  >
                    <FaCodeBranch />&nbsp;&nbsp;Will create new PR
                  </Button>
                } 
                </NavigationMenuTrigger>
              <NavigationMenuContent>
              { commitToPR ? 
                <Button 
                  className="w-full"
                  variant="secondary"
                  disabled={isLoading}
                  onClick={() => {
                    setCommitToPR(false)
                    setCommitToPRIsOpen(false)
                  }}>
                  Will create new PR
                </Button>
                : <></>}
                {// loop through all pull requests
                  userMentionedPullRequests?.map((pr, index) => {
                    // dont show current selected pr, unless we are creating a pr rn
                    if (pr.number !== userMentionedPullRequest?.number || !commitToPR) {
                      return (
                        <Button
                          className="w-full"
                          variant="secondary"
                          disabled={isLoading}
                          onClick={() => {
                            setCommitToPR(true)
                            setUserMentionedPullRequest(pr)
                            setCommitToPRIsOpen(false)
                          }}
                          key={index}
                        >
                          <FaCodeBranch />&nbsp;&nbsp;Will commit to {pr.number}
                        </Button>
                      )
                    }
                  })
                }
              </NavigationMenuContent>
            </NavigationMenuItem>
          </NavigationMenuList>
        </NavigationMenu>: 
        <></>
        }
        <Dialog>
          <DialogTrigger asChild>
            <Button variant="outline" className="ml-4">
              <FaCog className="mr-2"/>
              Settings
            </Button>
          </DialogTrigger>
          <DialogContent className="w-120 p-16">
            <h2 className="text-2xl font-bold mb-4 text-center">
              Settings
            </h2>
            <Label>
              Model
            </Label>
            <DropdownMenu>
              <DropdownMenuTrigger asChild>
                <Button variant="outline" className="text-left">{modelMap[model]}</Button>
              </DropdownMenuTrigger>
              <DropdownMenuContent className="w-56">
                <DropdownMenuLabel>Anthropic</DropdownMenuLabel>
                <DropdownMenuSeparator />
                <DropdownMenuRadioGroup value={model} onValueChange={(value) => setModel(value as keyof typeof modelMap)}>
                  {Object.keys(modelMap).map((model) => (
                    model.includes("claude") ? (<DropdownMenuRadioItem value={model} key={model}>{modelMap[model]}</DropdownMenuRadioItem>) : null
                  ))}
                </DropdownMenuRadioGroup>
                <DropdownMenuLabel>OpenAI</DropdownMenuLabel>
                <DropdownMenuSeparator />
                <DropdownMenuRadioGroup value={model} onValueChange={(value) => setModel(value as keyof typeof modelMap)}>
                  {Object.keys(modelMap).map((model) => (
                    model.includes("gpt") ? (<DropdownMenuRadioItem value={model} key={model}>{modelMap[model]}</DropdownMenuRadioItem>) : null
                  ))}
                </DropdownMenuRadioGroup>
              </DropdownMenuContent>
            </DropdownMenu>
            <Label className="mt-4">
              Number of snippets
            </Label>
            <div className="flex items-center">
              <span className="mr-4 whitespace-nowrap">{k}</span>
              <Slider defaultValue={[DEFAULT_K]} max={20} min={1} step={1} onValueChange={(value) => setK(value[0])} value={[k]} className="w-[300px] my-0 py-0" />
            </div>
          </DialogContent>
        </Dialog>
        <DropdownMenu>
          <DropdownMenuTrigger className="outline-none">
            <div className="flex items-center">
              <img
                className="rounded-full w-12 h-12 m-0 ml-2"
                src={session!.user!.image || ""}
                alt={session!.user!.name || ""}
              />
            </div>
          </DropdownMenuTrigger>
          <DropdownMenuContent align="end">
            <DropdownMenuLabel>
              <p className="text-md font-bold">{session!.user!.username! || session!.user!.name}</p>
            </DropdownMenuLabel>
            {session?.user?.email && (
              <DropdownMenuItem>
                {session.user.email}
              </DropdownMenuItem>
            )}
            <DropdownMenuSeparator />
            <DropdownMenuItem className="cursor-pointer" onClick={() => setShowSurvey((prev) => !prev)}>
              <FaComments className="mr-2"/>
              Feedback
            </DropdownMenuItem>
            <DropdownMenuItem className="cursor-pointer" onClick={() => signOut()}>
              <FaSignOutAlt className="mr-2"/>
              Sign Out
            </DropdownMenuItem>
          </DropdownMenuContent>
        </DropdownMenu>
      </div>
      {snippets.length && repoName ? 
        <ContextSideBar
          snippets={snippets}
          setSnippets={setSnippets}
          repoName={repoName}
          branch={branch}
          k={k}
        /> : <></>}
      <div
        ref={messagesContainerRef}
        className="w-full border flex-grow mb-4 p-4 max-h-[90%] overflow-y-auto rounded-xl"
        hidden={!repoNameValid && !defaultMessageId}
      >
        {messages.length > 0 ? messages.map((message, index) => (
          <MessageDisplay
            key={index}
            index={index}
            message={message}
            repoName={repoName}
            branch={branch}
            className={index == lastAssistantMessageIndex ? "bg-slate-700" : ""}
            onEdit={async (content) => {
              isStream.current = false;
              setIsLoading(false);

              const pulls = await parsePullRequests(repoName, content, octokit!)
              if (pulls.length) {
                setUserMentionedPullRequest(pulls[pulls.length - 1])
                setCommitToPR(true)
              }
              let newPulls = userMentionedPullRequests ? [...userMentionedPullRequests] : [];

              pulls.forEach(pull1 => {
                if (!newPulls.some(pull2 => isPullRequestEqual(pull1, pull2))) {
                  newPulls.push(pull1);
                }
              });
              
              setUserMentionedPullRequests(newPulls)

              const newMessages: Message[] = [
                ...messages.slice(0, index),
                { ...message, content, annotations: { pulls } },
              ]
              setMessages(newMessages)
              setIsCreatingPullRequest(false)
              if (index == 0) {
                setOriginalSuggestedChanges([])
                setSuggestedChanges([])
                setIsProcessingSuggestedChanges(false)
                setPullRequestTitle(null)
                setPullRequestBody(null)
                startStream(content, newMessages, snippets, { pulls })
              } else {
                startStream(content, newMessages, snippets, { pulls })
              }
            }}
            commitToPR={commitToPR}
            setSuggestedChanges={(suggestedChanges) => {
              setOriginalSuggestedChanges(suggestedChanges)
              setSuggestedChanges(suggestedChanges)
            }}
          />
        )): (
          defaultMessageId.length > 0 && (
            <div className="space-y-4">
              <Skeleton className="h-12 ml-32 rounded-md" />
              <Skeleton className="h-12 mr-32 rounded-md" />
              <Skeleton className="h-12 ml-64 rounded-md" />
              <Skeleton className="h-12 mr-64 rounded-md" />
            </div>
          )
        )}
        {isLoading && (
          <div className="flex justify-around w-full py-2">
            <PulsingLoader size={1.5} />
          </div>
        )}
        {(suggestedChanges.length > 0) && (
          <div className="bg-zinc-900 rounded-xl p-4 mt-8">
            <div className="flex justify-between mb-4 align-start">
              <div>
                <Button
                  className="text-zinc-400 bg-transparent hover:drop-shadow-md hover:bg-initial hover:text-zinc-300 rounded-full p-2 mt-0 pt-0"
                  onClick={() => applySuggestions(originalSuggestedChanges, commitToPR)}
                  aria-label="Retry applying changes"
                  disabled={isStream.current}
                >
                  <FaArrowsRotate />&nbsp;&nbsp;Reapply changes
                </Button>
                <Button
                  className="text-zinc-400 bg-transparent hover:drop-shadow-md hover:bg-initial hover:text-zinc-300 rounded-full p-2 mt-0 pt-0"
                  onClick={() => {
                    isStream.current = false
                  }}
                  aria-label="Stop"
                  disabled={!isStream.current}
                >
                  <FaStop />&nbsp;&nbsp;Stop
                </Button>
              </div>
              <Button
                className="text-red-400 bg-transparent hover:drop-shadow-md hover:bg-initial hover:text-red-500 rounded-full p-2 mt-0 pt-0"
                onClick={() => {
                  setSuggestedChanges([])
                  setOriginalSuggestedChanges([])
                }}
                aria-label="Unstage Changes"
              >
                <FaTimes />&nbsp;&nbsp;Unstage Changes
              </Button>
            </div>
            {codeSuggestionsState == "staging" && (
              <div className="flex justify-around w-full pb-2 mb-4">
                <p>Staged Changes</p>
              </div>
            )}
            {!suggestedChanges.every((suggestion) => suggestion.state == "done") && codeSuggestionsState == "validating" && !isProcessingSuggestedChanges && (
              <div className="flex justify-around w-full pb-2 mb-4">
                Some patches failed to validate, so you may get some unexpected changes. You can try to manually create a PR with the proposed changes. If you think this is an error, feel free to report this to us.
              </div>
            )}
            {isProcessingSuggestedChanges && (
              <div className="flex justify-around w-full pb-2 mb-4">
                <p>I&apos;m currently processing and applying these patches, and fixing any errors along the way. This may take a few minutes.</p>
              </div>
            )}
            {isCreatingPullRequest && (
              <div className="flex justify-around w-full pb-2 mb-4">
                <p>
                  {commitToPR && userMentionedPullRequest
                    ? `Committing to ${userMentionedPullRequest.branch}` 
                    : "Creating pull request..."}
                </p>
              </div>
            )}
            <div style={{ opacity: isCreatingPullRequest ? 0.5 : 1, pointerEvents: isCreatingPullRequest ? 'none' : 'auto' }}>
              {suggestedChanges.map((suggestion, index) => (
                <div className="fit-content mb-6" key={index}>
                  <div className={`flex justify-between items-center w-full text-sm p-2 px-4 rounded-t-md ${suggestion.state === "done" ? "bg-green-900" : suggestion.state === "error" ? "bg-red-900" : suggestion.state === "pending" ? "bg-zinc-800" : "bg-yellow-800"}`}>
                    <code>
                      {suggestion.filePath} {suggestion.state == "pending" ? "(pending)" : suggestion.state == "processing" ? "(processing)" : suggestion.state == "error" ? "(error)" : <FaCheck style={{display: "inline", marginTop: -2}}/>}
                    </code>
                    {suggestion.error ? (
                      <HoverCard openDelay={300} closeDelay={200}>
                        <HoverCardTrigger>
                          <FaExclamationTriangle className="hover:cursor-pointer ml-2" style={{marginTop: 2}} />
                        </HoverCardTrigger>
                        <HoverCardContent className="w-[800px] max-h-[500px] overflow-y-auto">
                          <MarkdownRenderer content={`**This patch could not be directly applied. We're sending the LLM the following message to resolve the error:**\n\n${suggestion.error}`} />
                        </HoverCardContent>
                      </HoverCard>
                    ): (
                      <Button className="bg-red-800 hover:bg-red-700 text-white" size="sm" onClick={() => setSuggestedChanges((suggestedChanges: StatefulCodeSuggestion[]) => suggestedChanges.filter((s) => s !== suggestion))}>
                        <FaTrash />&nbsp;Remove
                      </Button>
                    )}
                  </div>
                  {reactCodeMirrors[index]}
                </div>
              ))}
              {codeSuggestionsState == "staging" && (
                <Button className="mt-0 bg-blue-900 text-white hover:bg-blue-800" onClick={() => {
                  setCodeSuggestionsState("validating")
                  applySuggestions(suggestedChanges, commitToPR)
                }}>
                  <FaCheck />&nbsp;&nbsp;Apply Changes
                </Button>
              )}
              {(codeSuggestionsState == "validating" || codeSuggestionsState == "creating") && (
                <>
<<<<<<< HEAD
                  <Input
                    value={pullRequestTitle || ""}
                    onChange={(e) => setPullRequestTitle(e.target.value)}
                    placeholder="Pull Request Title"
                    className="w-full mb-4 text-zinc-300"
                    disabled={pullRequestTitle == null || isProcessingSuggestedChanges}
                  />
                  <Textarea
                    value={pullRequestBody || ""}
                    onChange={(e) => setPullRequestBody(e.target.value)}
                    placeholder="Pull Request Body"
                    className="w-full mb-4 text-zinc-30"
                    disabled={pullRequestBody == null || isProcessingSuggestedChanges}
                    rows={8}
                  />
=======
                  { commitToPR && userMentionedPullRequest ?
                    <></>
                    :
                    <><Input
                      value={pullRequestTitle || ""}
                      onChange={(e) => setPullRequestTitle(e.target.value)}
                      placeholder="Pull Request Title"
                      className="w-full mb-4 text-zinc-300"
                      disabled={pullRequestTitle == null}
                    />
                    <Textarea
                      value={pullRequestBody || ""}
                      onChange={(e) => setPullRequestBody(e.target.value)}
                      placeholder="Pull Request Body"
                      className="w-full mb-4 text-zinc-300"
                      disabled={pullRequestBody == null}
                      rows={8}
                    /></>
                  }
                  
                  {commitToPR && userMentionedPullRequest ?
>>>>>>> 9db86426
                  <div className="flex grow items-center mb-4">
                    {`You are commiting to ${userMentionedPullRequest.branch}`}
                  </div>
                  :<div className="flex grow items-center mb-4">
                    <Input className="flex items-center w-[600px]" value={baseBranch || ""} onChange={(e) => setBaseBranch(e.target.value)} placeholder="Base Branch" style={{ opacity: isProcessingSuggestedChanges ? 0.5 : 1 }} />
                    <FaArrowLeft className="mx-4" />
                    <Input className="flex items-center w-[600px]" value={featureBranch || ""} onChange={(e) => setFeatureBranch(e.target.value)} placeholder="Feature Branch" style={{ opacity: isProcessingSuggestedChanges ? 0.5 : 1 }} />
                  </div>
                  }
                  { commitToPR && userMentionedPullRequest ?
                  <div className="flex grow items-center mb-4">
                    <Input className="flex items-center w-[600px]" value={commitMessage || ""} onChange={(e) => setCommitMessage(e.target.value)} placeholder="Commit Message" style={{ opacity: isProcessingSuggestedChanges ? 0.5 : 1 }} />
                  </div>:
                    <></>
                  }
                  {!suggestedChanges.every((suggestion) => suggestion.state == "done") && !isProcessingSuggestedChanges && (
                    <Alert className="mb-4 bg-yellow-900">
                      <FaExclamationTriangle className="h-4 w-4" />
                      <AlertTitle>Warning</AlertTitle>
                      <AlertDescription>
                        Some patches failed to validate, so you may get some unexpected changes. You can try to manually create a PR with the proposed changes. If you think this is an error, please to report this to us.
                      </AlertDescription>
                    </Alert>
                  )}
                  <Button 
                    className="mt-0 bg-blue-900 text-white hover:bg-blue-800"
                    onClick={async () => {
                      setIsCreatingPullRequest(true)
                      setCodeSuggestionsState("creating")
                      const file_changes = suggestedChanges.reduce((acc: Record<string, string>, suggestion: CodeSuggestion) => {
                        acc[suggestion.filePath] = suggestion.newCode;
                        return acc;
                      }, {})
                      try {
                        let response: Response | undefined = undefined
                        console.log("commit topr", commitToPR)
                        if (commitToPR && userMentionedPullRequest) {
                          response = await authorizedFetch(
                            `/backend/commit_to_pull`,
                            {
                              body: JSON.stringify({
                                repo_name: repoName,
                                file_changes: file_changes,
                                pr_number: String(userMentionedPullRequest?.number),
                                base_branch: baseBranch,
                                commit_message: commitMessage
                              }),
                            }
                          )
                        } else {
                          response = await authorizedFetch(
                            `/backend/create_pull`,
                            {
                              body: JSON.stringify({
                                repo_name: repoName,
                                file_changes: file_changes,
                                branch: "sweep-chat-patch-" + new Date().toISOString().split("T")[0], // use ai for better branch name, title, and body later
                                base_branch: baseBranch,
                                title: pullRequestTitle,
                                body: pullRequestBody + `\n\nSuggested changes from Sweep Chat by @${session?.user?.username}. Continue chatting at ${window.location.origin}/c/${messagesId}.`,
                              }),
                            }
                          )
                        }
                        
                        const data = await response.json()
                        const {pull_request: pullRequest} = data
                        console.log(pullRequest)
                        setPullRequest(pullRequest)
                        setMessages([
                          ...messages,
                          {
                            content: `Pull request created: [https://github.com/${repoName}/pull/${pullRequest.number}](https://github.com/${repoName}/pull/${pullRequest.number})`,
                            role: "assistant",
                            annotations: {
                              pulls: [pullRequest]
                            }
                          }
                        ])
                        setIsCreatingPullRequest(false)
                        setOriginalSuggestedChanges([])
                        setSuggestedChanges([])
                      } catch (e) {
                        toast({
                          title: "Error",
                          description: `An error occurred while creating the pull request: ${e}`,
                          variant: "destructive",
                          duration: Infinity,
                        })
                      }
                    }}
                    disabled={isCreatingPullRequest || isProcessingSuggestedChanges}
                  >
                    { commitToPR && userMentionedPullRequest ? 
                      `Commit to Pull Request ${userMentionedPullRequest?.number}` : "Create Pull Request"
                    }
                  </Button>
                </>
              )}
            </div>
          </div>
        )}
      </div>
      {(repoNameValid || defaultMessageId) && (
        <div className={`flex w-full`}>
          {isStream.current ? (
            <Button
              className="mr-2"
              variant="destructive"
              onClick={async () => {
                setIsLoading(false);
                isStream.current = false;
              }}
            >
              <FaStop />&nbsp;&nbsp;Stop
            </Button>
          ) : (
            <Button
              className="mr-2"
              variant="secondary"
              onClick={async () => {
                setMessages([]);
                setCurrentMessage("");
                setIsLoading(false);
                setSnippets([]);
                setMessagesId("");
                window.history.pushState({}, '', '/');
                setSuggestedChanges([])
                setPullRequest(null)
                setFeatureBranch(null)
                setPullRequestTitle(null)
                setPullRequestBody(null)
                setUserMentionedPullRequest(null)
                setUserMentionedPullRequests(null)
                setCommitToPR(false)
                setCommitToPRIsOpen(false)
              }}
              disabled={isLoading}
            >
              <FaArrowsRotate />&nbsp;&nbsp;Reset
            </Button>
          )}
          <Dialog>
            <DialogTrigger asChild>
              <Button
                className="mr-2"
                variant="secondary"
              >
                <FaShareAlt />&nbsp;&nbsp;Share
              </Button>
            </DialogTrigger>
            <DialogContent className="w-[800px] p-16">
              <h2 className="text-2xl font-bold mb-4 text-center">
                Share the Conversation
              </h2>
              <p className="text-center">
                Share your chat session with a team member.
              </p>
              <Input
                value={`${typeof window !== 'undefined' ? window.location.origin : ''}/c/${messagesId}`}
                onClick={() => {
                  navigator.clipboard.writeText(`${window.location.origin}/c/${messagesId}`)
                  toast({
                    title: "Link copied",
                    description: "The link to your current session has been copied to your clipboard.",
                  })
                }}
                disabled
              />
              <Button className="mt-2" variant="secondary" onClick={() => {
                navigator.clipboard.writeText(`${window.location.origin}/c/${messagesId}`)
                toast({
                  title: "Link copied",
                  description: "The link to your current session has been copied to your clipboard.",
                })
              }}>
                Copy
              </Button>
            </DialogContent>
          </Dialog>
          <Input
            data-ph-capture-attribute-current-message={currentMessage}
            onKeyUp={async (e) => {
              if (e.key === "Enter") {
                sendMessage()
              }
            }}
            onChange={(e) => setCurrentMessage(e.target.value)}
            className="p-4"
            value={currentMessage}
            placeholder="Type a message..."
            disabled={isLoading || !repoNameValid || isStream.current}
          />
          <Button
            className="ml-2 bg-blue-900 text-white hover:bg-blue-800"
            variant="secondary"
            onClick={sendMessage}
            disabled={isLoading}
          >
            <FaPaperPlane />&nbsp;&nbsp;Send
          </Button>
        </div>
      )}
    </main>
    </>
  );
}

export default function WrappedApp({
  session,
  ...props
}: {
  session: Session | null;
  [key: string]: any;
}) {
  return (
    <PostHogProvider>
      <SessionProvider session={session}>
        <App {...props} />
      </SessionProvider>
    </PostHogProvider>
  )
}<|MERGE_RESOLUTION|>--- conflicted
+++ resolved
@@ -1613,24 +1613,8 @@
               )}
               {(codeSuggestionsState == "validating" || codeSuggestionsState == "creating") && (
                 <>
-<<<<<<< HEAD
-                  <Input
-                    value={pullRequestTitle || ""}
-                    onChange={(e) => setPullRequestTitle(e.target.value)}
-                    placeholder="Pull Request Title"
-                    className="w-full mb-4 text-zinc-300"
-                    disabled={pullRequestTitle == null || isProcessingSuggestedChanges}
-                  />
-                  <Textarea
-                    value={pullRequestBody || ""}
-                    onChange={(e) => setPullRequestBody(e.target.value)}
-                    placeholder="Pull Request Body"
-                    className="w-full mb-4 text-zinc-30"
-                    disabled={pullRequestBody == null || isProcessingSuggestedChanges}
-                    rows={8}
-                  />
-=======
-                  { commitToPR && userMentionedPullRequest ?
+                  {
+                  commitToPR && userMentionedPullRequest ?
                     <></>
                     :
                     <><Input
@@ -1638,20 +1622,19 @@
                       onChange={(e) => setPullRequestTitle(e.target.value)}
                       placeholder="Pull Request Title"
                       className="w-full mb-4 text-zinc-300"
-                      disabled={pullRequestTitle == null}
+                      disabled={pullRequestTitle == null || isProcessingSuggestedChanges}
                     />
                     <Textarea
                       value={pullRequestBody || ""}
                       onChange={(e) => setPullRequestBody(e.target.value)}
                       placeholder="Pull Request Body"
                       className="w-full mb-4 text-zinc-300"
-                      disabled={pullRequestBody == null}
+                      disabled={pullRequestTitle == null || isProcessingSuggestedChanges}
                       rows={8}
                     /></>
                   }
                   
                   {commitToPR && userMentionedPullRequest ?
->>>>>>> 9db86426
                   <div className="flex grow items-center mb-4">
                     {`You are commiting to ${userMentionedPullRequest.branch}`}
                   </div>
